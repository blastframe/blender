/*
 * Copyright 2011, Blender Foundation.
 *
 * This program is free software; you can redistribute it and/or
 * modify it under the terms of the GNU General Public License
 * as published by the Free Software Foundation; either version 2
 * of the License, or (at your option) any later version.
 *
 * This program is distributed in the hope that it will be useful,
 * but WITHOUT ANY WARRANTY; without even the implied warranty of
 * MERCHANTABILITY or FITNESS FOR A PARTICULAR PURPOSE.  See the
 * GNU General Public License for more details.
 *
 * You should have received a copy of the GNU General Public License
 * along with this program; if not, write to the Free Software Foundation,
 * Inc., 51 Franklin Street, Fifth Floor, Boston, MA 02110-1301, USA.
 */

#ifndef __KERNEL_TYPES_H__
#define __KERNEL_TYPES_H__

#include "kernel_math.h"
#include "svm/svm_types.h"

#ifndef __KERNEL_GPU__
#define __KERNEL_CPU__
#endif

CCL_NAMESPACE_BEGIN

/* constants */
#define OBJECT_SIZE 		16
#define LIGHT_SIZE			4
#define FILTER_TABLE_SIZE	256
#define RAMP_TABLE_SIZE		256
#define TIME_INVALID		FLT_MAX

/* device capabilities */
#ifdef __KERNEL_CPU__
#define __KERNEL_SHADING__
#define __KERNEL_ADV_SHADING__
#endif

#ifdef __KERNEL_CUDA__
#define __KERNEL_SHADING__
#if __CUDA_ARCH__ >= 200
#define __KERNEL_ADV_SHADING__
#endif
#endif

#ifdef __KERNEL_OPENCL__
//#define __KERNEL_SHADING__
//#define __KERNEL_ADV_SHADING__
#endif

/* kernel features */
#define __SOBOL__
#define __INSTANCING__
#define __DPDU__
#define __UV__
#define __BACKGROUND__
#define __CAUSTICS_TRICKS__
#define __VISIBILITY_FLAG__
#define __RAY_DIFFERENTIALS__
#define __CAMERA_CLIPPING__
#define __INTERSECTION_REFINE__
#define __CLAMP_SAMPLE__

#ifdef __KERNEL_SHADING__
#define __SVM__
#define __EMISSION__
#define __TEXTURES__
#define __HOLDOUT__
#endif

#ifdef __KERNEL_ADV_SHADING__
#define __MULTI_CLOSURE__
#define __TRANSPARENT_SHADOWS__
#define __PASSES__
#define __BACKGROUND_MIS__
#define __AO__
//#define __MOTION__
#endif

//#define __MULTI_LIGHT__
//#define __OSL__
//#define __SOBOL_FULL_SCREEN__
//#define __MODIFY_TP__
//#define __QBVH__

/* Shader Evaluation */

enum ShaderEvalType {
	SHADER_EVAL_DISPLACE,
	SHADER_EVAL_BACKGROUND
};

/* Path Tracing
 * note we need to keep the u/v pairs at even values */

enum PathTraceDimension {
	PRNG_FILTER_U = 0,
	PRNG_FILTER_V = 1,
	PRNG_LENS_U = 2,
	PRNG_LENS_V = 3,
#ifdef __MOTION__
	PRNG_TIME = 4,
	PRNG_UNUSED = 5,
	PRNG_BASE_NUM = 6,
#else
	PRNG_BASE_NUM = 4,
#endif

	PRNG_BSDF_U = 0,
	PRNG_BSDF_V = 1,
	PRNG_BSDF = 2,
	PRNG_LIGHT = 3,
	PRNG_LIGHT_U = 4,
	PRNG_LIGHT_V = 5,
	PRNG_LIGHT_F = 6,
	PRNG_TERMINATE = 7,
	PRNG_BOUNCE_NUM = 8
};

/* these flag values correspond exactly to OSL defaults, so be careful not to
 * change this, or if you do, set the "raytypes" shading system attribute with
 * your own new ray types and bitflag values.
 *
 * for ray visibility tests in BVH traversal, the upper 20 bits are used for
 * layer visibility tests. */

enum PathRayFlag {
	PATH_RAY_CAMERA = 1,
	PATH_RAY_REFLECT = 2,
	PATH_RAY_TRANSMIT = 4,
	PATH_RAY_DIFFUSE = 8,
	PATH_RAY_GLOSSY = 16,
	PATH_RAY_SINGULAR = 32,
	PATH_RAY_TRANSPARENT = 64,

	PATH_RAY_SHADOW_OPAQUE = 128,
	PATH_RAY_SHADOW_TRANSPARENT = 256,
	PATH_RAY_SHADOW = (PATH_RAY_SHADOW_OPAQUE|PATH_RAY_SHADOW_TRANSPARENT),

	PATH_RAY_MIS_SKIP = 512,

	PATH_RAY_ALL = (1|2|4|8|16|32|64|128|256|512),

	PATH_RAY_LAYER_SHIFT = (32-20)
};

/* Closure Label */

typedef enum ClosureLabel {
	LABEL_NONE = 0,
	LABEL_CAMERA = 1,
	LABEL_LIGHT = 2,
	LABEL_BACKGROUND = 4,
	LABEL_TRANSMIT = 8,
	LABEL_REFLECT = 16,
	LABEL_VOLUME = 32,
	LABEL_OBJECT = 64,
	LABEL_DIFFUSE = 128,
	LABEL_GLOSSY = 256,
	LABEL_SINGULAR = 512,
	LABEL_TRANSPARENT = 1024,
	LABEL_STOP = 2048
} ClosureLabel;

/* Render Passes */

typedef enum PassType {
	PASS_NONE = 0,
	PASS_COMBINED = 1,
	PASS_DEPTH = 2,
	PASS_NORMAL = 4,
	PASS_UV = 8,
	PASS_OBJECT_ID = 16,
	PASS_MATERIAL_ID = 32,
	PASS_DIFFUSE_COLOR = 64,
	PASS_GLOSSY_COLOR = 128,
	PASS_TRANSMISSION_COLOR = 256,
	PASS_DIFFUSE_INDIRECT = 512,
	PASS_GLOSSY_INDIRECT = 1024,
	PASS_TRANSMISSION_INDIRECT = 2048,
	PASS_DIFFUSE_DIRECT = 4096,
	PASS_GLOSSY_DIRECT = 8192,
	PASS_TRANSMISSION_DIRECT = 16384,
	PASS_EMISSION = 32768,
	PASS_BACKGROUND = 65536,
	PASS_AO = 131072,
	PASS_SHADOW = 262144,
	PASS_MOTION = 524288,
	PASS_MOTION_WEIGHT = 1048576
} PassType;

#define PASS_ALL (~0)

#ifdef __PASSES__

typedef float3 PathThroughput;

typedef struct PathRadiance {
	int use_light_pass;

	float3 emission;
	float3 background;
	float3 ao;

	float3 indirect;
	float3 direct_throughput;
	float3 direct_emission;

	float3 color_diffuse;
	float3 color_glossy;
	float3 color_transmission;

	float3 direct_diffuse;
	float3 direct_glossy;
	float3 direct_transmission;

	float3 indirect_diffuse;
	float3 indirect_glossy;
	float3 indirect_transmission;

	float4 shadow;
} PathRadiance;

typedef struct BsdfEval {
	int use_light_pass;

	float3 diffuse;
	float3 glossy;
	float3 transmission;
	float3 transparent;
} BsdfEval;

#else

typedef float3 PathThroughput;
typedef float3 PathRadiance;
typedef float3 BsdfEval;

#endif

/* Shader Flag */

typedef enum ShaderFlag {
	SHADER_SMOOTH_NORMAL = (1 << 31),
	SHADER_CAST_SHADOW = (1 << 30),
	SHADER_AREA_LIGHT = (1 << 29),

	SHADER_MASK = ~(SHADER_SMOOTH_NORMAL|SHADER_CAST_SHADOW|SHADER_AREA_LIGHT)
} ShaderFlag;

/* Light Type */

typedef enum LightType {
	LIGHT_POINT,
	LIGHT_DISTANT,
	LIGHT_BACKGROUND,
	LIGHT_AREA,
	LIGHT_AO
} LightType;

/* Camera Type */

enum CameraType {
	CAMERA_PERSPECTIVE,
	CAMERA_ORTHOGRAPHIC,
	CAMERA_ENVIRONMENT
};

/* Differential */

typedef struct differential3 {
	float3 dx;
	float3 dy;
} differential3;

typedef struct differential {
	float dx;
	float dy;
} differential;

/* Ray */

typedef struct Ray {
	float3 P;
	float3 D;
	float t;
	float time;

#ifdef __RAY_DIFFERENTIALS__
	differential3 dP;
	differential3 dD;
#endif
} Ray;

/* Intersection */

typedef struct Intersection {
	float t, u, v;
	int prim;
	int object;
} Intersection;

/* Attributes */

typedef enum AttributeElement {
	ATTR_ELEMENT_FACE,
	ATTR_ELEMENT_VERTEX,
	ATTR_ELEMENT_CORNER,
	ATTR_ELEMENT_VALUE,
	ATTR_ELEMENT_NONE
} AttributeElement;

typedef enum AttributeStandard {
	ATTR_STD_NONE = 0,
	ATTR_STD_VERTEX_NORMAL,
	ATTR_STD_FACE_NORMAL,
	ATTR_STD_UV,
	ATTR_STD_GENERATED,
	ATTR_STD_POSITION_UNDEFORMED,
	ATTR_STD_POSITION_UNDISPLACED,
	ATTR_STD_MOTION_PRE,
	ATTR_STD_MOTION_POST,
	ATTR_STD_NUM,

	ATTR_STD_NOT_FOUND = ~0
} AttributeStandard;

/* Closure data */

#define MAX_CLOSURE 8

typedef struct ShaderClosure {
	ClosureType type;
	float3 weight;

#ifdef __MULTI_CLOSURE__
	float sample_weight;
#endif

#ifdef __OSL__
	void *prim;
#else
	float data0;
	float data1;
#endif

} ShaderClosure;

/* Shader Data
 *
 * Main shader state at a point on the surface or in a volume. All coordinates
 * are in world space. */

enum ShaderDataFlag {
	/* runtime flags */
	SD_BACKFACING = 1,		/* backside of surface? */
	SD_EMISSION = 2,		/* have emissive closure? */
	SD_BSDF = 4,			/* have bsdf closure? */
	SD_BSDF_HAS_EVAL = 8,	/* have non-singular bsdf closure? */
	SD_BSDF_GLOSSY = 16,	/* have glossy bsdf */
	SD_HOLDOUT = 32,		/* have holdout closure? */
	SD_VOLUME = 64,			/* have volume closure? */

	/* shader flags */
	SD_SAMPLE_AS_LIGHT = 128,			/* direct light sample */
	SD_HAS_SURFACE_TRANSPARENT = 256,	/* has surface transparency */
	SD_HAS_VOLUME = 512,				/* has volume shader */
	SD_HOMOGENEOUS_VOLUME = 1024,		/* has homogeneous volume */

	/* object flags */
	SD_HOLDOUT_MASK = 2048,				/* holdout for camera rays */
	SD_OBJECT_MOTION = 4096				/* has object motion blur */
};

typedef struct ShaderData {
	/* position */
	float3 P;
	/* smooth normal for shading */
	float3 N;
	/* true geometric normal */
	float3 Ng;
	/* view/incoming direction */
	float3 I;
	/* shader id */
	int shader;	
	/* booleans describing shader, see ShaderDataFlag */
	int flag;

	/* primitive id if there is one, ~0 otherwise */
	int prim;
	/* parametric coordinates
	 * - barycentric weights for triangles */
	float u, v;
	/* object id if there is one, ~0 otherwise */
	int object;

	/* motion blur sample time */
	float time;
	
	/* length of the ray being shaded */
	float ray_length;

#ifdef __MOTION__
	/* object <-> world space transformations, cached to avoid
	 * re-interpolating them constantly for shading */
	Transform ob_tfm;
	Transform ob_itfm;
#endif

#ifdef __RAY_DIFFERENTIALS__
	/* differential of P. these are orthogonal to Ng, not N */
	differential3 dP;
	/* differential of I */
	differential3 dI;
	/* differential of u, v */
	differential du;
	differential dv;
#endif
#ifdef __DPDU__
	/* differential of P w.r.t. parametric coordinates. note that dPdu is
	 * not readily suitable as a tangent for shading on triangles. */
	float3 dPdu, dPdv;
#endif

#ifdef __MULTI_CLOSURE__
	/* Closure data, we store a fixed array of closures */
	ShaderClosure closure[MAX_CLOSURE];
	int num_closure;
	float randb_closure;
#else
	/* Closure data, with a single sampled closure for low memory usage */
	ShaderClosure closure;
#endif

#ifdef __OSL__
	/* OSL context */
	void *osl_ctx;
#endif
} ShaderData;

/* Constrant Kernel Data
 *
 * These structs are passed from CPU to various devices, and the struct layout
 * must match exactly. Structs are padded to ensure 16 byte alignment, and we
 * do not use float3 because its size may not be the same on all devices. */

typedef struct KernelCamera {
	/* type */
	int type;
	int pad1, pad2, pad3;

	/* matrices */
	Transform cameratoworld;
	Transform rastertocamera;

	/* differentials */
	float4 dx;
	float4 dy;

	/* depth of field */
	float aperturesize;
	float blades;
	float bladesrotation;
	float focaldistance;

	/* motion blur */
	float shuttertime;
	int have_motion;

	/* clipping */
	float nearclip;
	float cliplength;

<<<<<<< HEAD
=======
	/* sensor size */
	float sensorwidth;
	float sensorheight;

	/* render size */
	float width, height;

>>>>>>> d5b53420
	/* more matrices */
	Transform screentoworld;
	Transform rastertoworld;
	Transform ndctoworld;
	Transform worldtoscreen;
	Transform worldtoraster;
	Transform worldtondc;
	Transform worldtocamera;

	MotionTransform motion;
} KernelCamera;

typedef struct KernelFilm {
	float exposure;
	int pass_flag;
	int pass_stride;
	int use_light_pass;

	int pass_combined;
	int pass_depth;
	int pass_normal;
	int pass_motion;

	int pass_motion_weight;
	int pass_uv;
	int pass_object_id;
	int pass_material_id;

	int pass_diffuse_color;
	int pass_glossy_color;
	int pass_transmission_color;
	int pass_diffuse_indirect;

	int pass_glossy_indirect;
	int pass_transmission_indirect;
	int pass_diffuse_direct;
	int pass_glossy_direct;

	int pass_transmission_direct;
	int pass_emission;
	int pass_background;
	int pass_ao;

	int pass_shadow;
	int pass_pad1;
	int pass_pad2;
	int pass_pad3;
} KernelFilm;

typedef struct KernelBackground {
	/* only shader index */
	int shader;
	int transparent;

	/* ambient occlusion */
	float ao_factor;
	float ao_distance;
} KernelBackground;

typedef struct KernelSunSky {
	/* sun direction in spherical and cartesian */
	float theta, phi, pad3, pad4;

	/* perez function parameters */
	float zenith_Y, zenith_x, zenith_y, pad2;
	float perez_Y[5], perez_x[5], perez_y[5];
	float pad5;
} KernelSunSky;

typedef struct KernelIntegrator {
	/* emission */
	int use_direct_light;
	int use_ambient_occlusion;
	int num_distribution;
	int num_all_lights;
	float pdf_triangles;
	float pdf_lights;
	int pdf_background_res;

	/* bounces */
	int min_bounce;
	int max_bounce;

	int max_diffuse_bounce;
	int max_glossy_bounce;
	int max_transmission_bounce;

	/* transparent */
	int transparent_min_bounce;
	int transparent_max_bounce;
	int transparent_shadows;

	/* caustics */
	int no_caustics;
	float filter_glossy;

	/* seed */
	int seed;

	/* render layer */
	int layer_flag;

	/* clamp */
	float sample_clamp;
} KernelIntegrator;

typedef struct KernelBVH {
	/* root node */
	int root;
	int attributes_map_stride;
	int pad1, pad2;
} KernelBVH;

typedef struct KernelData {
	KernelCamera cam;
	KernelFilm film;
	KernelBackground background;
	KernelSunSky sunsky;
	KernelIntegrator integrator;
	KernelBVH bvh;
} KernelData;

CCL_NAMESPACE_END

#endif /*  __KERNEL_TYPES_H__ */
<|MERGE_RESOLUTION|>--- conflicted
+++ resolved
@@ -476,8 +476,6 @@
 	float nearclip;
 	float cliplength;
 
-<<<<<<< HEAD
-=======
 	/* sensor size */
 	float sensorwidth;
 	float sensorheight;
@@ -485,7 +483,6 @@
 	/* render size */
 	float width, height;
 
->>>>>>> d5b53420
 	/* more matrices */
 	Transform screentoworld;
 	Transform rastertoworld;
