--- conflicted
+++ resolved
@@ -41,19 +41,12 @@
 
 void kernel_cpu_sse3_path_trace(KernelGlobals *kg, float *buffer, unsigned int *rng_state, int sample, int x, int y, int offset, int stride)
 {
-<<<<<<< HEAD
-	if(kernel_data.integrator.progressive)
-		kernel_path_trace_progressive(kg, buffer, rng_state, sample, x, y, offset, stride);
-	else
-		kernel_path_trace_non_progressive(kg, buffer, rng_state, sample, x, y, offset, stride);
-=======
 #ifdef __NON_PROGRESSIVE__
 	if(!kernel_data.integrator.progressive)
 		kernel_path_trace_non_progressive(kg, buffer, rng_state, sample, x, y, offset, stride);
 	else
 #endif
 		kernel_path_trace_progressive(kg, buffer, rng_state, sample, x, y, offset, stride);
->>>>>>> 8cda3264
 }
 
 /* Tonemapping */
