--- conflicted
+++ resolved
@@ -317,16 +317,13 @@
 	 */
 	virtual GHOST_TSuccess setCursorGrab(GHOST_TGrabCursorMode mode, GHOST_Rect *bounds) { return GHOST_kSuccess; };
 
-<<<<<<< HEAD
 private:
 	int m_id;
-=======
 #ifdef WITH_CXX_GUARDEDALLOC
 public:
 	void *operator new(size_t num_bytes) { return MEM_mallocN(num_bytes, "GHOST:GHOST_IWindow"); }
 	void operator delete( void *mem ) { MEM_freeN(mem); }
 #endif
->>>>>>> 2198cfdb
 };
 
 #endif // _GHOST_IWINDOW_H_
