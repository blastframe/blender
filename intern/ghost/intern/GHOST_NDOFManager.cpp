--- conflicted
+++ resolved
@@ -15,21 +15,12 @@
  * along with this program; if not, write to the Free Software Foundation,
  * Inc., 51 Franklin Street, Fifth Floor, Boston, MA 02110-1301, USA.
  *
- * Contributor(s): Mike Erwin, July 2010.
+ * Contributor(s):
+ *    Mike Erwin
  *
  * ***** END GPL LICENSE BLOCK *****
  */
 
-<<<<<<< HEAD
-/** \file ghost/intern/GHOST_NDOFManager.cpp
- *  \ingroup GHOST
- */
-
-
-#include <stdio.h> /* just for printf */
-
-=======
->>>>>>> 6132f8c4
 #include "GHOST_NDOFManager.h"
 #include "GHOST_EventNDOF.h"
 #include "GHOST_WindowManager.h"
@@ -83,110 +74,6 @@
 
 			// printf("sending button %d %s\n", data->button, (data->action == GHOST_kPress) ? "pressed" : "released");
 
-<<<<<<< HEAD
-// the variable is outside the class because it must be accessed from plugin
-static volatile GHOST_TEventNDOFData currentNdofValues = {0,0,0,0,0,0,0,0,0,0,0};
-
-#if !defined(_WIN32) && !defined(__APPLE__)
-#include "GHOST_SystemX11.h"
-#endif
-
-namespace
-{
-    GHOST_NDOFLibraryInit_fp ndofLibraryInit = 0;
-    GHOST_NDOFLibraryShutdown_fp ndofLibraryShutdown = 0;
-    GHOST_NDOFDeviceOpen_fp ndofDeviceOpen = 0;
-}
-
-GHOST_NDOFManager::GHOST_NDOFManager()
-{
-    m_DeviceHandle = 0;
-
-    // discover the API from the plugin
-    ndofLibraryInit = 0;
-    ndofLibraryShutdown = 0;
-    ndofDeviceOpen = 0;
-}
-
-GHOST_NDOFManager::~GHOST_NDOFManager()
-{
-    if (ndofLibraryShutdown)
-        ndofLibraryShutdown(m_DeviceHandle);
-
-    m_DeviceHandle = 0;
-}
-
-
-int
-GHOST_NDOFManager::deviceOpen(GHOST_IWindow* window,
-        GHOST_NDOFLibraryInit_fp setNdofLibraryInit, 
-        GHOST_NDOFLibraryShutdown_fp setNdofLibraryShutdown,
-        GHOST_NDOFDeviceOpen_fp setNdofDeviceOpen)
-{
-	int Pid;
-	
-    ndofLibraryInit = setNdofLibraryInit;
-    ndofLibraryShutdown = setNdofLibraryShutdown;
-    ndofDeviceOpen = setNdofDeviceOpen;
-
-    if (ndofLibraryInit  && ndofDeviceOpen)
-    {
-    	Pid= ndofLibraryInit();
-#if 0
-       	printf("%i client \n", Pid);
-#endif
-		#if defined(WITH_HEADLESS)
-			/* do nothing */
-		#elif defined(_WIN32) || defined(__APPLE__)
-			m_DeviceHandle = ndofDeviceOpen((void *)&currentNdofValues);    
-		#else
-			GHOST_SystemX11 *sys;
-			sys = static_cast<GHOST_SystemX11*>(GHOST_ISystem::getSystem());
-			void *ndofInfo = sys->prepareNdofInfo(&currentNdofValues);
-			m_DeviceHandle = ndofDeviceOpen(ndofInfo);
-		#endif
-		 return (Pid > 0) ? 0 : 1;
-			
-	} else
-		return 1;
-}
-
-
-bool 
-GHOST_NDOFManager::available() const
-{ 
-    return m_DeviceHandle != 0; 
-}
-
-bool 
-GHOST_NDOFManager::event_present() const
-{ 
-    if( currentNdofValues.changed >0) {
-		printf("time %llu but%u x%i y%i z%i rx%i ry%i rz%i \n"	, 			
-				currentNdofValues.time,		currentNdofValues.buttons,
-				currentNdofValues.tx,currentNdofValues.ty,currentNdofValues.tz,
-				currentNdofValues.rx,currentNdofValues.ry,currentNdofValues.rz);
-    	return true;
-	}else
-	return false;
-
-}
-
-void        GHOST_NDOFManager::GHOST_NDOFGetDatas(GHOST_TEventNDOFData &datas) const
-{
-	datas.tx = currentNdofValues.tx;
-	datas.ty = currentNdofValues.ty;
-	datas.tz = currentNdofValues.tz;
-	datas.rx = currentNdofValues.rx;
-	datas.ry = currentNdofValues.ry;
-	datas.rz = currentNdofValues.rz;
-	datas.buttons = currentNdofValues.buttons;
-	datas.client = currentNdofValues.client;
-	datas.address = currentNdofValues.address;
-	datas.time = currentNdofValues.time;
-	datas.delta = currentNdofValues.delta;
-}
-=======
 			m_system.pushEvent(event);
 			}
 		}
@@ -222,8 +109,8 @@
 
 	m_prevMotionTime = m_motionTime;
 
-//	printf("sending T=(%.2f,%.2f,%.2f) R=(%.2f,%.2f,%.2f) dt=%.3f\n",
-//		data->tx, data->ty, data->tz, data->rx, data->ry, data->rz, data->dt);
+	// printf("sending T=(%.2f,%.2f,%.2f) R=(%.2f,%.2f,%.2f) dt=%.3f\n",
+	//	data->tx, data->ty, data->tz, data->rx, data->ry, data->rz, data->dt);
 
 	m_system.pushEvent(event);
 
@@ -232,5 +119,4 @@
 		m_translation[0] == 0 && m_translation[1] == 0 && m_translation[2] == 0;
 
 	return true;
-	}
->>>>>>> 6132f8c4
+	}