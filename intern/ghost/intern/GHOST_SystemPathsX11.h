--- conflicted
+++ resolved
@@ -1,10 +1,5 @@
-<<<<<<< HEAD
-/**
- * $Id: GHOST_SystemPathsX11.h 34106 2011-01-05 19:19:49Z gsrb3d $
-=======
 /*
  * $Id$
->>>>>>> 99ee18c6
  *
  * ***** BEGIN GPL LICENSE BLOCK *****
  *
