--- conflicted
+++ resolved
@@ -457,7 +457,6 @@
             layout.operator("view3d.view_selected", text="View Selected (Quad View)").use_all_regions = True
 
         layout.operator("view3d.view_all").center = False
-        layout.operator("view3d.localview", text="View Global/Local")
         layout.operator("view3d.view_persportho")
 
         layout.separator()
@@ -670,9 +669,6 @@
 
         layout.operator("object.select_all").action = 'TOGGLE'
         layout.operator("object.select_all", text="Inverse").action = 'INVERT'
-
-        layout.separator()
-
         layout.operator("object.select_random", text="Random")
         layout.operator("object.select_mirror", text="Mirror")
         layout.operator_menu_enum("object.select_by_type", "type", text="Select All by Type...")
@@ -1735,23 +1731,6 @@
         layout.operator("object.quick_fluid")
 
 
-<<<<<<< HEAD
-=======
-class VIEW3D_MT_object_showhide(Menu):
-    bl_label = "Show/Hide"
-
-    def draw(self, context):
-        layout = self.layout
-
-        layout.operator("object.hide_view_clear", text="Show Hidden")
-
-        layout.separator()
-
-        layout.operator("object.hide_view_set", text="Hide Selected").unselected = False
-        layout.operator("object.hide_view_set", text="Hide Unselected").unselected = True
-
-
->>>>>>> a8fb08b1
 class VIEW3D_MT_make_single_user(Menu):
     bl_label = "Make Single User"
 
@@ -3341,6 +3320,7 @@
 
 
 # ********** Panel **********
+
 
 class VIEW3D_PT_grease_pencil(GreasePencilDataPanel, Panel):
     bl_space_type = 'VIEW_3D'
