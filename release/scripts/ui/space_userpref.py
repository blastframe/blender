--- conflicted
+++ resolved
@@ -591,10 +591,6 @@
             ui = theme.user_interface.wcol_scroll
             col.label(text="Scroll Bar:")
             ui_items_general(col, ui)
-            
-            ui = theme.user_interface.wcol_progress
-            col.label(text="Progress Bar:")
-            ui_items_general(col, ui)
 
             ui = theme.user_interface.wcol_progress
             col.label(text="Progress Bar:")
@@ -882,25 +878,11 @@
                 colsub = box.column()
                 row = colsub.row()
 
-<<<<<<< HEAD
-                # Arrow #
-                # If there are Infos or UI is expanded
-                if info["expanded"]:
-                    row.operator("wm.addon_expand", icon="TRIA_DOWN").module = module_name
-                elif info["author"] or info["version"] or info["wiki_url"] or info["location"]:
-                    row.operator("wm.addon_expand", icon="TRIA_RIGHT").module = module_name
-                else:
-                    # Else, block UI
-                    arrow = row.column()
-                    arrow.enabled = False
-                    arrow.operator("wm.addon_expand", icon="TRIA_RIGHT").module = module_name
-=======
                 row.operator("wm.addon_expand", icon='TRIA_DOWN' if info["expanded"] else 'TRIA_RIGHT', emboss=False).module = module_name
 
                 rowsub = row.row()
                 rowsub.active = is_enabled
                 rowsub.label(text=info["name"], icon='ERROR' if info["warning"] else 'BLENDER')
->>>>>>> 64091ff5
 
                 if is_enabled:
                     row.operator("wm.addon_disable", icon='CHECKBOX_HLT', text="", emboss=False).module = module_name
@@ -925,35 +907,18 @@
                         split = colsub.row().split(percentage=0.15)
                         split.label(text='Version:')
                         split.label(text=info["version"])
-<<<<<<< HEAD
-                    if info["location"]:
-                        split = column.row().split(percentage=0.15)
-                        split.label(text='Location:')
-                        split.label(text=info["location"])
-                    if info["description"]:
-                        split = column.row().split(percentage=0.15)
-                        split.label(text='Description:')
-                        split.label(text=info["description"])
-                    if info["wiki_url"] or info["tracker_url"]:
-                        split = column.row().split(percentage=0.15)
-=======
                     if info["warning"]:
                         split = colsub.row().split(percentage=0.15)
                         split.label(text="Warning:")
                         split.label(text='  ' + info["warning"], icon='ERROR')
                     if info["wiki_url"] or info["tracker_url"]:
                         split = colsub.row().split(percentage=0.15)
->>>>>>> 64091ff5
                         split.label(text="Internet:")
                         if info["wiki_url"]:
                             split.operator("wm.url_open", text="Link to the Wiki", icon='HELP').url = info["wiki_url"]
                         if info["tracker_url"]:
                             split.operator("wm.url_open", text="Report a Bug", icon='URL').url = info["tracker_url"]
-<<<<<<< HEAD
-                        
-=======
-
->>>>>>> 64091ff5
+
                         if info["wiki_url"] and info["tracker_url"]:
                             split.separator()
                         else:
@@ -982,11 +947,7 @@
 from bpy.props import *
 
 
-<<<<<<< HEAD
-def addon_info_get(mod, info_basis={"name": "", "author": "", "version": "", "blender": "", "location": "", "description": "", "wiki_url": "", "tracker_url": "", "category": "", "expanded": False}):
-=======
 def addon_info_get(mod, info_basis={"name": "", "author": "", "version": "", "blender": "", "location": "", "description": "", "wiki_url": "", "tracker_url": "", "category": "", "warning": "", "expanded": False}):
->>>>>>> 64091ff5
     addon_info = getattr(mod, "bl_addon_info", {})
 
     # avoid re-initializing
