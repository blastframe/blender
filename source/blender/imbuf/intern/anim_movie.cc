--- conflicted
+++ resolved
@@ -95,22 +95,12 @@
   /* pass */
 }
 
-<<<<<<< HEAD
-static int an_stringdec(const char *filepath, char *head, char *tail, ushort *numlen)
-=======
-#if defined(_WIN32)
-#  define PATHSEPARATOR '\\'
-#else
-#  define PATHSEPARATOR '/'
-#endif
-
-static int an_stringdec(const char *string,
+static int an_stringdec(const char *filepath,
                         char *head,
                         size_t head_maxncpy,
                         char *tail,
                         size_t tail_maxncpy,
                         ushort *numlen)
->>>>>>> 78f5d9d5
 {
   ushort len, nume, nums = 0;
   short i;
@@ -140,23 +130,13 @@
     }
   }
   if (found) {
-<<<<<<< HEAD
-    strcpy(tail, &filepath[nume + 1]);
-    strcpy(head, filepath);
-    head[nums] = '\0';
-=======
-    BLI_strncpy(tail, &string[nume + 1], MIN2(nums + 1, tail_maxncpy));
-    BLI_strncpy(head, string, head_maxncpy);
->>>>>>> 78f5d9d5
+    BLI_strncpy(tail, &filepath[nume + 1], MIN2(nums + 1, tail_maxncpy));
+    BLI_strncpy(head, filepath, head_maxncpy);
     *numlen = nume - nums + 1;
     return int(atoi(&(filepath)[nums]));
   }
   tail[0] = '\0';
-<<<<<<< HEAD
-  strcpy(head, filepath);
-=======
-  BLI_strncpy(head, string, head_maxncpy);
->>>>>>> 78f5d9d5
+  BLI_strncpy(head, filepath, head_maxncpy);
   *numlen = 0;
   return true;
 }
@@ -1616,14 +1596,7 @@
                          IMB_Timecode_Type tc,
                          IMB_Proxy_Size preview_size)
 {
-<<<<<<< HEAD
   ImBuf *ibuf = nullptr;
-  char head[256], tail[256];
-  ushort digits;
-  int pic;
-=======
-  struct ImBuf *ibuf = nullptr;
->>>>>>> 78f5d9d5
   int filter_y;
   if (anim == nullptr) {
     return nullptr;
