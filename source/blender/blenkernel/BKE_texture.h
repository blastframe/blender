/**
 * blenlib/BKE_texture.h (mar-2001 nzc)
 *	
 * $Id$ 
 *
 * ***** BEGIN GPL LICENSE BLOCK *****
 *
 * This program is free software; you can redistribute it and/or
 * modify it under the terms of the GNU General Public License
 * as published by the Free Software Foundation; either version 2
 * of the License, or (at your option) any later version.
 *
 * This program is distributed in the hope that it will be useful,
 * but WITHOUT ANY WARRANTY; without even the implied warranty of
 * MERCHANTABILITY or FITNESS FOR A PARTICULAR PURPOSE.  See the
 * GNU General Public License for more details.
 *
 * You should have received a copy of the GNU General Public License
 * along with this program; if not, write to the Free Software Foundation,
 * Inc., 59 Temple Place - Suite 330, Boston, MA  02111-1307, USA.
 *
 * The Original Code is Copyright (C) 2001-2002 by NaN Holding BV.
 * All rights reserved.
 *
 * The Original Code is: all of this file.
 *
 * Contributor(s): none yet.
 *
 * ***** END GPL LICENSE BLOCK *****
 */
#ifndef BKE_TEXTURE_H
#define BKE_TEXTURE_H

<<<<<<< HEAD
struct Scene;
struct Tex;
struct MTex;
struct PluginTex;
struct LampRen;
=======
struct Brush;
>>>>>>> 16c1a294
struct ColorBand;
struct EnvMap;
struct HaloRen;
struct Lamp;
struct LampRen;
struct Material;
struct MTex;
struct PluginTex;
struct PointDensity;
struct Tex;
struct TexMapping;
<<<<<<< HEAD
struct EnvMap;
struct PointDensity;
struct VoxelData;
=======
struct VoxelData;
struct World;
>>>>>>> 16c1a294

/*  in ColorBand struct */
#define MAXCOLORBAND 32


void free_texture(struct Tex *t); 
int test_dlerr(const char *name,  const char *symbol);
void open_plugin_tex(struct PluginTex *pit);
struct PluginTex *add_plugin_tex(char *str);
void free_plugin_tex(struct PluginTex *pit);

void init_colorband(struct ColorBand *coba, int rangetype);
struct ColorBand *add_colorband(int rangetype);
int do_colorband(struct ColorBand *coba, float in, float out[4]);
void colorband_table_RGBA(struct ColorBand *coba, float **array, int *size);

void default_tex(struct Tex *tex);
struct Tex *add_texture(char *name);
void default_mtex(struct MTex *mtex);
struct MTex *add_mtex(void);
struct Tex *copy_texture(struct Tex *tex);
void make_local_texture(struct Tex *tex);
void autotexname(struct Tex *tex);
<<<<<<< HEAD
struct Tex *give_current_texture(struct Object *ob, int act);
struct Tex *give_current_world_texture(struct Scene *scene);
=======

struct Tex *give_current_object_texture(struct Object *ob);
struct Tex *give_current_material_texture(struct Material *ma);
struct Tex *give_current_lamp_texture(struct Lamp *la);
struct Tex *give_current_world_texture(struct World *world);
struct Tex *give_current_brush_texture(struct Brush *br);

int			 give_active_mtex(struct ID *id, struct MTex ***mtex_ar, short *act);
void		 set_active_mtex(struct ID *id, short act);

void set_current_brush_texture(struct Brush *br, struct Tex *tex);
void set_current_world_texture(struct World *wo, struct Tex *tex);
void set_current_material_texture(struct Material *ma, struct Tex *tex);
void set_current_lamp_texture(struct Lamp *la, struct Tex *tex);
>>>>>>> 16c1a294

struct TexMapping *add_mapping(void);
void init_mapping(struct TexMapping *texmap);


void    BKE_free_envmapdata(struct EnvMap *env);
void    BKE_free_envmap(struct EnvMap *env);
struct EnvMap *BKE_add_envmap(void);
struct EnvMap *BKE_copy_envmap(struct EnvMap *env);

void    BKE_free_pointdensitydata(struct PointDensity *pd);
void    BKE_free_pointdensity(struct PointDensity *pd);
struct PointDensity *BKE_add_pointdensity(void);
struct PointDensity *BKE_copy_pointdensity(struct PointDensity *pd);

void BKE_free_voxeldatadata(struct VoxelData *vd);
void BKE_free_voxeldata(struct VoxelData *vd);
struct VoxelData *BKE_add_voxeldata(void);
struct VoxelData *BKE_copy_voxeldata(struct VoxelData *vd);

int     BKE_texture_dependsOnTime(const struct Tex *texture);

#endif
<|MERGE_RESOLUTION|>--- conflicted
+++ resolved
@@ -31,15 +31,7 @@
 #ifndef BKE_TEXTURE_H
 #define BKE_TEXTURE_H
 
-<<<<<<< HEAD
-struct Scene;
-struct Tex;
-struct MTex;
-struct PluginTex;
-struct LampRen;
-=======
 struct Brush;
->>>>>>> 16c1a294
 struct ColorBand;
 struct EnvMap;
 struct HaloRen;
@@ -51,14 +43,8 @@
 struct PointDensity;
 struct Tex;
 struct TexMapping;
-<<<<<<< HEAD
-struct EnvMap;
-struct PointDensity;
-struct VoxelData;
-=======
 struct VoxelData;
 struct World;
->>>>>>> 16c1a294
 
 /*  in ColorBand struct */
 #define MAXCOLORBAND 32
@@ -82,10 +68,6 @@
 struct Tex *copy_texture(struct Tex *tex);
 void make_local_texture(struct Tex *tex);
 void autotexname(struct Tex *tex);
-<<<<<<< HEAD
-struct Tex *give_current_texture(struct Object *ob, int act);
-struct Tex *give_current_world_texture(struct Scene *scene);
-=======
 
 struct Tex *give_current_object_texture(struct Object *ob);
 struct Tex *give_current_material_texture(struct Material *ma);
@@ -100,7 +82,6 @@
 void set_current_world_texture(struct World *wo, struct Tex *tex);
 void set_current_material_texture(struct Material *ma, struct Tex *tex);
 void set_current_lamp_texture(struct Lamp *la, struct Tex *tex);
->>>>>>> 16c1a294
 
 struct TexMapping *add_mapping(void);
 void init_mapping(struct TexMapping *texmap);
