/*
<<<<<<< HEAD
 * $Id: idcode.c 35493 2011-03-12 14:38:00Z campbellbarton $
 *
=======
>>>>>>> 4a04f720
 * ***** BEGIN GPL LICENSE BLOCK *****
 *
 * This program is free software; you can redistribute it and/or
 * modify it under the terms of the GNU General Public License
 * as published by the Free Software Foundation; either version 2
 * of the License, or (at your option) any later version.
 *
 * This program is distributed in the hope that it will be useful,
 * but WITHOUT ANY WARRANTY; without even the implied warranty of
 * MERCHANTABILITY or FITNESS FOR A PARTICULAR PURPOSE.  See the
 * GNU General Public License for more details.
 *
 * You should have received a copy of the GNU General Public License
 * along with this program; if not, write to the Free Software Foundation,
 * Inc., 51 Franklin Street, Fifth Floor, Boston, MA 02110-1301, USA.
 *
 * The Original Code is Copyright (C) 2001-2002 by NaN Holding BV.
 * All rights reserved.
 *
 * The Original Code is: all of this file.
 *
 * Contributor(s): none yet.
 *
 * ***** END GPL LICENSE BLOCK *****
 * return info about ID types
 */

/** \file blender/blenkernel/intern/idcode.c
 *  \ingroup bke
 */

 
#include <stdlib.h>
#include <string.h>

#include "DNA_ID.h"

#include "BKE_idcode.h"

typedef struct {
	unsigned short code;
	const char *name, *plural;
	
	int flags;
#define IDTYPE_FLAGS_ISLINKABLE	(1<<0)
} IDType;

/* plural need to match rna_main.c's MainCollectionDef */
static IDType idtypes[]= {
	{ ID_AC,		"Action",	"actions",		IDTYPE_FLAGS_ISLINKABLE}, 
	{ ID_AR,		"Armature", "armatures",	IDTYPE_FLAGS_ISLINKABLE}, 
	{ ID_BR,		"Brush",	"brushes",		IDTYPE_FLAGS_ISLINKABLE}, 
	{ ID_CA,		"Camera",	"cameras",		IDTYPE_FLAGS_ISLINKABLE}, 
	{ ID_CU,		"Curve",	"curves",		IDTYPE_FLAGS_ISLINKABLE}, 
	{ ID_GD,		"GPencil",	"grease_pencil",IDTYPE_FLAGS_ISLINKABLE},  /* rename gpencil */
	{ ID_GR,		"Group",	"groups",		IDTYPE_FLAGS_ISLINKABLE}, 
	{ ID_ID,		"ID",		"ids",			0}, /* plural is fake */
	{ ID_IM,		"Image",	"images",		IDTYPE_FLAGS_ISLINKABLE}, 
	{ ID_IP,		"Ipo",		"ipos",			IDTYPE_FLAGS_ISLINKABLE},  /* deprecated */
	{ ID_KE,		"Key",		"keys",			0}, 
	{ ID_LA,		"Lamp",		"lamps",		IDTYPE_FLAGS_ISLINKABLE}, 
	{ ID_LI,		"Library",	"libraries",	0}, 
	{ ID_LT,		"Lattice",	"lattices",		IDTYPE_FLAGS_ISLINKABLE}, 
	{ ID_MA,		"Material", "materials",	IDTYPE_FLAGS_ISLINKABLE}, 
	{ ID_MB,		"Metaball", "metaballs",	IDTYPE_FLAGS_ISLINKABLE}, 
	{ ID_ME,		"Mesh",		"meshes",		IDTYPE_FLAGS_ISLINKABLE}, 
	{ ID_NT,		"NodeTree",	"node_groups",	IDTYPE_FLAGS_ISLINKABLE}, 
	{ ID_OB,		"Object",	"objects",		IDTYPE_FLAGS_ISLINKABLE}, 
	{ ID_PA,		"ParticleSettings",	"particles", 0},
	{ ID_SCE,		"Scene",	"scenes",		IDTYPE_FLAGS_ISLINKABLE}, 
	{ ID_SCR,		"Screen",	"screens",		0}, 
	{ ID_SEQ,		"Sequence",	"sequences",	0}, /* not actually ID data */
	{ ID_SPK,		"Speaker",	"speakers",		IDTYPE_FLAGS_ISLINKABLE},
	{ ID_SO,		"Sound",	"sounds",		IDTYPE_FLAGS_ISLINKABLE},
	{ ID_TE,		"Texture",	"textures",		IDTYPE_FLAGS_ISLINKABLE}, 
	{ ID_TXT,		"Text",		"texts",		IDTYPE_FLAGS_ISLINKABLE}, 
	{ ID_VF,		"VFont",	"fonts",		IDTYPE_FLAGS_ISLINKABLE}, 
	{ ID_WO,		"World",	"worlds",		IDTYPE_FLAGS_ISLINKABLE}, 
	{ ID_WM,		"WindowManager", "window_managers",	0}, 
};
static int nidtypes= sizeof(idtypes)/sizeof(idtypes[0]);

static IDType *idtype_from_name(const char *str) 
{
	int i= nidtypes;
	
	while (i--)
		if (strcmp(str, idtypes[i].name)==0)
			return &idtypes[i];

	return NULL;
}
static IDType *idtype_from_code(int code) 
{
	int i= nidtypes;
	
	while (i--)
		if (code==idtypes[i].code)
			return &idtypes[i];
	
	return NULL;
}

int BKE_idcode_is_valid(int code) 
{
	return idtype_from_code(code)?1:0;
}

int BKE_idcode_is_linkable(int code)
{
	IDType *idt= idtype_from_code(code);
	return idt?(idt->flags&IDTYPE_FLAGS_ISLINKABLE):0;
}

const char *BKE_idcode_to_name(int code) 
{
	IDType *idt= idtype_from_code(code);
	
	return idt?idt->name:NULL;
}

int BKE_idcode_from_name(const char *name) 
{
	IDType *idt= idtype_from_name(name);
	
	return idt?idt->code:0;
}

const char *BKE_idcode_to_name_plural(int code) 
{
	IDType *idt= idtype_from_code(code);
	
	return idt?idt->plural:NULL;
}

int BKE_idcode_iter_step(int *index)
{
	return (*index < nidtypes) ? idtypes[(*index)++].code : 0;
}<|MERGE_RESOLUTION|>--- conflicted
+++ resolved
@@ -1,9 +1,4 @@
 /*
-<<<<<<< HEAD
- * $Id: idcode.c 35493 2011-03-12 14:38:00Z campbellbarton $
- *
-=======
->>>>>>> 4a04f720
  * ***** BEGIN GPL LICENSE BLOCK *****
  *
  * This program is free software; you can redistribute it and/or
