--- conflicted
+++ resolved
@@ -87,11 +87,7 @@
 	if(data->totlayer){
 		/*alloc memory*/
 		data->layers = MEM_callocN(sizeof(BME_CustomDataLayer)*data->totlayer, "BMesh Custom Data Layers");
-<<<<<<< HEAD
-		data->pool = BLI_mempool_create(data->totsize, initalloc, initalloc, 1);
-=======
-		data->pool = BLI_mempool_create(data->totsize, initalloc, initalloc, FALSE, FALSE);
->>>>>>> 3dcc9aef
+		data->pool = BLI_mempool_create(data->totsize, initalloc, initalloc, TRUE);
 		/*initialize layer data*/
 		for(i=0; i < BME_CD_NUMTYPES; i++){
 			if(init->layout[i]){
