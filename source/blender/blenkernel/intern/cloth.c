/*  cloth.c
*
*
* ***** BEGIN GPL LICENSE BLOCK *****
*
* This program is free software; you can redistribute it and/or
* modify it under the terms of the GNU General Public License
* as published by the Free Software Foundation; either version 2
* of the License, or (at your option) any later version.
*
* This program is distributed in the hope that it will be useful,
* but WITHOUT ANY WARRANTY; without even the implied warranty of
* MERCHANTABILITY or FITNESS FOR A PARTICULAR PURPOSE.  See the
* GNU General Public License for more details.
*
* You should have received a copy of the GNU General Public License
* along with this program; if not, write to the Free Software Foundation,
* Inc., 59 Temple Place - Suite 330, Boston, MA  02111-1307, USA.
*
* The Original Code is Copyright (C) Blender Foundation
* All rights reserved.
*
* Contributor(s): Daniel Genrich
*
* ***** END GPL LICENSE BLOCK *****
*/

#include "MEM_guardedalloc.h"

#include "BKE_cloth.h"

#include "DNA_cloth_types.h"
#include "DNA_mesh_types.h"
#include "DNA_object_force.h"
#include "DNA_scene_types.h"
#include "DNA_particle_types.h"

#include "BKE_deform.h"
#include "BKE_DerivedMesh.h"
#include "BKE_cdderivedmesh.h"
#include "BKE_effect.h"
#include "BKE_global.h"
#include "BKE_object.h"
#include "BKE_modifier.h"
#include "BKE_utildefines.h"
#include "BKE_particle.h"

#include "BKE_pointcache.h"

#include "BLI_kdopbvh.h"

#ifdef _WIN32
void tstart ( void )
{}
void tend ( void )
{
}
double tval()
{
	return 0;
}
#else
#include <sys/time.h>
			 static struct timeval _tstart, _tend;
	 static struct timezone tz;
	 void tstart ( void )
{
	gettimeofday ( &_tstart, &tz );
}
void tend ( void )
{
	gettimeofday ( &_tend,&tz );
}
double tval()
{
	double t1, t2;
	t1 = ( double ) _tstart.tv_sec + ( double ) _tstart.tv_usec/ ( 1000*1000 );
	t2 = ( double ) _tend.tv_sec + ( double ) _tend.tv_usec/ ( 1000*1000 );
	return t2-t1;
}
#endif

/* Our available solvers. */
// 255 is the magic reserved number, so NEVER try to put 255 solvers in here!
// 254 = MAX!
static CM_SOLVER_DEF	solvers [] =
{
	{ "Implicit", CM_IMPLICIT, implicit_init, implicit_solver, implicit_free },
        // { "Implicit C++", CM_IMPLICITCPP, implicitcpp_init, implicitcpp_solver, implicitcpp_free },
};

/* ********** cloth engine ******* */
/* Prototypes for internal functions.
*/
static void cloth_to_object (Object *ob,  ClothModifierData *clmd, DerivedMesh *dm);
static void cloth_from_mesh ( Object *ob, ClothModifierData *clmd, DerivedMesh *dm );
static int cloth_from_object(Object *ob, ClothModifierData *clmd, DerivedMesh *dm, float framenr, int first);
static int cloth_build_springs ( ClothModifierData *clmd, DerivedMesh *dm );
static void cloth_apply_vgroup ( ClothModifierData *clmd, DerivedMesh *dm );


/******************************************************************************
*
* External interface called by modifier.c clothModifier functions.
*
******************************************************************************/
/**
 * cloth_init -  creates a new cloth simulation.
 *
 * 1. create object
 * 2. fill object with standard values or with the GUI settings if given
 */
void cloth_init ( ClothModifierData *clmd )
{	
	/* Initialize our new data structure to reasonable values. */
	clmd->sim_parms->gravity [0] = 0.0;
	clmd->sim_parms->gravity [1] = 0.0;
	clmd->sim_parms->gravity [2] = -9.81;
	clmd->sim_parms->structural = 15.0;
	clmd->sim_parms->shear = 15.0;
	clmd->sim_parms->bending = 0.5;
	clmd->sim_parms->Cdis = 5.0; 
	clmd->sim_parms->Cvi = 1.0;
	clmd->sim_parms->mass = 0.3f;
	clmd->sim_parms->stepsPerFrame = 5;
	clmd->sim_parms->flags = 0;
	clmd->sim_parms->solver_type = 0;
	clmd->sim_parms->preroll = 0;
	clmd->sim_parms->maxspringlen = 10;
	clmd->sim_parms->vgroup_mass = 0;
	clmd->sim_parms->avg_spring_len = 0.0;
	clmd->sim_parms->presets = 2; /* cotton as start setting */
	clmd->sim_parms->timescale = 1.0f; /* speed factor, describes how fast cloth moves */
	
	clmd->coll_parms->self_friction = 5.0;
	clmd->coll_parms->friction = 5.0;
	clmd->coll_parms->loop_count = 2;
	clmd->coll_parms->epsilon = 0.015f;
	clmd->coll_parms->flags = CLOTH_COLLSETTINGS_FLAG_ENABLED;
	clmd->coll_parms->collision_list = NULL;
	clmd->coll_parms->self_loop_count = 1.0;
	clmd->coll_parms->selfepsilon = 0.75;

	/* These defaults are copied from softbody.c's
	* softbody_calc_forces() function.
	*/
	clmd->sim_parms->eff_force_scale = 1000.0;
	clmd->sim_parms->eff_wind_scale = 250.0;

	// also from softbodies
	clmd->sim_parms->maxgoal = 1.0f;
	clmd->sim_parms->mingoal = 0.0f;
	clmd->sim_parms->defgoal = 0.0f;
	clmd->sim_parms->goalspring = 1.0f;
	clmd->sim_parms->goalfrict = 0.0f;

	if(!clmd->sim_parms->effector_weights)
		clmd->sim_parms->effector_weights = BKE_add_effector_weights(NULL);
}

static BVHTree *bvhselftree_build_from_cloth (ClothModifierData *clmd, float epsilon)
{
	unsigned int i;
	BVHTree *bvhtree;
	Cloth *cloth;
	ClothVertex *verts;
	MFace *mfaces;
	float co[12];

	if(!clmd)
		return NULL;

	cloth = clmd->clothObject;

	if(!cloth)
		return NULL;
	
	verts = cloth->verts;
	mfaces = cloth->mfaces;
	
	// in the moment, return zero if no faces there
	if(!cloth->numverts)
		return NULL;
	
	// create quadtree with k=26
	bvhtree = BLI_bvhtree_new(cloth->numverts, epsilon, 4, 6);
	
	// fill tree
	for(i = 0; i < cloth->numverts; i++, verts++)
	{
		VECCOPY(&co[0*3], verts->xold);
		
		BLI_bvhtree_insert(bvhtree, i, co, 1);
	}
	
	// balance tree
	BLI_bvhtree_balance(bvhtree);
	
	return bvhtree;
}

static BVHTree *bvhtree_build_from_cloth (ClothModifierData *clmd, float epsilon)
{
	unsigned int i;
	BVHTree *bvhtree;
	Cloth *cloth;
	ClothVertex *verts;
	MFace *mfaces;
	float co[12];

	if(!clmd)
		return NULL;

	cloth = clmd->clothObject;

	if(!cloth)
		return NULL;
	
	verts = cloth->verts;
	mfaces = cloth->mfaces;
	
	// in the moment, return zero if no faces there
	if(!cloth->numfaces)
		return NULL;
	
	// create quadtree with k=26
	bvhtree = BLI_bvhtree_new(cloth->numfaces, epsilon, 4, 26);
	
	// fill tree
	for(i = 0; i < cloth->numfaces; i++, mfaces++)
	{
		VECCOPY(&co[0*3], verts[mfaces->v1].xold);
		VECCOPY(&co[1*3], verts[mfaces->v2].xold);
		VECCOPY(&co[2*3], verts[mfaces->v3].xold);
		
		if(mfaces->v4)
			VECCOPY(&co[3*3], verts[mfaces->v4].xold);
		
		BLI_bvhtree_insert(bvhtree, i, co, (mfaces->v4 ? 4 : 3));
	}
	
	// balance tree
	BLI_bvhtree_balance(bvhtree);
	
	return bvhtree;
}

void bvhtree_update_from_cloth(ClothModifierData *clmd, int moving)
{	
	unsigned int i = 0;
	Cloth *cloth = clmd->clothObject;
	BVHTree *bvhtree = cloth->bvhtree;
	ClothVertex *verts = cloth->verts;
	MFace *mfaces;
	float co[12], co_moving[12];
	int ret = 0;
	
	if(!bvhtree)
		return;
	
	mfaces = cloth->mfaces;
	
	// update vertex position in bvh tree
	if(verts && mfaces)
	{
		for(i = 0; i < cloth->numfaces; i++, mfaces++)
		{
			VECCOPY(&co[0*3], verts[mfaces->v1].txold);
			VECCOPY(&co[1*3], verts[mfaces->v2].txold);
			VECCOPY(&co[2*3], verts[mfaces->v3].txold);
			
			if(mfaces->v4)
				VECCOPY(&co[3*3], verts[mfaces->v4].txold);
		
			// copy new locations into array
			if(moving)
			{
				// update moving positions
				VECCOPY(&co_moving[0*3], verts[mfaces->v1].tx);
				VECCOPY(&co_moving[1*3], verts[mfaces->v2].tx);
				VECCOPY(&co_moving[2*3], verts[mfaces->v3].tx);
				
				if(mfaces->v4)
					VECCOPY(&co_moving[3*3], verts[mfaces->v4].tx);
				
				ret = BLI_bvhtree_update_node(bvhtree, i, co, co_moving, (mfaces->v4 ? 4 : 3));
			}
			else
			{
				ret = BLI_bvhtree_update_node(bvhtree, i, co, NULL, (mfaces->v4 ? 4 : 3));
			}
			
			// check if tree is already full
			if(!ret)
				break;
		}
		
		BLI_bvhtree_update_tree(bvhtree);
	}
}

void bvhselftree_update_from_cloth(ClothModifierData *clmd, int moving)
{	
	unsigned int i = 0;
	Cloth *cloth = clmd->clothObject;
	BVHTree *bvhtree = cloth->bvhselftree;
	ClothVertex *verts = cloth->verts;
	MFace *mfaces;
	float co[12], co_moving[12];
	int ret = 0;
	
	if(!bvhtree)
		return;
	
	mfaces = cloth->mfaces;
	
	// update vertex position in bvh tree
	if(verts && mfaces)
	{
		for(i = 0; i < cloth->numverts; i++, verts++)
		{
			VECCOPY(&co[0*3], verts->txold);
			
			// copy new locations into array
			if(moving)
			{
				// update moving positions
				VECCOPY(&co_moving[0*3], verts->tx);
				
				ret = BLI_bvhtree_update_node(bvhtree, i, co, co_moving, 1);
			}
			else
			{
				ret = BLI_bvhtree_update_node(bvhtree, i, co, NULL, 1);
			}
			
			// check if tree is already full
			if(!ret)
				break;
		}
		
		BLI_bvhtree_update_tree(bvhtree);
	}
}

void cloth_clear_cache(Object *ob, ClothModifierData *clmd, float framenr)
{
	PTCacheID pid;
	
	BKE_ptcache_id_from_cloth(&pid, ob, clmd);

	// don't do anything as long as we're in editmode!
	if(pid.cache->edit && ob->mode & OB_MODE_PARTICLE_EDIT)
		return;
	
	BKE_ptcache_id_clear(&pid, PTCACHE_CLEAR_AFTER, framenr);
}

static int do_init_cloth(Object *ob, ClothModifierData *clmd, DerivedMesh *result, int framenr)
{
	PointCache *cache;

	cache= clmd->point_cache;

	/* initialize simulation data if it didn't exist already */
	if(clmd->clothObject == NULL) {	
		if(!cloth_from_object(ob, clmd, result, framenr, 1)) {
			cache->flag &= ~PTCACHE_SIMULATION_VALID;
			cache->simframe= 0;
			return 0;
		}
	
		if(clmd->clothObject == NULL) {
			cache->flag &= ~PTCACHE_SIMULATION_VALID;
			cache->simframe= 0;
			return 0;
		}
	
		implicit_set_positions(clmd);
	}

	return 1;
}

static int do_step_cloth(Object *ob, ClothModifierData *clmd, DerivedMesh *result, int framenr)
{
	ClothVertex *verts = NULL;
	Cloth *cloth;
	ListBase *effectors = NULL;
	MVert *mvert;
	int i, ret = 0;

	/* simulate 1 frame forward */
	cloth = clmd->clothObject;
	verts = cloth->verts;
	mvert = result->getVertArray(result);

	/* force any pinned verts to their constrained location. */
	for(i = 0; i < clmd->clothObject->numverts; i++, verts++) {
		/* save the previous position. */
		VECCOPY(verts->xold, verts->xconst);
		VECCOPY(verts->txold, verts->x);

		/* Get the current position. */
		VECCOPY(verts->xconst, mvert[i].co);
		Mat4MulVecfl(ob->obmat, verts->xconst);
	}

	effectors = pdInitEffectors(clmd->scene, ob, NULL, clmd->sim_parms->effector_weights);
	
	tstart();

	/* call the solver. */
	if(solvers [clmd->sim_parms->solver_type].solver)
		ret = solvers[clmd->sim_parms->solver_type].solver(ob, framenr, clmd, effectors);

	tend();

	pdEndEffectors(&effectors);

	// printf ( "%f\n", ( float ) tval() );
	
	return ret;
}

/************************************************
 * clothModifier_do - main simulation function
************************************************/
DerivedMesh *clothModifier_do(ClothModifierData *clmd, Scene *scene, Object *ob, DerivedMesh *dm, int useRenderParams, int isFinalCalc)
{
	DerivedMesh *result;
	PointCache *cache;
	PTCacheID pid;
	float timescale;
	int framedelta, framenr, startframe, endframe;
	int cache_result;

	clmd->scene= scene;	/* nice to pass on later :) */
	framenr= (int)scene->r.cfra;
	cache= clmd->point_cache;
	result = CDDM_copy(dm);

	BKE_ptcache_id_from_cloth(&pid, ob, clmd);
	BKE_ptcache_id_time(&pid, scene, framenr, &startframe, &endframe, &timescale);
	clmd->sim_parms->timescale= timescale;

	if(!result) {
		cache->flag &= ~PTCACHE_SIMULATION_VALID;
		cache->simframe= 0;
		cache->last_exact= 0;
		return dm;
	}
	
	/* verify we still have the same number of vertices, if not do nothing.
	 * note that this should only happen if the number of vertices changes
	 * during an animation due to a preceding modifier, this should not
	 * happen because of object changes! */
	if(clmd->clothObject) {
		if(result->getNumVerts(result) != clmd->clothObject->numverts) {
			cache->flag &= ~PTCACHE_SIMULATION_VALID;
			cache->simframe= 0;
			cache->last_exact= 0;
			return result;
		}
	}
	
	// unused in the moment, calculated seperately in implicit.c
	clmd->sim_parms->dt = clmd->sim_parms->timescale / clmd->sim_parms->stepsPerFrame;

	/* handle continuous simulation with the play button */
	if(BKE_ptcache_get_continue_physics()) {
		cache->flag &= ~PTCACHE_SIMULATION_VALID;
		cache->simframe= 0;
		cache->last_exact= 0;

		/* do simulation */
		if(!do_init_cloth(ob, clmd, result, framenr))
			return result;

		do_step_cloth(ob, clmd, result, framenr);
		cloth_to_object(ob, clmd, result);

		return result;
	}

	/* simulation is only active during a specific period */
	if(framenr < startframe) {
		cache->flag &= ~PTCACHE_SIMULATION_VALID;
		cache->simframe= 0;
		cache->last_exact= 0;
		return result;
	}
	else if(framenr > endframe) {
		framenr= endframe;
	}

	if(cache->flag & PTCACHE_SIMULATION_VALID)
		framedelta= framenr - cache->simframe;
	else
		framedelta= -1;

	/* initialize simulation data if it didn't exist already */
	if(!do_init_cloth(ob, clmd, result, framenr))
		return result;

<<<<<<< HEAD
	/* try to read from cache */
	cache_result = BKE_ptcache_read_cache(&pid, (float)framenr, scene->r.frs_sec);

	if(cache_result == PTCACHE_READ_EXACT || cache_result == PTCACHE_READ_INTERPOLATED) {
		cache->flag |= PTCACHE_SIMULATION_VALID;
=======
	if(framenr == startframe) {
		BKE_ptcache_id_reset(scene, &pid, PTCACHE_RESET_OUTDATED);
		do_init_cloth(ob, clmd, result, framenr);
>>>>>>> 16c1a294
		cache->simframe= framenr;
		cache->flag |= PTCACHE_SIMULATION_VALID;
		cache->flag &= ~PTCACHE_REDO_NEEDED;
		return result;
	}

	/* try to read from cache */
	cache_result = BKE_ptcache_read_cache(&pid, (float)framenr, scene->r.frs_sec);

	if(cache_result == PTCACHE_READ_EXACT || cache_result == PTCACHE_READ_INTERPOLATED) {
		implicit_set_positions(clmd);
		cloth_to_object (ob, clmd, result);

		cache->simframe= framenr;
		cache->flag |= PTCACHE_SIMULATION_VALID;

		if(cache_result == PTCACHE_READ_INTERPOLATED && cache->flag & PTCACHE_REDO_NEEDED)
			BKE_ptcache_write_cache(&pid, framenr);

		return result;
	}
	else if(cache_result==PTCACHE_READ_OLD) {
<<<<<<< HEAD
		BKE_ptcache_id_reset(scene, &pid, PTCACHE_RESET_FREE);

		implicit_set_positions(clmd);

=======
		implicit_set_positions(clmd);
>>>>>>> 16c1a294
		cache->flag |= PTCACHE_SIMULATION_VALID;
	}
	else if(ob->id.lib || (cache->flag & PTCACHE_BAKED)) {
		/* if baked and nothing in cache, do nothing */
		cache->flag &= ~PTCACHE_SIMULATION_VALID;
		cache->simframe= 0;
		cache->last_exact= 0;
		return result;
	}

<<<<<<< HEAD
	if(framenr == startframe) {
		if(cache->flag & PTCACHE_REDO_NEEDED) {
			BKE_ptcache_id_reset(scene, &pid, PTCACHE_RESET_OUTDATED);
			do_init_cloth(ob, clmd, result, framenr);
		}
		cache->flag |= PTCACHE_SIMULATION_VALID;
		cache->simframe= framenr;

		/* don't write cache on first frame, but on second frame write
		 * cache for frame 1 and 2 */
	}
	else {
		/* if on second frame, write cache for first frame */
		if(cache->simframe == startframe && (cache->flag & PTCACHE_OUTDATED || cache->last_exact==0))
			BKE_ptcache_write_cache(&pid, startframe);

		clmd->sim_parms->timescale *= framenr - cache->simframe;
=======
	/* if on second frame, write cache for first frame */
	if(cache->simframe == startframe && (cache->flag & PTCACHE_OUTDATED || cache->last_exact==0))
		BKE_ptcache_write_cache(&pid, startframe);

	clmd->sim_parms->timescale *= framenr - cache->simframe;
>>>>>>> 16c1a294

	/* do simulation */
	cache->flag |= PTCACHE_SIMULATION_VALID;
	cache->simframe= framenr;

<<<<<<< HEAD
		if(!do_step_cloth(ob, clmd, result, framenr)) {
			cache->flag &= ~PTCACHE_SIMULATION_VALID;
			cache->simframe= 0;
			cache->last_exact= 0;
		}
		else
			BKE_ptcache_write_cache(&pid, framenr);

		cloth_to_object (ob, clmd, result);
	}
=======
	if(!do_step_cloth(ob, clmd, result, framenr)) {
		cache->flag &= ~PTCACHE_SIMULATION_VALID;
		cache->simframe= 0;
		cache->last_exact= 0;
	}
	else
		BKE_ptcache_write_cache(&pid, framenr);

	cloth_to_object (ob, clmd, result);
>>>>>>> 16c1a294

	return result;
}

/* frees all */
void cloth_free_modifier ( Object *ob, ClothModifierData *clmd )
{
	Cloth	*cloth = NULL;
	
	if ( !clmd )
		return;

	cloth = clmd->clothObject;

	
	if ( cloth )
	{	
		// If our solver provides a free function, call it
		if ( solvers [clmd->sim_parms->solver_type].free )
		{
			solvers [clmd->sim_parms->solver_type].free ( clmd );
		}

		// Free the verts.
		if ( cloth->verts != NULL )
			MEM_freeN ( cloth->verts );

		cloth->verts = NULL;
		cloth->numverts = 0;

		// Free the springs.
		if ( cloth->springs != NULL )
		{
			LinkNode *search = cloth->springs;
			while(search)
			{
				ClothSpring *spring = search->link;
						
				MEM_freeN ( spring );
				search = search->next;
			}
			BLI_linklist_free(cloth->springs, NULL);
		
			cloth->springs = NULL;
		}

		cloth->springs = NULL;
		cloth->numsprings = 0;

		// free BVH collision tree
		if ( cloth->bvhtree )
			BLI_bvhtree_free ( cloth->bvhtree );
		
		if ( cloth->bvhselftree )
			BLI_bvhtree_free ( cloth->bvhselftree );

		// we save our faces for collision objects
		if ( cloth->mfaces )
			MEM_freeN ( cloth->mfaces );
		
		if(cloth->edgehash)
			BLI_edgehash_free ( cloth->edgehash, NULL );
		
		
		/*
		if(clmd->clothObject->facemarks)
		MEM_freeN(clmd->clothObject->facemarks);
		*/
		MEM_freeN ( cloth );
		clmd->clothObject = NULL;
	}
}

/* frees all */
void cloth_free_modifier_extern ( ClothModifierData *clmd )
{
	Cloth	*cloth = NULL;
	if(G.rt > 0)
		printf("cloth_free_modifier_extern\n");
	
	if ( !clmd )
		return;

	cloth = clmd->clothObject;
	
	if ( cloth )
	{	
		if(G.rt > 0)
			printf("cloth_free_modifier_extern in\n");
		
		// If our solver provides a free function, call it
		if ( solvers [clmd->sim_parms->solver_type].free )
		{
			solvers [clmd->sim_parms->solver_type].free ( clmd );
		}

		// Free the verts.
		if ( cloth->verts != NULL )
			MEM_freeN ( cloth->verts );

		cloth->verts = NULL;
		cloth->numverts = 0;

		// Free the springs.
		if ( cloth->springs != NULL )
		{
			LinkNode *search = cloth->springs;
			while(search)
			{
				ClothSpring *spring = search->link;
						
				MEM_freeN ( spring );
				search = search->next;
			}
			BLI_linklist_free(cloth->springs, NULL);
		
			cloth->springs = NULL;
		}

		cloth->springs = NULL;
		cloth->numsprings = 0;

		// free BVH collision tree
		if ( cloth->bvhtree )
			BLI_bvhtree_free ( cloth->bvhtree );
		
		if ( cloth->bvhselftree )
			BLI_bvhtree_free ( cloth->bvhselftree );

		// we save our faces for collision objects
		if ( cloth->mfaces )
			MEM_freeN ( cloth->mfaces );
		
		if(cloth->edgehash)
			BLI_edgehash_free ( cloth->edgehash, NULL );
		
		
		/*
		if(clmd->clothObject->facemarks)
		MEM_freeN(clmd->clothObject->facemarks);
		*/
		MEM_freeN ( cloth );
		clmd->clothObject = NULL;
	}
}

/******************************************************************************
*
* Internal functions.
*
******************************************************************************/

/**
 * cloth_to_object - copies the deformed vertices to the object.
 *
 **/
static void cloth_to_object (Object *ob,  ClothModifierData *clmd, DerivedMesh *dm)
{
	unsigned int	i = 0;
	MVert *mvert = NULL;
	unsigned int numverts;
	Cloth *cloth = clmd->clothObject;

	if (clmd->clothObject) {
		/* inverse matrix is not uptodate... */
		Mat4Invert (ob->imat, ob->obmat);

		mvert = CDDM_get_verts(dm);
		numverts = dm->getNumVerts(dm);

		for (i = 0; i < numverts; i++)
		{
			VECCOPY (mvert[i].co, cloth->verts[i].x);
			Mat4MulVecfl (ob->imat, mvert[i].co);	/* cloth is in global coords */
		}
	}
}


/**
 * cloth_apply_vgroup - applies a vertex group as specified by type
 *
 **/
/* can be optimized to do all groups in one loop */
static void cloth_apply_vgroup ( ClothModifierData *clmd, DerivedMesh *dm )
{
	int i = 0;
	int j = 0;
	MDeformVert *dvert = NULL;
	Cloth *clothObj = NULL;
	int numverts;
	float goalfac = 0;
	ClothVertex *verts = NULL;

	if (!clmd || !dm) return;

	clothObj = clmd->clothObject;

	numverts = dm->getNumVerts ( dm );

	verts = clothObj->verts;
	
	if (((clmd->sim_parms->flags & CLOTH_SIMSETTINGS_FLAG_SCALING ) || 
		     (clmd->sim_parms->flags & CLOTH_SIMSETTINGS_FLAG_GOAL )) && 
		     ((clmd->sim_parms->vgroup_mass>0) || 
		     (clmd->sim_parms->vgroup_struct>0)||
		     (clmd->sim_parms->vgroup_bend>0)))
	{
		for ( i = 0; i < numverts; i++, verts++ )
		{	
			dvert = dm->getVertData ( dm, i, CD_MDEFORMVERT );
			if ( dvert )
			{
				for ( j = 0; j < dvert->totweight; j++ )
				{
					if (( dvert->dw[j].def_nr == (clmd->sim_parms->vgroup_mass-1)) && (clmd->sim_parms->flags & CLOTH_SIMSETTINGS_FLAG_GOAL ))
					{
						verts->goal = dvert->dw [j].weight;
						goalfac= 1.0f;
						
						/*
						// Kicking goal factor to simplify things...who uses that anyway?
						// ABS ( clmd->sim_parms->maxgoal - clmd->sim_parms->mingoal );
						*/
						
						verts->goal  = ( float ) pow ( verts->goal , 4.0f );
						if ( verts->goal >=SOFTGOALSNAP )
						{
 							verts->flags |= CLOTH_VERT_FLAG_PINNED;
						}
					}
					
					if (clmd->sim_parms->flags & CLOTH_SIMSETTINGS_FLAG_SCALING )
					{
						if( dvert->dw[j].def_nr == (clmd->sim_parms->vgroup_struct-1))
						{
							verts->struct_stiff = dvert->dw [j].weight;
							verts->shear_stiff = dvert->dw [j].weight;
						}
						
						if( dvert->dw[j].def_nr == (clmd->sim_parms->vgroup_bend-1))
						{
							verts->bend_stiff = dvert->dw [j].weight;
						}
					}
					/*
					// for later
					if( dvert->dw[j].def_nr == (clmd->sim_parms->vgroup_weight-1))
					{
						verts->mass = dvert->dw [j].weight;
					}
					*/
				}
			}
		}
	}
}

static int cloth_from_object(Object *ob, ClothModifierData *clmd, DerivedMesh *dm, float framenr, int first)
{
	int i = 0;
	MVert *mvert = NULL;
	ClothVertex *verts = NULL;
	float tnull[3] = {0,0,0};
	Cloth *cloth = NULL;
	float maxdist = 0;

	// If we have a clothObject, free it. 
	if ( clmd->clothObject != NULL )
	{
		cloth_free_modifier ( ob, clmd );
		if(G.rt > 0)
			printf("cloth_free_modifier cloth_from_object\n");
	}

	// Allocate a new cloth object.
	clmd->clothObject = MEM_callocN ( sizeof ( Cloth ), "cloth" );
	if ( clmd->clothObject )
	{
		clmd->clothObject->old_solver_type = 255;
		// clmd->clothObject->old_collision_type = 255;
		cloth = clmd->clothObject;
		clmd->clothObject->edgehash = NULL;
	}
	else if ( !clmd->clothObject )
	{
		modifier_setError ( & ( clmd->modifier ), "Out of memory on allocating clmd->clothObject." );
		return 0;
	}

	// mesh input objects need DerivedMesh
	if ( !dm )
		return 0;

	cloth_from_mesh ( ob, clmd, dm );

	// create springs 
	clmd->clothObject->springs = NULL;
	clmd->clothObject->numsprings = -1;
	
	mvert = dm->getVertArray ( dm );
	verts = clmd->clothObject->verts;

	// set initial values
	for ( i = 0; i < dm->getNumVerts(dm); i++, verts++ )
	{
		if(first)
		{
			VECCOPY ( verts->x, mvert[i].co );
			Mat4MulVecfl ( ob->obmat, verts->x );
		}
		
		/* no GUI interface yet */
		verts->mass = clmd->sim_parms->mass; 
		verts->impulse_count = 0;

		if ( clmd->sim_parms->flags & CLOTH_SIMSETTINGS_FLAG_GOAL )
			verts->goal= clmd->sim_parms->defgoal;
		else
			verts->goal= 0.0f;

		verts->flags = 0;
		VECCOPY ( verts->xold, verts->x );
		VECCOPY ( verts->xconst, verts->x );
		VECCOPY ( verts->txold, verts->x );
		VECCOPY ( verts->tx, verts->x );
		VecMulf ( verts->v, 0.0f );

		verts->impulse_count = 0;
		VECCOPY ( verts->impulse, tnull );
	}
	
	// apply / set vertex groups
	// has to be happen before springs are build!
	cloth_apply_vgroup (clmd, dm);

	if ( !cloth_build_springs ( clmd, dm ) )
	{
		cloth_free_modifier ( ob, clmd );
		modifier_setError ( & ( clmd->modifier ), "Can't build springs." );
		printf("cloth_free_modifier cloth_build_springs\n");
		return 0;
	}
	
	for ( i = 0; i < dm->getNumVerts(dm); i++)
	{
		if((!(cloth->verts[i].flags & CLOTH_VERT_FLAG_PINNED)) && (cloth->verts[i].goal > ALMOST_ZERO))
		{
			cloth_add_spring (clmd, i, i, 0.0, CLOTH_SPRING_TYPE_GOAL);
		}
	}
	
	// init our solver
	if ( solvers [clmd->sim_parms->solver_type].init ) {
		solvers [clmd->sim_parms->solver_type].init ( ob, clmd );
	}
	
	if(!first)
		implicit_set_positions(clmd);

	clmd->clothObject->bvhtree = bvhtree_build_from_cloth ( clmd, clmd->coll_parms->epsilon );
	
	for(i = 0; i < dm->getNumVerts(dm); i++)
	{
		maxdist = MAX2(maxdist, clmd->coll_parms->selfepsilon* ( cloth->verts[i].avg_spring_len*2.0));
	}
	
	clmd->clothObject->bvhselftree = bvhselftree_build_from_cloth ( clmd, maxdist );

	return 1;
}

static void cloth_from_mesh ( Object *ob, ClothModifierData *clmd, DerivedMesh *dm )
{
	unsigned int numverts = dm->getNumVerts ( dm );
	unsigned int numfaces = dm->getNumFaces ( dm );
	MFace *mface = CDDM_get_faces(dm);
	unsigned int i = 0;

	/* Allocate our vertices. */
	clmd->clothObject->numverts = numverts;
	clmd->clothObject->verts = MEM_callocN ( sizeof ( ClothVertex ) * clmd->clothObject->numverts, "clothVertex" );
	if ( clmd->clothObject->verts == NULL )
	{
		cloth_free_modifier ( ob, clmd );
		modifier_setError ( & ( clmd->modifier ), "Out of memory on allocating clmd->clothObject->verts." );
		printf("cloth_free_modifier clmd->clothObject->verts\n");
		return;
	}

	// save face information
	clmd->clothObject->numfaces = numfaces;
	clmd->clothObject->mfaces = MEM_callocN ( sizeof ( MFace ) * clmd->clothObject->numfaces, "clothMFaces" );
	if ( clmd->clothObject->mfaces == NULL )
	{
		cloth_free_modifier ( ob, clmd );
		modifier_setError ( & ( clmd->modifier ), "Out of memory on allocating clmd->clothObject->mfaces." );
		printf("cloth_free_modifier clmd->clothObject->mfaces\n");
		return;
	}
	for ( i = 0; i < numfaces; i++ )
		memcpy ( &clmd->clothObject->mfaces[i], &mface[i], sizeof ( MFace ) );

	/* Free the springs since they can't be correct if the vertices
	* changed.
	*/
	if ( clmd->clothObject->springs != NULL )
		MEM_freeN ( clmd->clothObject->springs );

}

/***************************************************************************************
* SPRING NETWORK BUILDING IMPLEMENTATION BEGIN
***************************************************************************************/

// be carefull: implicit solver has to be resettet when using this one!
// --> only for implicit handling of this spring!
int cloth_add_spring ( ClothModifierData *clmd, unsigned int indexA, unsigned int indexB, float restlength, int spring_type)
{
	Cloth *cloth = clmd->clothObject;
	ClothSpring *spring = NULL;
	
	if(cloth)
	{
		// TODO: look if this spring is already there
		
		spring = ( ClothSpring * ) MEM_callocN ( sizeof ( ClothSpring ), "cloth spring" );
		
		if(!spring)
			return 0;
		
		spring->ij = indexA;
		spring->kl = indexB;
		spring->restlen =  restlength;
		spring->type = spring_type;
		spring->flags = 0;
		spring->stiffness = 0;
		
		cloth->numsprings++;
	
		BLI_linklist_prepend ( &cloth->springs, spring );
		
		return 1;
	}
	return 0;
}

static void cloth_free_errorsprings(Cloth *cloth, EdgeHash *edgehash, LinkNode **edgelist)
{
	unsigned int i = 0;
	
	if ( cloth->springs != NULL )
	{
		LinkNode *search = cloth->springs;
		while(search)
		{
			ClothSpring *spring = search->link;
						
			MEM_freeN ( spring );
			search = search->next;
		}
		BLI_linklist_free(cloth->springs, NULL);
		
		cloth->springs = NULL;
	}
	
	if(edgelist)
	{
		for ( i = 0; i < cloth->numverts; i++ )
		{
			BLI_linklist_free ( edgelist[i],NULL );
		}

		MEM_freeN ( edgelist );
	}
	
	if(cloth->edgehash)
		BLI_edgehash_free ( cloth->edgehash, NULL );
}

static int cloth_build_springs ( ClothModifierData *clmd, DerivedMesh *dm )
{
	Cloth *cloth = clmd->clothObject;
	ClothSpring *spring = NULL, *tspring = NULL, *tspring2 = NULL;
	unsigned int struct_springs = 0, shear_springs=0, bend_springs = 0;
	int i = 0;
	int numverts = dm->getNumVerts ( dm );
	int numedges = dm->getNumEdges ( dm );
	int numfaces = dm->getNumFaces ( dm );
	MEdge *medge = CDDM_get_edges ( dm );
	MFace *mface = CDDM_get_faces ( dm );
	int index2 = 0; // our second vertex index
	LinkNode **edgelist = NULL;
	EdgeHash *edgehash = NULL;
	LinkNode *search = NULL, *search2 = NULL;
	float temp[3];
	
	// error handling
	if ( numedges==0 )
		return 0;

	cloth->springs = NULL;

	edgelist = MEM_callocN ( sizeof ( LinkNode * ) * numverts, "cloth_edgelist_alloc" );
	
	if(!edgelist)
		return 0;
	
	for ( i = 0; i < numverts; i++ )
	{
		edgelist[i] = NULL;
	}

	if ( cloth->springs )
		MEM_freeN ( cloth->springs );

	// create spring network hash
	edgehash = BLI_edgehash_new();

	// structural springs
	for ( i = 0; i < numedges; i++ )
	{
		spring = ( ClothSpring * ) MEM_callocN ( sizeof ( ClothSpring ), "cloth spring" );

		if ( spring )
		{
			spring->ij = MIN2(medge[i].v1, medge[i].v2);
			spring->kl = MAX2(medge[i].v2, medge[i].v1);
			VECSUB ( temp, cloth->verts[spring->kl].x, cloth->verts[spring->ij].x );
			spring->restlen =  sqrt ( INPR ( temp, temp ) );
			clmd->sim_parms->avg_spring_len += spring->restlen;
			cloth->verts[spring->ij].avg_spring_len += spring->restlen;
			cloth->verts[spring->kl].avg_spring_len += spring->restlen;
			cloth->verts[spring->ij].spring_count++;
			cloth->verts[spring->kl].spring_count++;
			spring->type = CLOTH_SPRING_TYPE_STRUCTURAL;
			spring->flags = 0;
			spring->stiffness = (cloth->verts[spring->kl].struct_stiff + cloth->verts[spring->ij].struct_stiff) / 2.0;
			struct_springs++;
			
			BLI_linklist_prepend ( &cloth->springs, spring );
		}
		else
		{
			cloth_free_errorsprings(cloth, edgehash, edgelist);
			return 0;
		}
	}
	
	if(struct_springs > 0)
		clmd->sim_parms->avg_spring_len /= struct_springs;
	
	for(i = 0; i < numverts; i++)
	{
		cloth->verts[i].avg_spring_len = cloth->verts[i].avg_spring_len * 0.49 / ((float)cloth->verts[i].spring_count);
	}
	
	// shear springs
	for ( i = 0; i < numfaces; i++ )
	{
		// triangle faces already have shear springs due to structural geometry
		if ( !mface[i].v4 )
			continue; 
		
		spring = ( ClothSpring *) MEM_callocN ( sizeof ( ClothSpring ), "cloth spring" );
		
		if(!spring)
		{
			cloth_free_errorsprings(cloth, edgehash, edgelist);
			return 0;
		}

		spring->ij = MIN2(mface[i].v1, mface[i].v3);
		spring->kl = MAX2(mface[i].v3, mface[i].v1);
		VECSUB ( temp, cloth->verts[spring->kl].x, cloth->verts[spring->ij].x );
		spring->restlen =  sqrt ( INPR ( temp, temp ) );
		spring->type = CLOTH_SPRING_TYPE_SHEAR;
		spring->stiffness = (cloth->verts[spring->kl].shear_stiff + cloth->verts[spring->ij].shear_stiff) / 2.0;

		BLI_linklist_append ( &edgelist[spring->ij], spring );
		BLI_linklist_append ( &edgelist[spring->kl], spring );
		shear_springs++;

		BLI_linklist_prepend ( &cloth->springs, spring );

		
		// if ( mface[i].v4 ) --> Quad face
		spring = ( ClothSpring * ) MEM_callocN ( sizeof ( ClothSpring ), "cloth spring" );
		
		if(!spring)
		{
			cloth_free_errorsprings(cloth, edgehash, edgelist);
			return 0;
		}

		spring->ij = MIN2(mface[i].v2, mface[i].v4);
		spring->kl = MAX2(mface[i].v4, mface[i].v2);
		VECSUB ( temp, cloth->verts[spring->kl].x, cloth->verts[spring->ij].x );
		spring->restlen =  sqrt ( INPR ( temp, temp ) );
		spring->type = CLOTH_SPRING_TYPE_SHEAR;
		spring->stiffness = (cloth->verts[spring->kl].shear_stiff + cloth->verts[spring->ij].shear_stiff) / 2.0;

		BLI_linklist_append ( &edgelist[spring->ij], spring );
		BLI_linklist_append ( &edgelist[spring->kl], spring );
		shear_springs++;

		BLI_linklist_prepend ( &cloth->springs, spring );
	}
	
	if(numfaces) {
		// bending springs
		search2 = cloth->springs;
		for ( i = struct_springs; i < struct_springs+shear_springs; i++ )
		{
			if ( !search2 )
				break;

			tspring2 = search2->link;
			search = edgelist[tspring2->kl];
			while ( search )
			{
				tspring = search->link;
				index2 = ( ( tspring->ij==tspring2->kl ) ? ( tspring->kl ) : ( tspring->ij ) );
				
				// check for existing spring
				// check also if startpoint is equal to endpoint
				if ( !BLI_edgehash_haskey ( edgehash, MIN2(tspring2->ij, index2), MAX2(tspring2->ij, index2) )
				&& ( index2!=tspring2->ij ) )
				{
					spring = ( ClothSpring * ) MEM_callocN ( sizeof ( ClothSpring ), "cloth spring" );
					
					if(!spring)
					{
						cloth_free_errorsprings(cloth, edgehash, edgelist);
						return 0;
					}

					spring->ij = MIN2(tspring2->ij, index2);
					spring->kl = MAX2(tspring2->ij, index2);
					VECSUB ( temp, cloth->verts[spring->kl].x, cloth->verts[spring->ij].x );
					spring->restlen =  sqrt ( INPR ( temp, temp ) );
					spring->type = CLOTH_SPRING_TYPE_BENDING;
					spring->stiffness = (cloth->verts[spring->kl].bend_stiff + cloth->verts[spring->ij].bend_stiff) / 2.0;
					BLI_edgehash_insert ( edgehash, spring->ij, spring->kl, NULL );
					bend_springs++;

					BLI_linklist_prepend ( &cloth->springs, spring );
				}
				search = search->next;
			}
			search2 = search2->next;
		}
	}
	else if(struct_springs > 2) {
		/* bending springs for hair strands */
		/* The current algorightm only goes through the edges in order of the mesh edges list	*/
		/* and makes springs between the outer vert of edges sharing a vertice. This works just */
		/* fine for hair, but not for user generated string meshes. This could/should be later	*/
		/* extended to work with non-ordered edges so that it can be used for general "rope		*/
		/* dynamics" without the need for the vertices or edges to be ordered through the length*/
		/* of the strands. -jahka */
		search = cloth->springs;
		search2 = search->next;
		while(search && search2)
		{
			tspring = search->link;
			tspring2 = search2->link;

			if(tspring->ij == tspring2->kl) {
				spring = ( ClothSpring * ) MEM_callocN ( sizeof ( ClothSpring ), "cloth spring" );
				
				if(!spring)
				{
					cloth_free_errorsprings(cloth, edgehash, edgelist);
					return 0;
				}

				spring->ij = tspring2->ij;
				spring->kl = tspring->kl;
				VECSUB ( temp, cloth->verts[spring->kl].x, cloth->verts[spring->ij].x );
				spring->restlen =  sqrt ( INPR ( temp, temp ) );
				spring->type = CLOTH_SPRING_TYPE_BENDING;
				spring->stiffness = (cloth->verts[spring->kl].bend_stiff + cloth->verts[spring->ij].bend_stiff) / 2.0;
				bend_springs++;

				BLI_linklist_prepend ( &cloth->springs, spring );
			}
			
			search = search->next;
			search2 = search2->next;
		}
	}
	
	/* insert other near springs in edgehash AFTER bending springs are calculated (for selfcolls) */
	for ( i = 0; i < numedges; i++ ) // struct springs
		BLI_edgehash_insert ( edgehash, MIN2(medge[i].v1, medge[i].v2), MAX2(medge[i].v2, medge[i].v1), NULL );
	
	for ( i = 0; i < numfaces; i++ ) // edge springs
	{
		if(mface[i].v4)
		{
			BLI_edgehash_insert ( edgehash, MIN2(mface[i].v1, mface[i].v3), MAX2(mface[i].v3, mface[i].v1), NULL );
			
			BLI_edgehash_insert ( edgehash, MIN2(mface[i].v2, mface[i].v4), MAX2(mface[i].v2, mface[i].v4), NULL );
		}
	}
	
	
	cloth->numsprings = struct_springs + shear_springs + bend_springs;
	
	if ( edgelist )
	{
		for ( i = 0; i < numverts; i++ )
		{
			BLI_linklist_free ( edgelist[i],NULL );
		}
	
		MEM_freeN ( edgelist );
	}
	
	cloth->edgehash = edgehash;
	
	if(G.rt>0)
		printf("avg_len: %f\n",clmd->sim_parms->avg_spring_len);

	return 1;

} /* cloth_build_springs */
/***************************************************************************************
* SPRING NETWORK BUILDING IMPLEMENTATION END
***************************************************************************************/
<|MERGE_RESOLUTION|>--- conflicted
+++ resolved
@@ -503,17 +503,9 @@
 	if(!do_init_cloth(ob, clmd, result, framenr))
 		return result;
 
-<<<<<<< HEAD
-	/* try to read from cache */
-	cache_result = BKE_ptcache_read_cache(&pid, (float)framenr, scene->r.frs_sec);
-
-	if(cache_result == PTCACHE_READ_EXACT || cache_result == PTCACHE_READ_INTERPOLATED) {
-		cache->flag |= PTCACHE_SIMULATION_VALID;
-=======
 	if(framenr == startframe) {
 		BKE_ptcache_id_reset(scene, &pid, PTCACHE_RESET_OUTDATED);
 		do_init_cloth(ob, clmd, result, framenr);
->>>>>>> 16c1a294
 		cache->simframe= framenr;
 		cache->flag |= PTCACHE_SIMULATION_VALID;
 		cache->flag &= ~PTCACHE_REDO_NEEDED;
@@ -536,14 +528,7 @@
 		return result;
 	}
 	else if(cache_result==PTCACHE_READ_OLD) {
-<<<<<<< HEAD
-		BKE_ptcache_id_reset(scene, &pid, PTCACHE_RESET_FREE);
-
 		implicit_set_positions(clmd);
-
-=======
-		implicit_set_positions(clmd);
->>>>>>> 16c1a294
 		cache->flag |= PTCACHE_SIMULATION_VALID;
 	}
 	else if(ob->id.lib || (cache->flag & PTCACHE_BAKED)) {
@@ -554,48 +539,16 @@
 		return result;
 	}
 
-<<<<<<< HEAD
-	if(framenr == startframe) {
-		if(cache->flag & PTCACHE_REDO_NEEDED) {
-			BKE_ptcache_id_reset(scene, &pid, PTCACHE_RESET_OUTDATED);
-			do_init_cloth(ob, clmd, result, framenr);
-		}
-		cache->flag |= PTCACHE_SIMULATION_VALID;
-		cache->simframe= framenr;
-
-		/* don't write cache on first frame, but on second frame write
-		 * cache for frame 1 and 2 */
-	}
-	else {
-		/* if on second frame, write cache for first frame */
-		if(cache->simframe == startframe && (cache->flag & PTCACHE_OUTDATED || cache->last_exact==0))
-			BKE_ptcache_write_cache(&pid, startframe);
-
-		clmd->sim_parms->timescale *= framenr - cache->simframe;
-=======
 	/* if on second frame, write cache for first frame */
 	if(cache->simframe == startframe && (cache->flag & PTCACHE_OUTDATED || cache->last_exact==0))
 		BKE_ptcache_write_cache(&pid, startframe);
 
 	clmd->sim_parms->timescale *= framenr - cache->simframe;
->>>>>>> 16c1a294
 
 	/* do simulation */
 	cache->flag |= PTCACHE_SIMULATION_VALID;
 	cache->simframe= framenr;
 
-<<<<<<< HEAD
-		if(!do_step_cloth(ob, clmd, result, framenr)) {
-			cache->flag &= ~PTCACHE_SIMULATION_VALID;
-			cache->simframe= 0;
-			cache->last_exact= 0;
-		}
-		else
-			BKE_ptcache_write_cache(&pid, framenr);
-
-		cloth_to_object (ob, clmd, result);
-	}
-=======
 	if(!do_step_cloth(ob, clmd, result, framenr)) {
 		cache->flag &= ~PTCACHE_SIMULATION_VALID;
 		cache->simframe= 0;
@@ -605,7 +558,6 @@
 		BKE_ptcache_write_cache(&pid, framenr);
 
 	cloth_to_object (ob, clmd, result);
->>>>>>> 16c1a294
 
 	return result;
 }
