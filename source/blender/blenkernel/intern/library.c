--- conflicted
+++ resolved
@@ -112,11 +112,8 @@
 #include "BKE_fcurve.h"
 #include "BKE_speaker.h"
 #include "BKE_utildefines.h"
-<<<<<<< HEAD
+#include "BKE_movieclip.h"
 #include "BKE_linestyle.h"
-=======
-#include "BKE_movieclip.h"
->>>>>>> f0862015
 
 #include "RNA_access.h"
 
@@ -494,13 +491,10 @@
 			return &(mainlib->wm);
 		case ID_GD:
 			return &(mainlib->gpencil);
-<<<<<<< HEAD
+		case ID_MC:
+			return &(mainlib->movieclip);
 		case ID_LS:
 			return &(mainlib->linestyle);
-=======
-		case ID_MC:
-			return &(mainlib->movieclip);
->>>>>>> f0862015
 	}
 	return NULL;
 }
@@ -582,11 +576,8 @@
 	lb[a++]= &(main->scene);
 	lb[a++]= &(main->library);
 	lb[a++]= &(main->wm);
-<<<<<<< HEAD
+	lb[a++]= &(main->movieclip);
 	lb[a++]= &(main->linestyle);
-=======
-	lb[a++]= &(main->movieclip);
->>>>>>> f0862015
 	
 	lb[a]= NULL;
 
@@ -695,13 +686,11 @@
 		case ID_GD:
 			id = MEM_callocN(sizeof(bGPdata), "Grease Pencil");
 			break;
-<<<<<<< HEAD
+		case ID_MC:
+			id = MEM_callocN(sizeof(MovieClip), "Movie Clip");
+			break;
 		case ID_LS:
 			id = MEM_callocN(sizeof(FreestyleLineStyle), "Freestyle Line Style");
-=======
-		case ID_MC:
-			id = MEM_callocN(sizeof(MovieClip), "Movie Clip");
->>>>>>> f0862015
 			break;
 	}
 	return id;
@@ -908,13 +897,11 @@
 		case ID_GD:
 			free_gpencil_data((bGPdata *)id);
 			break;
-<<<<<<< HEAD
+		case ID_MC:
+			free_movieclip((MovieClip *)id);
+			break;
 		case ID_LS:
 			FRS_free_linestyle((FreestyleLineStyle *)id);
-=======
-		case ID_MC:
-			free_movieclip((MovieClip *)id);
->>>>>>> f0862015
 			break;
 	}
 
