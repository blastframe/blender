--- conflicted
+++ resolved
@@ -182,13 +182,10 @@
 			return &RNA_SolidifyModifier;
 		case eModifierType_Screw:
 			return &RNA_ScrewModifier;
-<<<<<<< HEAD
+		case eModifierType_Warp:
+			return &RNA_WarpModifier;
 		case eModifierType_NavMesh:
 			return &RNA_NavMeshModifier;
-=======
-		case eModifierType_Warp:
-			return &RNA_WarpModifier;
->>>>>>> 99ee18c6
 		default:
 			return &RNA_Modifier;
 	}
