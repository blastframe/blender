/*
 * ***** BEGIN GPL LICENSE BLOCK *****
 *
 * This program is free software; you can redistribute it and/or
 * modify it under the terms of the GNU General Public License
 * as published by the Free Software Foundation; either version 2
 * of the License, or (at your option) any later version. 
 *
 * This program is distributed in the hope that it will be useful,
 * but WITHOUT ANY WARRANTY; without even the implied warranty of
 * MERCHANTABILITY or FITNESS FOR A PARTICULAR PURPOSE.  See the
 * GNU General Public License for more details.
 *
 * You should have received a copy of the GNU General Public License
 * along with this program; if not, write to the Free Software Foundation,
 * Inc., 51 Franklin Street, Fifth Floor, Boston, MA 02110-1301, USA.
 *
 * The Original Code is Copyright (C) 2007 Blender Foundation.
 * All rights reserved.
 *
 * 
 * Contributor(s): Blender Foundation
 *
 * ***** END GPL LICENSE BLOCK *****
 */
#ifndef __WM_API_H__
#define __WM_API_H__

/** \file blender/windowmanager/WM_api.h
 *  \ingroup wm
 *
 *  \page wmpage windowmanager
 *  \section wmabout About windowmanager
 *  \ref wm handles events received from \ref GHOST and manages
 *  the screens, areas and input for Blender
 *  \section wmnote NOTE
 *  \todo document
 */

/* dna-savable wmStructs here */
#include "DNA_windowmanager_types.h"
#include "WM_keymap.h"
#include "BLI_compiler_attrs.h"

#ifdef __cplusplus
extern "C" {
#endif

struct bContext;
struct GHashIterator;
struct IDProperty;
struct wmEvent;
struct wmEventHandler;
struct wmGesture;
struct wmJob;
struct wmOperatorType;
struct wmOperator;
struct rcti;
struct PointerRNA;
struct PropertyRNA;
struct MenuType;
struct wmDropBox;
struct wmDrag;
struct ImBuf;
struct ImageFormatData;
struct ARegion;
struct ScrArea;
struct Main;
struct bToolDef;

#ifdef WITH_INPUT_NDOF
struct wmNDOFMotionData;
#endif

typedef struct wmJob wmJob;
typedef struct wmManipulator wmManipulator;
typedef struct wmManipulatorMap wmManipulatorMap;
typedef struct wmManipulatorMapType wmManipulatorMapType;

/* general API */
void		WM_init_state_size_set		(int stax, int stay, int sizx, int sizy);
void		WM_init_state_fullscreen_set(void);
void		WM_init_state_normal_set(void);
void		WM_init_native_pixels(bool do_it);

void		WM_init				(struct bContext *C, int argc, const char **argv);
void		WM_exit_ext			(struct bContext *C, const bool do_python);

void		WM_exit				(struct bContext *C) ATTR_NORETURN;

void		WM_main				(struct bContext *C) ATTR_NORETURN;

bool 		WM_init_game		(struct bContext *C);
void		WM_init_splash		(struct bContext *C);


void		WM_check			(struct bContext *C);

int			WM_window_pixels_x		(struct wmWindow *win);
int			WM_window_pixels_y		(struct wmWindow *win);
bool		WM_window_is_fullscreen	(struct wmWindow *win);

void WM_windows_scene_data_sync(const ListBase *win_lb, struct Scene *scene) ATTR_NONNULL();
struct Scene *WM_windows_scene_get_from_screen(const struct wmWindowManager *wm, const struct bScreen *screen) ATTR_NONNULL() ATTR_WARN_UNUSED_RESULT;
struct WorkSpace *WM_windows_workspace_get_from_screen(const wmWindowManager *wm, const struct bScreen *screen) ATTR_NONNULL() ATTR_WARN_UNUSED_RESULT;

struct Scene *WM_window_get_active_scene(const struct wmWindow *win) ATTR_NONNULL() ATTR_WARN_UNUSED_RESULT;
void          WM_window_change_active_scene(struct Main *bmain, struct bContext *C, struct wmWindow *win,
                                            struct Scene *scene_new) ATTR_NONNULL();
struct WorkSpace *WM_window_get_active_workspace(const struct wmWindow *win) ATTR_NONNULL() ATTR_WARN_UNUSED_RESULT;
void              WM_window_set_active_workspace(struct wmWindow *win, struct WorkSpace *workspace) ATTR_NONNULL(1);
struct WorkSpaceLayout *WM_window_get_active_layout(const struct wmWindow *win) ATTR_NONNULL() ATTR_WARN_UNUSED_RESULT;
void                    WM_window_set_active_layout(
        struct wmWindow *win, struct WorkSpace *workspace, struct WorkSpaceLayout *layout) ATTR_NONNULL(1);
struct bScreen *WM_window_get_active_screen(const struct wmWindow *win) ATTR_NONNULL() ATTR_WARN_UNUSED_RESULT;
void            WM_window_set_active_screen(struct wmWindow *win, struct WorkSpace *workspace, struct bScreen *screen) ATTR_NONNULL(1);
bool WM_window_is_temp_screen(const struct wmWindow *win) ATTR_WARN_UNUSED_RESULT;

/* defines for 'type' WM_window_open_temp */
enum {
	WM_WINDOW_RENDER = 1,
	WM_WINDOW_USERPREFS,
	// WM_WINDOW_FILESEL // UNUSED
};

struct wmWindow	*WM_window_open(struct bContext *C, const struct rcti *rect);
struct wmWindow *WM_window_open_temp(struct bContext *C, int x, int y, int sizex, int sizey, int type);
void             WM_window_set_dpi(wmWindow *win);
			
			/* returns true if draw method is triple buffer */
bool		WM_is_draw_triple(struct wmWindow *win);

bool		WM_stereo3d_enabled(struct wmWindow *win, bool only_fullscreen_test);


			/* files */
void		WM_file_autoexec_init(const char *filepath);
bool		WM_file_read(struct bContext *C, const char *filepath, struct ReportList *reports);
void		WM_autosave_init(struct wmWindowManager *wm);
void		WM_recover_last_session(struct bContext *C, struct ReportList *reports);
void		WM_file_tag_modified(const struct bContext *C);

void        WM_lib_reload(struct Library *lib, struct bContext *C, struct ReportList *reports);

			/* mouse cursors */
void		WM_cursor_set(struct wmWindow *win, int curs);
void		WM_cursor_modal_set(struct wmWindow *win, int curs);
void		WM_cursor_modal_restore(struct wmWindow *win);
void		WM_cursor_wait		(bool val);
void		WM_cursor_grab_enable(struct wmWindow *win, bool wrap, bool hide, int bounds[4]);
void		WM_cursor_grab_disable(struct wmWindow *win, const int mouse_ungrab_xy[2]);
void		WM_cursor_time		(struct wmWindow *win, int nr);

void		*WM_paint_cursor_activate(struct wmWindowManager *wm,
                                      int (*poll)(struct bContext *C),
                                      void (*draw)(struct bContext *C, int, int, void *customdata),
                                      void *customdata);

void		WM_paint_cursor_end(struct wmWindowManager *wm, void *handle);
void		WM_paint_cursor_tag_redraw(struct wmWindow *win, struct ARegion *ar);

void		WM_cursor_warp		(struct wmWindow *win, int x, int y);
void		WM_cursor_compatible_xy(wmWindow *win, int *x, int *y);
float		WM_cursor_pressure	(const struct wmWindow *win);

			/* event map */
int			WM_userdef_event_map(int kmitype);
int			WM_userdef_event_type_from_keymap_type(int kmitype);

			/* handlers */

struct wmEventHandler *WM_event_add_keymap_handler(ListBase *handlers, wmKeyMap *keymap);
						/* boundbox, optional subwindow boundbox for offset */
struct wmEventHandler *WM_event_add_keymap_handler_bb(ListBase *handlers, wmKeyMap *keymap, const rcti *bb, const rcti *swinbb);
						/* priority not implemented, it adds in begin */
struct wmEventHandler *WM_event_add_keymap_handler_priority(ListBase *handlers, wmKeyMap *keymap, int priority);

void		WM_event_remove_keymap_handler(ListBase *handlers, wmKeyMap *keymap);

typedef int (*wmUIHandlerFunc)(struct bContext *C, const struct wmEvent *event, void *userdata);
typedef void (*wmUIHandlerRemoveFunc)(struct bContext *C, void *userdata);

struct wmEventHandler *WM_event_add_ui_handler(
        const struct bContext *C, ListBase *handlers,
        wmUIHandlerFunc ui_handle, wmUIHandlerRemoveFunc ui_remove,
        void *userdata, const char flag);
void WM_event_remove_ui_handler(
        ListBase *handlers,
        wmUIHandlerFunc ui_handle, wmUIHandlerRemoveFunc ui_remove,
        void *userdata, const bool postpone);
void WM_event_remove_area_handler(
        struct ListBase *handlers, void *area);
void WM_event_free_ui_handler_all(
        struct bContext *C, ListBase *handlers,
        wmUIHandlerFunc ui_handle, wmUIHandlerRemoveFunc ui_remove);

struct wmEventHandler *WM_event_add_modal_handler(struct bContext *C, struct wmOperator *op);
void WM_event_modal_handler_area_replace(wmWindow *win, const struct ScrArea *old_area, struct ScrArea *new_area);
void WM_event_modal_handler_region_replace(wmWindow *win, const struct ARegion *old_region, struct ARegion *new_region);

void		WM_event_remove_handlers(struct bContext *C, ListBase *handlers);

/* handler flag */
enum {
	WM_HANDLER_BLOCKING             = (1 << 0),  /* after this handler all others are ignored */
	WM_HANDLER_ACCEPT_DBL_CLICK     = (1 << 1),  /* handler accepts double key press events */

	/* internal */
	WM_HANDLER_DO_FREE              = (1 << 7),  /* handler tagged to be freed in wm_handlers_do() */
};

struct wmEventHandler *WM_event_add_dropbox_handler(ListBase *handlers, ListBase *dropboxes);

			/* mouse */
void		WM_event_add_mousemove(struct bContext *C);
bool		WM_event_is_modal_tweak_exit(const struct wmEvent *event, int tweak_event);
bool		WM_event_is_last_mousemove(const struct wmEvent *event);

#ifdef WITH_INPUT_NDOF
			/* 3D mouse */
void		WM_ndof_deadzone_set(float deadzone);
#endif
			/* notifiers */
void		WM_event_add_notifier(const struct bContext *C, unsigned int type, void *reference);
void		WM_main_add_notifier(unsigned int type, void *reference);
void		WM_main_remove_notifier_reference(const void *reference);
void		WM_main_remap_editor_id_reference(struct ID *old_id, struct ID *new_id);

			/* reports */
void        WM_report_banner_show(void);
void        WM_report(ReportType type, const char *message);
void        WM_reportf(ReportType type, const char *format, ...) ATTR_PRINTF_FORMAT(2, 3);

struct wmEvent *wm_event_add_ex(
        struct wmWindow *win, const struct wmEvent *event_to_add,
        const struct wmEvent *event_to_add_after)
        ATTR_NONNULL(1, 2);
struct wmEvent *wm_event_add(
        struct wmWindow *win, const struct wmEvent *event_to_add)
        ATTR_NONNULL(1, 2);

void wm_event_init_from_window(struct wmWindow *win, struct wmEvent *event);


			/* at maximum, every timestep seconds it triggers event_type events */
struct wmTimer *WM_event_add_timer(struct wmWindowManager *wm, struct wmWindow *win, int event_type, double timestep);
struct wmTimer *WM_event_add_timer_notifier(struct wmWindowManager *wm, struct wmWindow *win, unsigned int type, double timestep);
void		WM_event_remove_timer(struct wmWindowManager *wm, struct wmWindow *win, struct wmTimer *timer);
void		WM_event_remove_timer_notifier(struct wmWindowManager *wm, struct wmWindow *win, struct wmTimer *timer);
void        WM_event_timer_sleep(struct wmWindowManager *wm, struct wmWindow *win, struct wmTimer *timer, bool do_sleep);

		/* operator api, default callbacks */
			/* invoke callback, uses enum property named "type" */
void		WM_operator_view3d_unit_defaults(struct bContext *C, struct wmOperator *op);
int			WM_operator_smooth_viewtx_get(const struct wmOperator *op);
int			WM_menu_invoke_ex(struct bContext *C, struct wmOperator *op, int opcontext);
int			WM_menu_invoke			(struct bContext *C, struct wmOperator *op, const struct wmEvent *event);
void		WM_menu_name_call(struct bContext *C, const char *menu_name, short context);
int         WM_enum_search_invoke_previews(struct bContext *C, struct wmOperator *op, short prv_cols, short prv_rows);
int			WM_enum_search_invoke(struct bContext *C, struct wmOperator *op, const struct wmEvent *event);
			/* invoke callback, confirm menu + exec */
int			WM_operator_confirm		(struct bContext *C, struct wmOperator *op, const struct wmEvent *event);
		/* invoke callback, file selector "filepath" unset + exec */
int			WM_operator_filesel		(struct bContext *C, struct wmOperator *op, const struct wmEvent *event);
bool        WM_operator_filesel_ensure_ext_imtype(wmOperator *op, const struct ImageFormatData *im_format);
			/* poll callback, context checks */
int			WM_operator_winactive	(struct bContext *C);
			/* invoke callback, exec + redo popup */
int			WM_operator_props_popup_confirm(struct bContext *C, struct wmOperator *op, const struct wmEvent *event);
int			WM_operator_props_popup_call(struct bContext *C, struct wmOperator *op, const struct wmEvent *event);
int			WM_operator_props_popup	(struct bContext *C, struct wmOperator *op, const struct wmEvent *event);
int 		WM_operator_props_dialog_popup(struct bContext *C, struct wmOperator *op, int width, int height);
int			WM_operator_redo_popup	(struct bContext *C, struct wmOperator *op);
int			WM_operator_ui_popup	(struct bContext *C, struct wmOperator *op, int width, int height);

int         WM_operator_confirm_message_ex(struct bContext *C, struct wmOperator *op,
                                           const char *title, const int icon,
                                           const char *message);
int         WM_operator_confirm_message(struct bContext *C, struct wmOperator *op,
                                        const char *message);

		/* operator api */
void		WM_operator_free		(struct wmOperator *op);
void		WM_operator_free_all_after(wmWindowManager *wm, struct wmOperator *op);
void		WM_operator_type_set(struct wmOperator *op, struct wmOperatorType *ot);
void		WM_operator_stack_clear(struct wmWindowManager *wm);
void		WM_operator_handlers_clear(wmWindowManager *wm, struct wmOperatorType *ot);

struct wmOperatorType *WM_operatortype_find(const char *idname, bool quiet);
void        WM_operatortype_iter(struct GHashIterator *ghi);
void		WM_operatortype_append(void (*opfunc)(struct wmOperatorType *));
void		WM_operatortype_append_ptr(void (*opfunc)(struct wmOperatorType *, void *), void *userdata);
void		WM_operatortype_append_macro_ptr(void (*opfunc)(struct wmOperatorType *, void *), void *userdata);
void        WM_operatortype_remove_ptr(struct wmOperatorType *ot);
bool        WM_operatortype_remove(const char *idname);
void        WM_operatortype_last_properties_clear_all(void);
void        WM_operatortype_props_advanced_begin(struct wmOperatorType *ot);
void        WM_operatortype_props_advanced_end(struct wmOperatorType *ot);

#define WM_operatortype_prop_tag(property, tags) \
	{ \
		CHECK_TYPE(tags, eOperatorPropTags); \
		RNA_def_property_tags(prop, tags); \
	} (void)0

struct wmOperatorType *WM_operatortype_append_macro(const char *idname, const char *name, const char *description, int flag);
struct wmOperatorTypeMacro *WM_operatortype_macro_define(struct wmOperatorType *ot, const char *idname);


int			WM_operator_poll		(struct bContext *C, struct wmOperatorType *ot);
int			WM_operator_poll_context(struct bContext *C, struct wmOperatorType *ot, short context);
int         WM_operator_call_ex(struct bContext *C, struct wmOperator *op, const bool store);
int			WM_operator_call		(struct bContext *C, struct wmOperator *op);
int			WM_operator_call_notest(struct bContext *C, struct wmOperator *op);
int			WM_operator_repeat		(struct bContext *C, struct wmOperator *op);
bool        WM_operator_repeat_check(const struct bContext *C, struct wmOperator *op);
bool        WM_operator_is_repeat(const struct bContext *C, const struct wmOperator *op);
int         WM_operator_name_call_ptr(struct bContext *C, struct wmOperatorType *ot, short context, struct PointerRNA *properties);
int			WM_operator_name_call(struct bContext *C, const char *opstring, short context, struct PointerRNA *properties);
int			WM_operator_call_py(struct bContext *C, struct wmOperatorType *ot, short context, struct PointerRNA *properties, struct ReportList *reports, const bool is_undo);

void		WM_operator_properties_alloc(struct PointerRNA **ptr, struct IDProperty **properties, const char *opstring); /* used for keymap and macro items */
void		WM_operator_properties_sanitize(struct PointerRNA *ptr, const bool no_context); /* make props context sensitive or not */
bool        WM_operator_properties_default(struct PointerRNA *ptr, const bool do_update);
void        WM_operator_properties_reset(struct wmOperator *op);
void		WM_operator_properties_create(struct PointerRNA *ptr, const char *opstring);
void		WM_operator_properties_create_ptr(struct PointerRNA *ptr, struct wmOperatorType *ot);
void        WM_operator_properties_clear(struct PointerRNA *ptr);
void		WM_operator_properties_free(struct PointerRNA *ptr);

bool        WM_operator_check_ui_enabled(const struct bContext *C, const char *idname);
wmOperator *WM_operator_last_redo(const struct bContext *C);
ID         *WM_operator_drop_load_path(struct bContext *C, struct wmOperator *op, const short idcode);

bool        WM_operator_last_properties_init(struct wmOperator *op);
bool        WM_operator_last_properties_store(struct wmOperator *op);


/* wm_operator_props.c */
void        WM_operator_properties_filesel(
        struct wmOperatorType *ot, int filter, short type, short action,
        short flag, short display, short sort);
void        WM_operator_properties_border(struct wmOperatorType *ot);
void        WM_operator_properties_border_to_rcti(struct wmOperator *op, struct rcti *rect);
void        WM_operator_properties_border_to_rctf(struct wmOperator *op, rctf *rect);
void        WM_operator_properties_gesture_border_ex(struct wmOperatorType *ot, bool deselect, bool extend);
void        WM_operator_properties_gesture_border(struct wmOperatorType *ot);
void        WM_operator_properties_gesture_border_select(struct wmOperatorType *ot);
void        WM_operator_properties_gesture_border_zoom(struct wmOperatorType *ot);
void        WM_operator_properties_gesture_lasso_ex(struct wmOperatorType *ot, bool deselect, bool extend);
void        WM_operator_properties_gesture_lasso(struct wmOperatorType *ot);
void        WM_operator_properties_gesture_lasso_select(struct wmOperatorType *ot);
void        WM_operator_properties_gesture_straightline(struct wmOperatorType *ot, int cursor);
void        WM_operator_properties_gesture_circle_ex(struct wmOperatorType *ot, bool deselect);
void        WM_operator_properties_gesture_circle(struct wmOperatorType *ot);
void        WM_operator_properties_gesture_circle_select(struct wmOperatorType *ot);
void        WM_operator_properties_mouse_select(struct wmOperatorType *ot);
void        WM_operator_properties_select_all(struct wmOperatorType *ot);
void        WM_operator_properties_select_action(struct wmOperatorType *ot, int default_action);
void        WM_operator_properties_select_action_simple(struct wmOperatorType *ot, int default_action);
void        WM_operator_properties_select_random(struct wmOperatorType *ot);
int         WM_operator_properties_select_random_seed_increment_get(wmOperator *op);
struct CheckerIntervalParams {
	int nth;  /* bypass when set to zero */
	int skip;
	int offset;
};
void        WM_operator_properties_checker_interval(struct wmOperatorType *ot, bool nth_can_disable);
void        WM_operator_properties_checker_interval_from_op(
        struct wmOperator *op, struct CheckerIntervalParams *op_params);
bool        WM_operator_properties_checker_interval_test(
        const struct CheckerIntervalParams *op_params, int depth);


/* MOVE THIS SOMEWHERE ELSE */
#define	SEL_TOGGLE		0
#define	SEL_SELECT		1
#define SEL_DESELECT	2
#define SEL_INVERT		3


/* flags for WM_operator_properties_filesel */
#define WM_FILESEL_RELPATH		(1 << 0)

#define WM_FILESEL_DIRECTORY	(1 << 1)
#define WM_FILESEL_FILENAME		(1 << 2)
#define WM_FILESEL_FILEPATH		(1 << 3)
#define WM_FILESEL_FILES		(1 << 4)


		/* operator as a python command (resultuing string must be freed) */
char		*WM_operator_pystring_ex(struct bContext *C, struct wmOperator *op,
                                     const bool all_args, const bool macro_args,
                                     struct wmOperatorType *ot, struct PointerRNA *opptr);
char		*WM_operator_pystring(struct bContext *C, struct wmOperator *op,
                                  const bool all_args, const bool macro_args);
bool         WM_operator_pystring_abbreviate(char *str, int str_len_max);
char		*WM_prop_pystring_assign(struct bContext *C, struct PointerRNA *ptr, struct PropertyRNA *prop, int index);
void		WM_operator_bl_idname(char *to, const char *from);
void		WM_operator_py_idname(char *to, const char *from);
bool        WM_operator_py_idname_ok_or_report(struct ReportList *reports, const char *classname, const char *idname);

/* *************** uilist types ******************** */
void                WM_uilisttype_init(void);
struct uiListType  *WM_uilisttype_find(const char *idname, bool quiet);
bool                WM_uilisttype_add(struct uiListType *ult);
void                WM_uilisttype_freelink(struct uiListType *ult);
void                WM_uilisttype_free(void);

/* *************** menu types ******************** */
void                WM_menutype_init(void);
struct MenuType    *WM_menutype_find(const char *idname, bool quiet);
bool                WM_menutype_add(struct MenuType *mt);
void                WM_menutype_freelink(struct MenuType *mt);
void                WM_menutype_free(void);

/* wm_gesture_ops.c */
int			WM_gesture_border_invoke	(struct bContext *C, struct wmOperator *op, const struct wmEvent *event);
int			WM_gesture_border_modal	(struct bContext *C, struct wmOperator *op, const struct wmEvent *event);
void		WM_gesture_border_cancel(struct bContext *C, struct wmOperator *op);
int			WM_gesture_circle_invoke(struct bContext *C, struct wmOperator *op, const struct wmEvent *event);
int			WM_gesture_circle_modal(struct bContext *C, struct wmOperator *op, const struct wmEvent *event);
void		WM_gesture_circle_cancel(struct bContext *C, struct wmOperator *op);
int			WM_gesture_lines_invoke(struct bContext *C, struct wmOperator *op, const struct wmEvent *event);
int			WM_gesture_lines_modal(struct bContext *C, struct wmOperator *op, const struct wmEvent *event);
void		WM_gesture_lines_cancel(struct bContext *C, struct wmOperator *op);
int			WM_gesture_lasso_invoke(struct bContext *C, struct wmOperator *op, const struct wmEvent *event);
int			WM_gesture_lasso_modal(struct bContext *C, struct wmOperator *op, const struct wmEvent *event);
void		WM_gesture_lasso_cancel(struct bContext *C, struct wmOperator *op);
const int (*WM_gesture_lasso_path_to_array(struct bContext *C, struct wmOperator *op, int *mcords_tot))[2];
int			WM_gesture_straightline_invoke(struct bContext *C, struct wmOperator *op, const struct wmEvent *event);
int			WM_gesture_straightline_modal(struct bContext *C, struct wmOperator *op, const struct wmEvent *event);
void		WM_gesture_straightline_cancel(struct bContext *C, struct wmOperator *op);

			/* Gesture manager API */
struct wmGesture *WM_gesture_new(struct bContext *C, const struct wmEvent *event, int type);
void		WM_gesture_end(struct bContext *C, struct wmGesture *gesture);
void		WM_gestures_remove(struct bContext *C);

			/* fileselecting support */
void		WM_event_add_fileselect(struct bContext *C, struct wmOperator *op);
void		WM_event_fileselect_event(struct wmWindowManager *wm, void *ophandle, int eventval);
void		WM_event_print(const struct wmEvent *event);

void		WM_operator_region_active_win_set(struct bContext *C);

			/* drag and drop */
struct wmDrag		*WM_event_start_drag(struct bContext *C, int icon, int type, void *poin, double value, unsigned int flags);
void				WM_event_drag_image(struct wmDrag *, struct ImBuf *, float scale, int sx, int sy);
void                WM_drag_free(struct wmDrag *drag);
void                WM_drag_free_list(struct ListBase *lb);

struct wmDropBox	*WM_dropbox_add(ListBase *lb, const char *idname, int (*poll)(struct bContext *, struct wmDrag *, const struct wmEvent *event),
                                    void (*copy)(struct wmDrag *, struct wmDropBox *));
ListBase	*WM_dropboxmap_find(const char *idname, int spaceid, int regionid);

			/* Set a subwindow active in pixelspace view, with optional scissor subset */
void		wmSubWindowSet			(struct wmWindow *win, int swinid);
void		wmSubWindowScissorSet	(struct wmWindow *win, int swinid, const struct rcti *srct, bool srct_pad);

			/* OpenGL utilities with safety check */
void		wmOrtho2			(float x1, float x2, float y1, float y2);
			/* use for conventions (avoid hard-coded offsets all over) */
void		wmOrtho2_region_pixelspace(const struct ARegion *ar);
void		wmOrtho2_pixelspace(const float x, const float y);

			/* threaded Jobs Manager */
enum {
	WM_JOB_PRIORITY     = (1 << 0),
	WM_JOB_EXCL_RENDER  = (1 << 1),
	WM_JOB_PROGRESS     = (1 << 2),
	WM_JOB_SUSPEND      = (1 << 3)
};

/* identifying jobs by owner alone is unreliable, this isnt saved, order can change (keep 0 for 'any') */
enum {
	WM_JOB_TYPE_ANY = 0,
	WM_JOB_TYPE_COMPOSITE,
	WM_JOB_TYPE_RENDER,
	WM_JOB_TYPE_RENDER_PREVIEW,  /* UI preview */
	WM_JOB_TYPE_SCREENCAST,
	WM_JOB_TYPE_OBJECT_SIM_OCEAN,
	WM_JOB_TYPE_OBJECT_SIM_FLUID,
	WM_JOB_TYPE_OBJECT_BAKE_TEXTURE,
	WM_JOB_TYPE_OBJECT_BAKE,
	WM_JOB_TYPE_FILESEL_READDIR,
	WM_JOB_TYPE_CLIP_BUILD_PROXY,
	WM_JOB_TYPE_CLIP_TRACK_MARKERS,
	WM_JOB_TYPE_CLIP_SOLVE_CAMERA,
	WM_JOB_TYPE_CLIP_PREFETCH,
	WM_JOB_TYPE_SEQ_BUILD_PROXY,
	WM_JOB_TYPE_SEQ_BUILD_PREVIEW,
	WM_JOB_TYPE_POINTCACHE,
	WM_JOB_TYPE_DPAINT_BAKE,
	WM_JOB_TYPE_ALEMBIC,
	/* add as needed, screencast, seq proxy build
	 * if having hard coded values is a problem */
};

struct wmJob *WM_jobs_get(struct wmWindowManager *wm, struct wmWindow *win, void *owner, const char *name, int flag, int job_type);

bool        WM_jobs_test(struct wmWindowManager *wm, void *owner, int job_type);
float		WM_jobs_progress(struct wmWindowManager *wm, void *owner);
char       *WM_jobs_name(struct wmWindowManager *wm, void *owner);
double      WM_jobs_starttime(struct wmWindowManager *wm, void *owner);
void       *WM_jobs_customdata(struct wmWindowManager *wm, void *owner);
void       *WM_jobs_customdata_from_type(struct wmWindowManager *wm, int job_type);

bool        WM_jobs_is_running(struct wmJob *);
bool		WM_jobs_is_stopped(wmWindowManager *wm, void *owner);
void       *WM_jobs_customdata_get(struct wmJob *);
void        WM_jobs_customdata_set(struct wmJob *, void *customdata, void (*free)(void *));
void        WM_jobs_timer(struct wmJob *, double timestep, unsigned int note, unsigned int endnote);
void        WM_jobs_callbacks(struct wmJob *,
                              void (*startjob)(void *, short *, short *, float *),
                              void (*initjob)(void *),
                              void (*update)(void *),
                              void (*endjob)(void *));

void		WM_jobs_start(struct wmWindowManager *wm, struct wmJob *);
void		WM_jobs_stop(struct wmWindowManager *wm, void *owner, void *startjob);
void		WM_jobs_kill(struct wmWindowManager *wm, void *owner, void (*)(void *, short int *, short int *, float *));
void		WM_jobs_kill_all(struct wmWindowManager *wm);
void		WM_jobs_kill_all_except(struct wmWindowManager *wm, void *owner);
void		WM_jobs_kill_type(struct wmWindowManager *wm, void *owner, int job_type);

bool        WM_jobs_has_running(struct wmWindowManager *wm);

void		WM_job_main_thread_lock_acquire(struct wmJob *job);
void		WM_job_main_thread_lock_release(struct wmJob *job);

			/* clipboard */
char       *WM_clipboard_text_get(bool selection, int *r_len);
char       *WM_clipboard_text_get_firstline(bool selection, int *r_len);
void        WM_clipboard_text_set(const char *buf, bool selection);

			/* progress */
void		WM_progress_set(struct wmWindow *win, float progress);
void		WM_progress_clear(struct wmWindow *win);

			/* Draw (for screenshot) */
void        *WM_draw_cb_activate(
                    struct wmWindow *win,
                    void (*draw)(const struct wmWindow *, void *),
                    void *customdata);
void        WM_draw_cb_exit(struct wmWindow *win, void *handle);
void		WM_redraw_windows(struct bContext *C);

void        WM_main_playanim(int argc, const char **argv);

/* debugging only, convenience function to write on crash */
bool write_crash_blend(void);

			/* Lock the interface for any communication */
void        WM_set_locked_interface(struct wmWindowManager *wm, bool lock);

#ifdef WITH_INPUT_NDOF
void        WM_event_ndof_pan_get(const struct wmNDOFMotionData *ndof, float r_pan[3], const bool use_zoom);
void        WM_event_ndof_rotate_get(const struct wmNDOFMotionData *ndof, float r_rot[3]);

float       WM_event_ndof_to_axis_angle(const struct wmNDOFMotionData *ndof, float axis[3]);
void        WM_event_ndof_to_quat(const struct wmNDOFMotionData *ndof, float q[4]);
#endif /* WITH_INPUT_NDOF */

float       WM_event_tablet_data(const struct wmEvent *event, int *pen_flip, float tilt[2]);
bool        WM_event_is_tablet(const struct wmEvent *event);

#ifdef WITH_INPUT_IME
bool        WM_event_is_ime_switch(const struct wmEvent *event);
#endif

<<<<<<< HEAD
/* wm_toolsystem.c  */
void WM_toolsystem_unlink(struct bContext *C, struct WorkSpace *workspace);
void WM_toolsystem_link(struct bContext *C, struct WorkSpace *workspace);

void WM_toolsystem_set(struct bContext *C, const struct bToolDef *tool);
void WM_toolsystem_init(struct bContext *C);
=======
/* wm_tooltip.c */
typedef struct ARegion *(*wmTooltipInitFn)(struct bContext *, struct ARegion *, bool *);

void WM_tooltip_timer_init(
        struct bContext *C, struct wmWindow *win, struct ARegion *ar,
        wmTooltipInitFn init);
void WM_tooltip_timer_clear(struct bContext *C, struct wmWindow *win);
void WM_tooltip_clear(struct bContext *C, struct wmWindow *win);
void WM_tooltip_init(struct bContext *C, struct wmWindow *win);
void WM_tooltip_refresh(struct bContext *C, struct wmWindow *win);
>>>>>>> 693b41eb

#ifdef __cplusplus
}
#endif

#endif /* __WM_API_H__ */
<|MERGE_RESOLUTION|>--- conflicted
+++ resolved
@@ -569,14 +569,13 @@
 bool        WM_event_is_ime_switch(const struct wmEvent *event);
 #endif
 
-<<<<<<< HEAD
 /* wm_toolsystem.c  */
 void WM_toolsystem_unlink(struct bContext *C, struct WorkSpace *workspace);
 void WM_toolsystem_link(struct bContext *C, struct WorkSpace *workspace);
 
 void WM_toolsystem_set(struct bContext *C, const struct bToolDef *tool);
 void WM_toolsystem_init(struct bContext *C);
-=======
+
 /* wm_tooltip.c */
 typedef struct ARegion *(*wmTooltipInitFn)(struct bContext *, struct ARegion *, bool *);
 
@@ -587,7 +586,6 @@
 void WM_tooltip_clear(struct bContext *C, struct wmWindow *win);
 void WM_tooltip_init(struct bContext *C, struct wmWindow *win);
 void WM_tooltip_refresh(struct bContext *C, struct wmWindow *win);
->>>>>>> 693b41eb
 
 #ifdef __cplusplus
 }
