/*
 * ***** BEGIN GPL LICENSE BLOCK *****
 *
 * This program is free software; you can redistribute it and/or
 * modify it under the terms of the GNU General Public License
 * as published by the Free Software Foundation; either version 2
 * of the License, or (at your option) any later version.
 *
 * This program is distributed in the hope that it will be useful,
 * but WITHOUT ANY WARRANTY; without even the implied warranty of
 * MERCHANTABILITY or FITNESS FOR A PARTICULAR PURPOSE.  See the
 * GNU General Public License for more details.
 *
 * You should have received a copy of the GNU General Public License
 * along with this program; if not, write to the Free Software Foundation,
 * Inc., 51 Franklin Street, Fifth Floor, Boston, MA 02110-1301, USA.
 *
 * The Original Code is Copyright (C) 2001-2002 by NaN Holding BV.
 * All rights reserved.
 *
 * The Original Code is: all of this file.
 *
 * Contributor(s): none yet.
 *
 * ***** END GPL LICENSE BLOCK *****
 */

/** \file DNA_ID.h
 *  \ingroup DNA
 *  \brief ID and Library types, which are fundamental for sdna.
 */

#ifndef __DNA_ID_H__
#define __DNA_ID_H__

#include "DNA_listBase.h"

#ifdef __cplusplus
extern "C" {
#endif

struct Library;
struct FileData;
struct ID;
struct PackedFile;
struct GPUTexture;

typedef struct IDPropertyData {
	void *pointer;
	ListBase group;
	int val, val2;  /* note, we actually fit a double into these two ints */
} IDPropertyData;

typedef struct IDProperty {
	struct IDProperty *next, *prev;
	char type, subtype;
	short flag;
	char name[64];  /* MAX_IDPROP_NAME */

	/* saved is used to indicate if this struct has been saved yet.
	 * seemed like a good idea as a pad var was needed anyway :) */
	int saved;
	IDPropertyData data;  /* note, alignment for 64 bits */

	/* array length, also (this is important!) string length + 1.
	 * the idea is to be able to reuse array realloc functions on strings.*/
	int len;

	/* Strings and arrays are both buffered, though the buffer isn't saved. */
	/* totallen is total length of allocated array/string, including a buffer.
	 * Note that the buffering is mild; the code comes from python's list implementation. */
	int totallen;
} IDProperty;

#define MAX_IDPROP_NAME 64
#define DEFAULT_ALLOC_FOR_NULL_STRINGS  64

/*->type*/
enum {
	IDP_STRING           = 0,
	IDP_INT              = 1,
	IDP_FLOAT            = 2,
	IDP_ARRAY            = 5,
	IDP_GROUP            = 6,
	IDP_ID               = 7,
	IDP_DOUBLE           = 8,
	IDP_IDPARRAY         = 9,
	IDP_NUMTYPES         = 10,
};

/*->subtype */

/* IDP_STRING */
enum {
	IDP_STRING_SUB_UTF8  = 0,  /* default */
	IDP_STRING_SUB_BYTE  = 1,  /* arbitrary byte array, _not_ null terminated */
};

/* IDP_GROUP */
enum {
	IDP_GROUP_SUB_NONE              = 0,  /* default */
	IDP_GROUP_SUB_MODE_OBJECT       = 1,  /* object mode settings */
	IDP_GROUP_SUB_MODE_EDIT         = 2,  /* mesh edit mode settings */
	IDP_GROUP_SUB_ENGINE_RENDER     = 3,  /* render engine settings */
	IDP_GROUP_SUB_OVERRIDE          = 4,  /* data override */
	IDP_GROUP_SUB_MODE_PAINT_WEIGHT = 5,  /* weight paint mode settings */
	IDP_GROUP_SUB_MODE_PAINT_VERTEX = 6,  /* vertex paint mode settings */
};

/*->flag*/
enum {
	IDP_FLAG_GHOST       = 1 << 7,  /* this means the property is set but RNA will return false when checking
	                                 * 'RNA_property_is_set', currently this is a runtime flag */
};

/* add any future new id property types here.*/


/* Static ID override structs. */

typedef struct IDOverrideStaticPropertyOperation {
	struct IDOverrideStaticPropertyOperation *next, *prev;

	/* Type of override. */
	short operation;
	short flag;
	short pad_s1[2];

	/* Sub-item references, if needed (for arrays or collections only).
	 * We need both reference and local values to allow e.g. insertion into collections (constraints, modifiers...).
	 * In collection case, if names are defined, they are used in priority.
	 * Names are pointers (instead of char[64]) to save some space, NULL when unset.
	 * Indices are -1 when unset. */
	char *subitem_reference_name;
	char *subitem_local_name;
	int subitem_reference_index;
	int subitem_local_index;
} IDOverrideStaticPropertyOperation;

/* IDOverridePropertyOperation->operation. */
enum {
	/* Basic operations. */
	IDOVERRIDESTATIC_OP_NOOP          =   0,  /* Special value, forbids any overriding. */

	IDOVERRIDESTATIC_OP_REPLACE       =   1,  /* Fully replace local value by reference one. */

	/* Numeric-only operations. */
	IDOVERRIDESTATIC_OP_ADD           = 101,  /* Add local value to reference one. */
	/* Subtract local value from reference one (needed due to unsigned values etc.). */
	IDOVERRIDESTATIC_OP_SUBTRACT      = 102,
	/* Multiply reference value by local one (more useful than diff for scales and the like). */
	IDOVERRIDESTATIC_OP_MULTIPLY      = 103,

	/* Collection-only operations. */
	IDOVERRIDESTATIC_OP_INSERT_AFTER  = 201,  /* Insert after given reference's subitem. */
	IDOVERRIDESTATIC_OP_INSERT_BEFORE = 202,  /* Insert before given reference's subitem. */
	/* We can add more if needed (move, delete, ...). */
};

/* IDOverridePropertyOperation->flag. */
enum {
	IDOVERRIDESTATIC_FLAG_MANDATORY     =   1 << 0,  /* User cannot remove that override operation. */
	IDOVERRIDESTATIC_FLAG_LOCKED        =   1 << 1,  /* User cannot change that override operation. */
};

/* A single overriden property, contain all operations on this one. */
typedef struct IDOverrideStaticProperty {
	struct IDOverrideStaticProperty *next, *prev;

	/* Path from ID to overridden property. *Does not* include indices/names for final arrays/collections items. */
	char *rna_path;

	ListBase operations;  /* List of overriding operations (IDOverridePropertyOperation) applied to this property. */
} IDOverrideStaticProperty;

/* Main container for all overriding data info of a data-block. */
typedef struct IDOverrideStatic {
	struct ID *reference;  /* Reference linked ID which this one overrides. */
	ListBase properties;  /* List of IDOverrideProperty structs. */

	/* Read/write data. */
	/* Temp ID storing extra override data (used for differential operations only currently).
	 * Always NULL outside of read/write context. */
	struct ID *storage;
} IDOverrideStatic;


/* watch it: Sequence has identical beginning. */
/**
 * ID is the first thing included in all serializable types. It
 * provides a common handle to place all data in double-linked lists.
 * */

/* 2 characters for ID code and 64 for actual name */
#define MAX_ID_NAME  66

/* There's a nasty circular dependency here.... 'void *' to the rescue! I
 * really wonder why this is needed. */
typedef struct ID {
	void *next, *prev;
	struct ID *newid;
	struct Library *lib;
	char name[66]; /* MAX_ID_NAME */
	/**
	 * LIB_... flags report on status of the datablock this ID belongs to (persistent, saved to and read from .blend).
	 */
	short flag;
	/**
	 * LIB_TAG_... tags (runtime only, cleared at read time).
	 */
	int tag;
	int us;
	int icon_id;
	int recalc;
	int pad;
	IDProperty *properties;

	IDOverrideStatic *override_static;  /* Reference linked ID which this one overrides. */

	void *py_instance;
} ID;

/**
 * For each library file used, a Library struct is added to Main
 * WARNING: readfile.c, expand_doit() reads this struct without DNA check!
 */
typedef struct Library {
	ID id;
	struct FileData *filedata;
	char name[1024];  /* path name used for reading, can be relative and edited in the outliner */

	/* absolute filepath, this is only for convenience, 'name' is the real path used on file read but in
	 * some cases its useful to access the absolute one.
	 * This is set on file read.
	 * Use BKE_library_filepath_set() rather than setting 'name' directly and it will be kept in sync - campbell */
	char filepath[1024];

	struct Library *parent;	/* set for indirectly linked libs, used in the outliner and while reading */
	
	struct PackedFile *packedfile;

	/* Temp data needed by read/write code. */
	int temp_index;
	short versionfile, subversionfile;  /* see BLENDER_VERSION, BLENDER_SUBVERSION, needed for do_versions */
} Library;

enum eIconSizes {
	ICON_SIZE_ICON = 0,
	ICON_SIZE_PREVIEW = 1,

	NUM_ICON_SIZES
};

/* for PreviewImage->flag */
enum ePreviewImage_Flag {
	PRV_CHANGED          = (1 << 0),
	PRV_USER_EDITED      = (1 << 1),  /* if user-edited, do not auto-update this anymore! */
};

/* for PreviewImage->tag */
enum  {
	PRV_TAG_DEFFERED           = (1 << 0),  /* Actual loading of preview is deffered. */
	PRV_TAG_DEFFERED_RENDERING = (1 << 1),  /* Deffered preview is being loaded. */
	PRV_TAG_DEFFERED_DELETE    = (1 << 2),  /* Deffered preview should be deleted asap. */
};

typedef struct PreviewImage {
	/* All values of 2 are really NUM_ICON_SIZES */
	unsigned int w[2];
	unsigned int h[2];
	short flag[2];
	short changed_timestamp[2];
	unsigned int *rect[2];

	/* Runtime-only data. */
	struct GPUTexture *gputexture[2];
	int icon_id;  /* Used by previews outside of ID context. */

	short tag;  /* Runtime data. */
	char pad[2];
} PreviewImage;

#define PRV_DEFERRED_DATA(prv) \
	(CHECK_TYPE_INLINE(prv, PreviewImage *), BLI_assert((prv)->tag & PRV_TAG_DEFFERED), (void *)((prv) + 1))

/**
 * Defines for working with IDs.
 *
 * The tags represent types! This is a dirty way of enabling RTTI. The
 * sig_byte end endian defines aren't really used much.
 *
 **/

#ifdef __BIG_ENDIAN__
   /* big endian */
#  define MAKE_ID2(c, d)  ((c) << 8 | (d))
#else
   /* little endian  */
#  define MAKE_ID2(c, d)  ((d) << 8 | (c))
#endif

/**
 * ID from database.
 *
 * Written to #BHead.code (for file IO)
 * and the first 2 bytes of #ID.name (for runtime checks, see #GS macro).
 */
typedef enum ID_Type {
	ID_SCE  = MAKE_ID2('S', 'C'), /* Scene */
	ID_LI   = MAKE_ID2('L', 'I'), /* Library */
	ID_OB   = MAKE_ID2('O', 'B'), /* Object */
	ID_ME   = MAKE_ID2('M', 'E'), /* Mesh */
	ID_CU   = MAKE_ID2('C', 'U'), /* Curve */
	ID_MB   = MAKE_ID2('M', 'B'), /* MetaBall */
	ID_MA   = MAKE_ID2('M', 'A'), /* Material */
	ID_TE   = MAKE_ID2('T', 'E'), /* Tex (Texture) */
	ID_IM   = MAKE_ID2('I', 'M'), /* Image */
	ID_LT   = MAKE_ID2('L', 'T'), /* Lattice */
	ID_LA   = MAKE_ID2('L', 'A'), /* Lamp */
	ID_CA   = MAKE_ID2('C', 'A'), /* Camera */
	ID_IP   = MAKE_ID2('I', 'P'), /* Ipo (depreciated, replaced by FCurves) */
	ID_KE   = MAKE_ID2('K', 'E'), /* Key (shape key) */
	ID_WO   = MAKE_ID2('W', 'O'), /* World */
	ID_SCR  = MAKE_ID2('S', 'R'), /* Screen */
	ID_VF   = MAKE_ID2('V', 'F'), /* VFont (Vector Font) */
	ID_TXT  = MAKE_ID2('T', 'X'), /* Text */
	ID_SPK  = MAKE_ID2('S', 'K'), /* Speaker */
	ID_SO   = MAKE_ID2('S', 'O'), /* Sound */
	ID_GR   = MAKE_ID2('G', 'R'), /* Group */
	ID_AR   = MAKE_ID2('A', 'R'), /* bArmature */
	ID_AC   = MAKE_ID2('A', 'C'), /* bAction */
	ID_NT   = MAKE_ID2('N', 'T'), /* bNodeTree */
	ID_BR   = MAKE_ID2('B', 'R'), /* Brush */
	ID_PA   = MAKE_ID2('P', 'A'), /* ParticleSettings */
	ID_GD   = MAKE_ID2('G', 'D'), /* bGPdata, (Grease Pencil) */
	ID_WM   = MAKE_ID2('W', 'M'), /* WindowManager */
	ID_MC   = MAKE_ID2('M', 'C'), /* MovieClip */
	ID_MSK  = MAKE_ID2('M', 'S'), /* Mask */
	ID_LS   = MAKE_ID2('L', 'S'), /* FreestyleLineStyle */
	ID_PAL  = MAKE_ID2('P', 'L'), /* Palette */
	ID_PC   = MAKE_ID2('P', 'C'), /* PaintCurve  */
	ID_CF   = MAKE_ID2('C', 'F'), /* CacheFile */
	ID_WS   = MAKE_ID2('W', 'S'), /* WorkSpace */
	ID_LP   = MAKE_ID2('L', 'P'), /* LightProbe */
} ID_Type;

/* Only used as 'placeholder' in .blend files for directly linked datablocks. */
#define ID_ID       MAKE_ID2('I', 'D') /* (internal use only) */

/* Deprecated. */
#define ID_SCRN	    MAKE_ID2('S', 'N')

/* NOTE! Fake IDs, needed for g.sipo->blocktype or outliner */
#define ID_SEQ		MAKE_ID2('S', 'Q')
			/* constraint */
#define ID_CO		MAKE_ID2('C', 'O')
			/* pose (action channel, used to be ID_AC in code, so we keep code for backwards compat) */
#define ID_PO		MAKE_ID2('A', 'C')
			/* used in outliner... */
#define ID_NLA		MAKE_ID2('N', 'L')
			/* fluidsim Ipo */
#define ID_FLUIDSIM	MAKE_ID2('F', 'S')

#define ID_FAKE_USERS(id) ((((ID *)id)->flag & LIB_FAKEUSER) ? 1 : 0)
#define ID_REAL_USERS(id) (((ID *)id)->us - ID_FAKE_USERS(id))
#define ID_EXTRA_USERS(id) (((ID *)id)->tag & LIB_TAG_EXTRAUSER ? 1 : 0)

#define ID_CHECK_UNDO(id) ((GS((id)->name) != ID_SCR) && (GS((id)->name) != ID_WM) && (GS((id)->name) != ID_WS))

#define ID_BLEND_PATH(_bmain, _id) ((_id)->lib ? (_id)->lib->filepath : (_bmain)->name)

#define ID_MISSING(_id) (((_id)->tag & LIB_TAG_MISSING) != 0)

#define ID_IS_LINKED(_id) (((ID *)(_id))->lib != NULL)

#ifdef GS
#  undef GS
#endif
#define GS(a)	(CHECK_TYPE_ANY(a, char *, const char *, char [66], const char[66]), (ID_Type)(*((const short *)(a))))

#define ID_NEW_SET(_id, _idn) \
	(((ID *)(_id))->newid = (ID *)(_idn), ((ID *)(_id))->newid->tag |= LIB_TAG_NEW, (void *)((ID *)(_id))->newid)
#define ID_NEW_REMAP(a) if ((a) && (a)->id.newid) (a) = (void *)(a)->id.newid

/* id->flag (persitent). */
enum {
	LIB_OVERRIDE_STATIC_AUTO    = 1 << 0,  /* Allow automatic generation of overriding rules. */
	LIB_FAKEUSER                = 1 << 9,
};

/**
 * id->tag (runtime-only).
 *
 * Those flags belong to three different categories, which have different expected handling in code:
 *
 *   - RESET_BEFORE_USE: piece of code that wants to use such flag has to ensure they are properly 'reset' first.
 *   - RESET_AFTER_USE: piece of code that wants to use such flag has to ensure they are properly 'reset' after usage
 *                      (though 'lifetime' of those flags is a bit fuzzy, e.g. _RECALC ones are reset on depsgraph
 *                       evaluation...).
 *   - RESET_NEVER: those flags are 'status' one, and never actually need any reset (except on initialization
 *                  during .blend file reading).
 */
enum {
	/* RESET_NEVER Datablock is from current .blend file. */
	LIB_TAG_LOCAL           = 0,
	/* RESET_NEVER Datablock is from a library, but is used (linked) directly by current .blend file. */
	LIB_TAG_EXTERN          = 1 << 0,
	/* RESET_NEVER Datablock is from a library, and is only used (linked) inderectly through other libraries. */
	LIB_TAG_INDIRECT        = 1 << 1,

	/* RESET_AFTER_USE Three flags used internally in readfile.c, to mark IDs needing to be read (only done once). */
	LIB_TAG_NEED_EXPAND     = 1 << 3,
	LIB_TAG_TESTEXT         = (LIB_TAG_NEED_EXPAND | LIB_TAG_EXTERN),
	LIB_TAG_TESTIND         = (LIB_TAG_NEED_EXPAND | LIB_TAG_INDIRECT),
	/* RESET_AFTER_USE Flag used internally in readfile.c, to mark IDs needing to be linked from a library. */
	LIB_TAG_READ            = 1 << 4,
	/* RESET_AFTER_USE */
	LIB_TAG_NEED_LINK       = 1 << 5,

	/* RESET_NEVER tag datablock as a place-holder (because the real one could not be linked from its library e.g.). */
	LIB_TAG_MISSING         = 1 << 6,

	/* RESET_NEVER tag datablock as being up-to-date regarding its reference. */
	LIB_TAG_OVERRIDESTATIC_OK = 1 << 9,

	/* tag datablock has having an extra user. */
	LIB_TAG_EXTRAUSER       = 1 << 2,
	/* tag datablock has having actually increased usercount for the extra virtual user. */
	LIB_TAG_EXTRAUSER_SET   = 1 << 7,

	/* RESET_AFTER_USE tag newly duplicated/copied IDs.
	 * Also used internally in readfile.c to mark datablocks needing do_versions. */
	LIB_TAG_NEW             = 1 << 8,
	/* RESET_BEFORE_USE free test flag.
	 * TODO make it a RESET_AFTER_USE too. */
	LIB_TAG_DOIT            = 1 << 10,
	/* RESET_AFTER_USE tag existing data before linking so we know what is new. */
	LIB_TAG_PRE_EXISTING    = 1 << 11,

<<<<<<< HEAD
	/* RESET_AFTER_USE, used by update code (depsgraph). */
	LIB_TAG_ID_RECALC       = 1 << 12,
	/* LIB_TAG_AVAILABLE  = 1 << 13, */  /* Was used by deprecated flag. */
	/* LIB_TAG_AVAILABLE  = 1 << 14, */  /* Was used by deprecated flag. */
	LIB_TAG_ID_RECALC_ALL   = (LIB_TAG_ID_RECALC),

	/* The datablock is a copy-on-write version. */
	LIB_TAG_COPY_ON_WRITE   = 1 << 15,
	LIB_TAG_COPY_ON_WRITE_EVAL = 1 << 16,

	/* RESET_NEVER tag datablock for freeing etc. behavior (usually set when copying real one into temp/runtime one). */
	LIB_TAG_NO_MAIN          = 1 << 17,  /* Datablock is not listed in Main database. */
	LIB_TAG_NO_USER_REFCOUNT = 1 << 18,  /* Datablock does not refcount usages of other IDs. */
	/* Datablock was not allocated by standard system (BKE_libblock_alloc), do not free its memory
	 * (usual type-specific freeing is called though). */
	LIB_TAG_NOT_ALLOCATED     = 1 << 19,
=======
	/* RESET_NEVER tag datablock for freeing etc. behavior (usually set when copying real one into temp/runtime one). */
	LIB_TAG_NO_MAIN          = 1 << 11,  /* Datablock is not listed in Main database. */
	LIB_TAG_NO_USER_REFCOUNT = 1 << 13,  /* Datablock does not refcount usages of other IDs. */
	/* Datablock was not allocated by standard system (BKE_libblock_alloc), do not free its memory
	 * (usual type-specific freeing is called though). */
	LIB_TAG_NOT_ALLOCATED     = 1 << 14,
};

enum {
	/* RESET_AFTER_USE, used by update code (depsgraph). */
	ID_RECALC       = 1 << 0,
	ID_RECALC_DATA  = 1 << 1,
	ID_RECALC_SKIP_ANIM_TAG  = 1 << 2,
	ID_RECALC_ALL   = (ID_RECALC | ID_RECALC_DATA),
>>>>>>> c4046e90
};

/* To filter ID types (filter_id) */
/* XXX We cannot put all needed IDs inside an enum...
 *     We'll have to see whether we can fit all needed ones inside 32 values,
 *     or if we need to fallback to longlong defines :/
 */
enum {
	FILTER_ID_AC        = (1 << 0),
	FILTER_ID_AR        = (1 << 1),
	FILTER_ID_BR        = (1 << 2),
	FILTER_ID_CA        = (1 << 3),
	FILTER_ID_CU        = (1 << 4),
	FILTER_ID_GD        = (1 << 5),
	FILTER_ID_GR        = (1 << 6),
	FILTER_ID_IM        = (1 << 7),
	FILTER_ID_LA        = (1 << 8),
	FILTER_ID_LS        = (1 << 9),
	FILTER_ID_LT        = (1 << 10),
	FILTER_ID_MA        = (1 << 11),
	FILTER_ID_MB        = (1 << 12),
	FILTER_ID_MC        = (1 << 13),
	FILTER_ID_ME        = (1 << 14),
	FILTER_ID_MSK       = (1 << 15),
	FILTER_ID_NT        = (1 << 16),
	FILTER_ID_OB        = (1 << 17),
	FILTER_ID_PAL       = (1 << 18),
	FILTER_ID_PC        = (1 << 19),
	FILTER_ID_SCE       = (1 << 20),
	FILTER_ID_SPK       = (1 << 21),
	FILTER_ID_SO        = (1 << 22),
	FILTER_ID_TE        = (1 << 23),
	FILTER_ID_TXT       = (1 << 24),
	FILTER_ID_VF        = (1 << 25),
	FILTER_ID_WO        = (1 << 26),
	FILTER_ID_PA        = (1 << 27),
	FILTER_ID_CF        = (1 << 28),
	FILTER_ID_WS        = (1 << 29),
	FILTER_ID_LP        = (1u << 31),
};

/* IMPORTANT: this enum matches the order currently use in set_listbasepointers,
 * keep them in sync! */
enum {
	INDEX_ID_LI = 0,
	INDEX_ID_IP,
	INDEX_ID_AC,
	INDEX_ID_KE,
	INDEX_ID_GD,
	INDEX_ID_NT,
	INDEX_ID_IM,
	INDEX_ID_TE,
	INDEX_ID_MA,
	INDEX_ID_VF,
	INDEX_ID_AR,
	INDEX_ID_CF,
	INDEX_ID_ME,
	INDEX_ID_CU,
	INDEX_ID_MB,
	INDEX_ID_LT,
	INDEX_ID_LA,
	INDEX_ID_CA,
	INDEX_ID_TXT,
	INDEX_ID_SO,
	INDEX_ID_GR,
	INDEX_ID_PAL,
	INDEX_ID_PC,
	INDEX_ID_BR,
	INDEX_ID_PA,
	INDEX_ID_SPK,
	INDEX_ID_LP,
	INDEX_ID_WO,
	INDEX_ID_MC,
	INDEX_ID_SCR,
	INDEX_ID_OB,
	INDEX_ID_LS,
	INDEX_ID_SCE,
	INDEX_ID_WS,
	INDEX_ID_WM,
	INDEX_ID_MSK,
	INDEX_ID_NULL,
};

#ifdef __cplusplus
}
#endif

#endif<|MERGE_RESOLUTION|>--- conflicted
+++ resolved
@@ -216,6 +216,7 @@
 	IDProperty *properties;
 
 	IDOverrideStatic *override_static;  /* Reference linked ID which this one overrides. */
+	void *pad1;
 
 	void *py_instance;
 } ID;
@@ -437,30 +438,16 @@
 	/* RESET_AFTER_USE tag existing data before linking so we know what is new. */
 	LIB_TAG_PRE_EXISTING    = 1 << 11,
 
-<<<<<<< HEAD
-	/* RESET_AFTER_USE, used by update code (depsgraph). */
-	LIB_TAG_ID_RECALC       = 1 << 12,
-	/* LIB_TAG_AVAILABLE  = 1 << 13, */  /* Was used by deprecated flag. */
-	/* LIB_TAG_AVAILABLE  = 1 << 14, */  /* Was used by deprecated flag. */
-	LIB_TAG_ID_RECALC_ALL   = (LIB_TAG_ID_RECALC),
-
 	/* The datablock is a copy-on-write version. */
-	LIB_TAG_COPY_ON_WRITE   = 1 << 15,
-	LIB_TAG_COPY_ON_WRITE_EVAL = 1 << 16,
+	LIB_TAG_COPY_ON_WRITE   = 1 << 12,
+	LIB_TAG_COPY_ON_WRITE_EVAL = 1 << 13,
 
 	/* RESET_NEVER tag datablock for freeing etc. behavior (usually set when copying real one into temp/runtime one). */
-	LIB_TAG_NO_MAIN          = 1 << 17,  /* Datablock is not listed in Main database. */
-	LIB_TAG_NO_USER_REFCOUNT = 1 << 18,  /* Datablock does not refcount usages of other IDs. */
+	LIB_TAG_NO_MAIN          = 1 << 14,  /* Datablock is not listed in Main database. */
+	LIB_TAG_NO_USER_REFCOUNT = 1 << 15,  /* Datablock does not refcount usages of other IDs. */
 	/* Datablock was not allocated by standard system (BKE_libblock_alloc), do not free its memory
 	 * (usual type-specific freeing is called though). */
-	LIB_TAG_NOT_ALLOCATED     = 1 << 19,
-=======
-	/* RESET_NEVER tag datablock for freeing etc. behavior (usually set when copying real one into temp/runtime one). */
-	LIB_TAG_NO_MAIN          = 1 << 11,  /* Datablock is not listed in Main database. */
-	LIB_TAG_NO_USER_REFCOUNT = 1 << 13,  /* Datablock does not refcount usages of other IDs. */
-	/* Datablock was not allocated by standard system (BKE_libblock_alloc), do not free its memory
-	 * (usual type-specific freeing is called though). */
-	LIB_TAG_NOT_ALLOCATED     = 1 << 14,
+	LIB_TAG_NOT_ALLOCATED     = 1 << 16,
 };
 
 enum {
@@ -469,7 +456,6 @@
 	ID_RECALC_DATA  = 1 << 1,
 	ID_RECALC_SKIP_ANIM_TAG  = 1 << 2,
 	ID_RECALC_ALL   = (ID_RECALC | ID_RECALC_DATA),
->>>>>>> c4046e90
 };
 
 /* To filter ID types (filter_id) */
