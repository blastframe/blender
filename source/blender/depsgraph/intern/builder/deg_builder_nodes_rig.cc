--- conflicted
+++ resolved
@@ -247,11 +247,7 @@
 	op_node->set_as_exit();
 
 	/* bones */
-<<<<<<< HEAD
-	LINKLIST_FOREACH (bPoseChannel *, pchan, &object_cow->pose->chanbase) {
-=======
-	BLI_LISTBASE_FOREACH (bPoseChannel *, pchan, &object->pose->chanbase) {
->>>>>>> 889321e2
+	BLI_LISTBASE_FOREACH (bPoseChannel *, pchan, &object_cow->pose->chanbase) {
 		/* Node for bone evaluation. */
 		op_node = add_operation_node(&object->id, DEG_NODE_TYPE_BONE, pchan->name, NULL,
 		                             DEG_OPCODE_BONE_LOCAL);
@@ -351,20 +347,13 @@
 	                                           object_cow),
 	                             DEG_OPCODE_POSE_INIT);
 	op_node->set_as_entry();
-<<<<<<< HEAD
-	LINKLIST_FOREACH (bPoseChannel *, pchan, &object_cow->pose->chanbase) {
+	BLI_LISTBASE_FOREACH (bPoseChannel *, pchan, &object_cow->pose->chanbase) {
 		/* Local bone transform. */
 		op_node = add_operation_node(&object->id,
 		                             DEG_NODE_TYPE_BONE,
 		                             pchan->name,
 		                             NULL,
 		                             DEG_OPCODE_BONE_LOCAL);
-=======
-
-	BLI_LISTBASE_FOREACH (bPoseChannel *, pchan, &object->pose->chanbase) {
-		op_node = add_operation_node(&object->id, DEG_NODE_TYPE_BONE, pchan->name,
-		                             NULL, DEG_OPCODE_BONE_LOCAL);
->>>>>>> 889321e2
 		op_node->set_as_entry();
 		/* Bone is ready for solvers. */
 		add_operation_node(&object->id,
