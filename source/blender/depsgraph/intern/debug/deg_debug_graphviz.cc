/*
 * ***** BEGIN GPL LICENSE BLOCK *****
 *
 * This program is free software; you can redistribute it and/or
 * modify it under the terms of the GNU General Public License
 * as published by the Free Software Foundation; either version 2
 * of the License, or (at your option) any later version.
 *
 * This program is distributed in the hope that it will be useful,
 * but WITHOUT ANY WARRANTY; without even the implied warranty of
 * MERCHANTABILITY or FITNESS FOR A PARTICULAR PURPOSE.  See the
 * GNU General Public License for more details.
 *
 * You should have received a copy of the GNU General Public License
 * along with this program; if not, write to the Free Software Foundation,
 * Inc., 51 Franklin Street, Fifth Floor, Boston, MA 02110-1301, USA.
 *
 * The Original Code is Copyright (C) 2014 Blender Foundation.
 * All rights reserved.
 *
 * Original Author: Lukas Toenne
 * Contributor(s): None Yet
 *
 * ***** END GPL LICENSE BLOCK *****
 */

/** \file blender/depsgraph/intern/debug/deg_debug_graphviz.cc
 *  \ingroup depsgraph
 *
 * Implementation of tools for debugging the depsgraph
 */

#include "BLI_utildefines.h"
#include "BLI_ghash.h"

extern "C" {
#include "DNA_listBase.h"
}  /* extern "C" */

#include "DEG_depsgraph.h"
#include "DEG_depsgraph_debug.h"

#include "intern/depsgraph_intern.h"
#include "util/deg_util_foreach.h"

/* ****************** */
/* Graphviz Debugging */

namespace DEG {

#define NL "\r\n"

/* Only one should be enabled, defines whether graphviz nodes
 * get colored by individual types or classes.
 */
#define COLOR_SCHEME_NODE_CLASS 1
//#define COLOR_SCHEME_NODE_TYPE  2

static const char *deg_debug_graphviz_fontname = "helvetica";
static float deg_debug_graphviz_graph_label_size = 20.0f;
static float deg_debug_graphviz_node_label_size = 14.0f;
static const int deg_debug_max_colors = 12;
#ifdef COLOR_SCHEME_NODE_TYPE
static const char *deg_debug_colors[] = {
    "#a6cee3", "#1f78b4", "#b2df8a",
    "#33a02c", "#fb9a99", "#e31a1c",
    "#fdbf6f", "#ff7f00", "#cab2d6",
    "#6a3d9a", "#ffff99", "#b15928",
};
#endif
static const char *deg_debug_colors_light[] = {
    "#8dd3c7", "#ffffb3", "#bebada",
    "#fb8072", "#80b1d3", "#fdb462",
    "#b3de69", "#fccde5", "#d9d9d9",
    "#bc80bd", "#ccebc5", "#ffed6f",
};

#ifdef COLOR_SCHEME_NODE_TYPE
static const int deg_debug_node_type_color_map[][2] = {
    {DEG_NODE_TYPE_TIMESOURCE,   0},
    {DEG_NODE_TYPE_ID_REF,       2},

    /* Outer Types */
<<<<<<< HEAD
    {DEG_NODE_TYPE_PARAMETERS,        3},
    {DEG_NODE_TYPE_PROXY,             4},
    {DEG_NODE_TYPE_ANIMATION,         5},
    {DEG_NODE_TYPE_TRANSFORM,         6},
    {DEG_NODE_TYPE_GEOMETRY,          7},
    {DEG_NODE_TYPE_SEQUENCER,         8},
    {DEG_NODE_TYPE_SHADING,           9},
    {DEG_NODE_TYPE_CACHE,             10},
    {DEG_NODE_TYPE_LAYER_COLLECTIONS, 11},
    {-1,                              0}
=======
    {DEG_NODE_TYPE_PARAMETERS,   2},
    {DEG_NODE_TYPE_PROXY,        3},
    {DEG_NODE_TYPE_ANIMATION,    4},
    {DEG_NODE_TYPE_TRANSFORM,    5},
    {DEG_NODE_TYPE_GEOMETRY,     6},
    {DEG_NODE_TYPE_SEQUENCER,    7},
    {DEG_NODE_TYPE_SHADING,      8},
    {DEG_NODE_TYPE_CACHE,        9},
    {-1,                         0}
>>>>>>> 90bc8820
};
#endif

static int deg_debug_node_color_index(const DepsNode *node)
{
#ifdef COLOR_SCHEME_NODE_CLASS
	/* Some special types. */
	switch (node->type) {
		case DEG_NODE_TYPE_ID_REF:
			return 5;
		case DEG_NODE_TYPE_OPERATION:
		{
			OperationDepsNode *op_node = (OperationDepsNode *)node;
			if (op_node->is_noop())
				return 8;
			break;
		}

		default:
			break;
	}
	/* Do others based on class. */
	switch (node->tclass) {
		case DEG_NODE_CLASS_OPERATION:
			return 4;
		case DEG_NODE_CLASS_COMPONENT:
			return 1;
		default:
			return 9;
	}
#endif

#ifdef COLOR_SCHEME_NODE_TYPE
	const int (*pair)[2];
	for (pair = deg_debug_node_type_color_map; (*pair)[0] >= 0; ++pair) {
		if ((*pair)[0] == node->type) {
			return (*pair)[1];
		}
	}
	return -1;
#endif
}

struct DebugContext {
	FILE *file;
	bool show_tags;
	bool show_eval_priority;
};

static void deg_debug_fprintf(const DebugContext &ctx, const char *fmt, ...) ATTR_PRINTF_FORMAT(2, 3);
static void deg_debug_fprintf(const DebugContext &ctx, const char *fmt, ...)
{
	va_list args;
	va_start(args, fmt);
	vfprintf(ctx.file, fmt, args);
	va_end(args);
}

static void deg_debug_graphviz_legend_color(const DebugContext &ctx,
                                            const char *name,
                                            const char *color)
{
	deg_debug_fprintf(ctx, "<TR>");
	deg_debug_fprintf(ctx, "<TD>%s</TD>", name);
	deg_debug_fprintf(ctx, "<TD BGCOLOR=\"%s\"></TD>", color);
	deg_debug_fprintf(ctx, "</TR>" NL);
}

static void deg_debug_graphviz_legend(const DebugContext &ctx)
{
	deg_debug_fprintf(ctx, "{" NL);
	deg_debug_fprintf(ctx, "rank = sink;" NL);
	deg_debug_fprintf(ctx, "Legend [shape=none, margin=0, label=<" NL);
	deg_debug_fprintf(ctx, "  <TABLE BORDER=\"0\" CELLBORDER=\"1\" CELLSPACING=\"0\" CELLPADDING=\"4\">" NL);
	deg_debug_fprintf(ctx, "<TR><TD COLSPAN=\"2\"><B>Legend</B></TD></TR>" NL);

#ifdef COLOR_SCHEME_NODE_CLASS
	const char **colors = deg_debug_colors_light;
	deg_debug_graphviz_legend_color(ctx, "Operation", colors[4]);
	deg_debug_graphviz_legend_color(ctx, "Component", colors[1]);
	deg_debug_graphviz_legend_color(ctx, "ID Node", colors[5]);
	deg_debug_graphviz_legend_color(ctx, "NOOP", colors[8]);
#endif

#ifdef COLOR_SCHEME_NODE_TYPE
	const int (*pair)[2];
	for (pair = deg_debug_node_type_color_map; (*pair)[0] >= 0; ++pair) {
		DepsNodeFactory *nti = DEG_get_node_factory((eDEG_NODE_TYPE)(*pair)[0]);
		deg_debug_graphviz_legend_color(ctx,
		                                nti->tname().c_str(),
		                                deg_debug_colors_light[(*pair)[1] % deg_debug_max_colors]);
	}
#endif

	deg_debug_fprintf(ctx, "</TABLE>" NL);
	deg_debug_fprintf(ctx, ">" NL);
	deg_debug_fprintf(ctx, ",fontname=\"%s\"", deg_debug_graphviz_fontname);
	deg_debug_fprintf(ctx, "];" NL);
	deg_debug_fprintf(ctx, "}" NL);
}

static void deg_debug_graphviz_node_color(const DebugContext &ctx,
                                          const DepsNode *node)
{
	const char *color_default = "black";
	const char *color_modified = "orangered4";
	const char *color_update = "dodgerblue3";
	const char *color = color_default;
	if (ctx.show_tags) {
		if (node->tclass == DEG_NODE_CLASS_OPERATION) {
			OperationDepsNode *op_node = (OperationDepsNode *)node;
			if (op_node->flag & DEPSOP_FLAG_DIRECTLY_MODIFIED) {
				color = color_modified;
			}
			else if (op_node->flag & DEPSOP_FLAG_NEEDS_UPDATE) {
				color = color_update;
			}
		}
	}
	deg_debug_fprintf(ctx, "\"%s\"", color);
}

static void deg_debug_graphviz_node_penwidth(const DebugContext &ctx,
                                             const DepsNode *node)
{
	float penwidth_default = 1.0f;
	float penwidth_modified = 4.0f;
	float penwidth_update = 4.0f;
	float penwidth = penwidth_default;
	if (ctx.show_tags) {
		if (node->tclass == DEG_NODE_CLASS_OPERATION) {
			OperationDepsNode *op_node = (OperationDepsNode *)node;
			if (op_node->flag & DEPSOP_FLAG_DIRECTLY_MODIFIED) {
				penwidth = penwidth_modified;
			}
			else if (op_node->flag & DEPSOP_FLAG_NEEDS_UPDATE) {
				penwidth = penwidth_update;
			}
		}
	}
	deg_debug_fprintf(ctx, "\"%f\"", penwidth);
}

static void deg_debug_graphviz_node_fillcolor(const DebugContext &ctx,
                                              const DepsNode *node)
{
	const char *defaultcolor = "gainsboro";
	int color_index = deg_debug_node_color_index(node);
	const char *fillcolor = color_index < 0 ? defaultcolor : deg_debug_colors_light[color_index % deg_debug_max_colors];
	deg_debug_fprintf(ctx, "\"%s\"", fillcolor);
}

static void deg_debug_graphviz_relation_color(const DebugContext &ctx,
                                              const DepsRelation *rel)
{
	const char *color_default = "black";
	const char *color_error = "red4";
	const char *color = color_default;
	if (rel->flag & DEPSREL_FLAG_CYCLIC) {
		color = color_error;
	}
	deg_debug_fprintf(ctx, "%s", color);
}

static void deg_debug_graphviz_node_style(const DebugContext &ctx, const DepsNode *node)
{
	const char *base_style = "filled"; /* default style */
	if (ctx.show_tags) {
		if (node->tclass == DEG_NODE_CLASS_OPERATION) {
			OperationDepsNode *op_node = (OperationDepsNode *)node;
			if (op_node->flag & (DEPSOP_FLAG_DIRECTLY_MODIFIED | DEPSOP_FLAG_NEEDS_UPDATE)) {
				base_style = "striped";
			}
		}
	}
	switch (node->tclass) {
		case DEG_NODE_CLASS_GENERIC:
			deg_debug_fprintf(ctx, "\"%s\"", base_style);
			break;
		case DEG_NODE_CLASS_COMPONENT:
			deg_debug_fprintf(ctx, "\"%s\"", base_style);
			break;
		case DEG_NODE_CLASS_OPERATION:
			deg_debug_fprintf(ctx, "\"%s,rounded\"", base_style);
			break;
	}
}

static void deg_debug_graphviz_node_single(const DebugContext &ctx,
                                           const DepsNode *node)
{
	const char *shape = "box";
	string name = node->identifier();
	float priority = -1.0f;
	if (ctx.show_eval_priority && node->tclass == DEG_NODE_CLASS_OPERATION) {
		priority = ((OperationDepsNode *)node)->eval_priority;
	}
	deg_debug_fprintf(ctx, "// %s\n", name.c_str());
	deg_debug_fprintf(ctx, "\"node_%p\"", node);
	deg_debug_fprintf(ctx, "[");
//	deg_debug_fprintf(ctx, "label=<<B>%s</B>>", name);
	if (priority >= 0.0f) {
		deg_debug_fprintf(ctx, "label=<%s<BR/>(<I>%.2f</I>)>",
		                 name.c_str(),
		                 priority);
	}
	else {
		deg_debug_fprintf(ctx, "label=<%s>", name.c_str());
	}
	deg_debug_fprintf(ctx, ",fontname=\"%s\"", deg_debug_graphviz_fontname);
	deg_debug_fprintf(ctx, ",fontsize=%f", deg_debug_graphviz_node_label_size);
	deg_debug_fprintf(ctx, ",shape=%s", shape);
	deg_debug_fprintf(ctx, ",style="); deg_debug_graphviz_node_style(ctx, node);
	deg_debug_fprintf(ctx, ",color="); deg_debug_graphviz_node_color(ctx, node);
	deg_debug_fprintf(ctx, ",fillcolor="); deg_debug_graphviz_node_fillcolor(ctx, node);
	deg_debug_fprintf(ctx, ",penwidth="); deg_debug_graphviz_node_penwidth(ctx, node);
	deg_debug_fprintf(ctx, "];" NL);
	deg_debug_fprintf(ctx, NL);
}

static void deg_debug_graphviz_node_cluster_begin(const DebugContext &ctx,
                                                  const DepsNode *node)
{
	string name = node->identifier();
	deg_debug_fprintf(ctx, "// %s\n", name.c_str());
	deg_debug_fprintf(ctx, "subgraph \"cluster_%p\" {" NL, node);
//	deg_debug_fprintf(ctx, "label=<<B>%s</B>>;" NL, name);
	deg_debug_fprintf(ctx, "label=<%s>;" NL, name.c_str());
	deg_debug_fprintf(ctx, "fontname=\"%s\";" NL, deg_debug_graphviz_fontname);
	deg_debug_fprintf(ctx, "fontsize=%f;" NL, deg_debug_graphviz_node_label_size);
	deg_debug_fprintf(ctx, "margin=\"%d\";" NL, 16);
	deg_debug_fprintf(ctx, "style="); deg_debug_graphviz_node_style(ctx, node); deg_debug_fprintf(ctx, ";" NL);
	deg_debug_fprintf(ctx, "color="); deg_debug_graphviz_node_color(ctx, node); deg_debug_fprintf(ctx, ";" NL);
	deg_debug_fprintf(ctx, "fillcolor="); deg_debug_graphviz_node_fillcolor(ctx, node); deg_debug_fprintf(ctx, ";" NL);
	deg_debug_fprintf(ctx, "penwidth="); deg_debug_graphviz_node_penwidth(ctx, node); deg_debug_fprintf(ctx, ";" NL);
	/* dummy node, so we can add edges between clusters */
	deg_debug_fprintf(ctx, "\"node_%p\"", node);
	deg_debug_fprintf(ctx, "[");
	deg_debug_fprintf(ctx, "shape=%s", "point");
	deg_debug_fprintf(ctx, ",style=%s", "invis");
	deg_debug_fprintf(ctx, "];" NL);
	deg_debug_fprintf(ctx, NL);
}

static void deg_debug_graphviz_node_cluster_end(const DebugContext &ctx)
{
	deg_debug_fprintf(ctx, "}" NL);
	deg_debug_fprintf(ctx, NL);
}

static void deg_debug_graphviz_graph_nodes(const DebugContext &ctx,
                                           const Depsgraph *graph);
static void deg_debug_graphviz_graph_relations(const DebugContext &ctx,
                                               const Depsgraph *graph);

static void deg_debug_graphviz_node(const DebugContext &ctx,
                                    const DepsNode *node)
{
	switch (node->type) {
		case DEG_NODE_TYPE_ID_REF:
		{
			const IDDepsNode *id_node = (const IDDepsNode *)node;
			if (BLI_ghash_size(id_node->components) == 0) {
				deg_debug_graphviz_node_single(ctx, node);
			}
			else {
				deg_debug_graphviz_node_cluster_begin(ctx, node);
				GHASH_FOREACH_BEGIN(const ComponentDepsNode *, comp, id_node->components)
				{
					deg_debug_graphviz_node(ctx, comp);
				}
				GHASH_FOREACH_END();
				deg_debug_graphviz_node_cluster_end(ctx);
			}
			break;
		}
		case DEG_NODE_TYPE_PARAMETERS:
		case DEG_NODE_TYPE_ANIMATION:
		case DEG_NODE_TYPE_TRANSFORM:
		case DEG_NODE_TYPE_PROXY:
		case DEG_NODE_TYPE_GEOMETRY:
		case DEG_NODE_TYPE_SEQUENCER:
		case DEG_NODE_TYPE_EVAL_POSE:
		case DEG_NODE_TYPE_BONE:
		case DEG_NODE_TYPE_SHADING:
		case DEG_NODE_TYPE_CACHE:
		case DEG_NODE_TYPE_LAYER_COLLECTIONS:
		case DEG_NODE_TYPE_EVAL_PARTICLES:
		{
			ComponentDepsNode *comp_node = (ComponentDepsNode *)node;
			if (!comp_node->operations.empty()) {
				deg_debug_graphviz_node_cluster_begin(ctx, node);
				foreach (DepsNode *op_node, comp_node->operations) {
					deg_debug_graphviz_node(ctx, op_node);
				}
				deg_debug_graphviz_node_cluster_end(ctx);
			}
			else {
				deg_debug_graphviz_node_single(ctx, node);
			}
			break;
		}
		default:
			deg_debug_graphviz_node_single(ctx, node);
			break;
	}
}

static bool deg_debug_graphviz_is_cluster(const DepsNode *node)
{
	switch (node->type) {
		case DEG_NODE_TYPE_ID_REF:
		{
			const IDDepsNode *id_node = (const IDDepsNode *)node;
			return BLI_ghash_size(id_node->components) > 0;
		}
		case DEG_NODE_TYPE_PARAMETERS:
		case DEG_NODE_TYPE_ANIMATION:
		case DEG_NODE_TYPE_TRANSFORM:
		case DEG_NODE_TYPE_PROXY:
		case DEG_NODE_TYPE_GEOMETRY:
		case DEG_NODE_TYPE_SEQUENCER:
		case DEG_NODE_TYPE_EVAL_POSE:
		case DEG_NODE_TYPE_BONE:
		{
			ComponentDepsNode *comp_node = (ComponentDepsNode *)node;
			return !comp_node->operations.empty();
		}
		default:
			return false;
	}
}

static bool deg_debug_graphviz_is_owner(const DepsNode *node,
                                        const DepsNode *other)
{
	switch (node->tclass) {
		case DEG_NODE_CLASS_COMPONENT:
		{
			ComponentDepsNode *comp_node = (ComponentDepsNode *)node;
			if (comp_node->owner == other)
				return true;
			break;
		}
		case DEG_NODE_CLASS_OPERATION:
		{
			OperationDepsNode *op_node = (OperationDepsNode *)node;
			if (op_node->owner == other)
				return true;
			else if (op_node->owner->owner == other)
				return true;
			break;
		}
		default: break;
	}
	return false;
}

static void deg_debug_graphviz_node_relations(const DebugContext &ctx,
                                              const DepsNode *node)
{
	foreach (DepsRelation *rel, node->inlinks) {
		float penwidth = 2.0f;

		const DepsNode *tail = rel->to; /* same as node */
		const DepsNode *head = rel->from;
		deg_debug_fprintf(ctx, "// %s -> %s\n",
		                 head->identifier().c_str(),
		                 tail->identifier().c_str());
		deg_debug_fprintf(ctx, "\"node_%p\"", head);
		deg_debug_fprintf(ctx, " -> ");
		deg_debug_fprintf(ctx, "\"node_%p\"", tail);

		deg_debug_fprintf(ctx, "[");
		/* Note: without label an id seem necessary to avoid bugs in graphviz/dot */
		deg_debug_fprintf(ctx, "id=\"%s\"", rel->name);
		deg_debug_fprintf(ctx, ",color="); deg_debug_graphviz_relation_color(ctx, rel);
		deg_debug_fprintf(ctx, ",penwidth=\"%f\"", penwidth);
		/* NOTE: edge from node to own cluster is not possible and gives graphviz
		 * warning, avoid this here by just linking directly to the invisible
		 * placeholder node
		 */
		if (deg_debug_graphviz_is_cluster(tail) && !deg_debug_graphviz_is_owner(head, tail)) {
			deg_debug_fprintf(ctx, ",ltail=\"cluster_%p\"", tail);
		}
		if (deg_debug_graphviz_is_cluster(head) && !deg_debug_graphviz_is_owner(tail, head)) {
			deg_debug_fprintf(ctx, ",lhead=\"cluster_%p\"", head);
		}
		deg_debug_fprintf(ctx, "];" NL);
		deg_debug_fprintf(ctx, NL);
	}
}

static void deg_debug_graphviz_graph_nodes(const DebugContext &ctx,
                                           const Depsgraph *graph)
{
	GHASH_FOREACH_BEGIN (DepsNode *, node, graph->id_hash)
	{
		deg_debug_graphviz_node(ctx, node);
	}
	GHASH_FOREACH_END();
	TimeSourceDepsNode *time_source = graph->find_time_source();
	if (time_source != NULL) {
		deg_debug_graphviz_node(ctx, time_source);
	}
}

static void deg_debug_graphviz_graph_relations(const DebugContext &ctx,
                                               const Depsgraph *graph)
{
	GHASH_FOREACH_BEGIN(IDDepsNode *, id_node, graph->id_hash)
	{
		GHASH_FOREACH_BEGIN(ComponentDepsNode *, comp_node, id_node->components)
		{
			foreach (OperationDepsNode *op_node, comp_node->operations) {
				deg_debug_graphviz_node_relations(ctx, op_node);
			}
		}
		GHASH_FOREACH_END();
	}
	GHASH_FOREACH_END();

	TimeSourceDepsNode *time_source = graph->find_time_source();
	if (time_source != NULL) {
		deg_debug_graphviz_node_relations(ctx, time_source);
	}
}

}  // namespace DEG

void DEG_debug_graphviz(const Depsgraph *graph, FILE *f, const char *label, bool show_eval)
{
	if (!graph) {
		return;
	}

	const DEG::Depsgraph *deg_graph = reinterpret_cast<const DEG::Depsgraph *>(graph);

	DEG::DebugContext ctx;
	ctx.file = f;
	ctx.show_tags = show_eval;
	ctx.show_eval_priority = show_eval;

	DEG::deg_debug_fprintf(ctx, "digraph depgraph {" NL);
	DEG::deg_debug_fprintf(ctx, "rankdir=LR;" NL);
	DEG::deg_debug_fprintf(ctx, "graph [");
	DEG::deg_debug_fprintf(ctx, "compound=true");
	DEG::deg_debug_fprintf(ctx, ",labelloc=\"t\"");
	DEG::deg_debug_fprintf(ctx, ",fontsize=%f", DEG::deg_debug_graphviz_graph_label_size);
	DEG::deg_debug_fprintf(ctx, ",fontname=\"%s\"", DEG::deg_debug_graphviz_fontname);
	DEG::deg_debug_fprintf(ctx, ",label=\"%s\"", label);
	DEG::deg_debug_fprintf(ctx, ",splines=ortho");
	DEG::deg_debug_fprintf(ctx, ",overlap=scalexy"); // XXX: only when using neato
	DEG::deg_debug_fprintf(ctx, "];" NL);

	DEG::deg_debug_graphviz_graph_nodes(ctx, deg_graph);
	DEG::deg_debug_graphviz_graph_relations(ctx, deg_graph);

	DEG::deg_debug_graphviz_legend(ctx);

	DEG::deg_debug_fprintf(ctx, "}" NL);
}

#undef NL<|MERGE_RESOLUTION|>--- conflicted
+++ resolved
@@ -78,31 +78,19 @@
 #ifdef COLOR_SCHEME_NODE_TYPE
 static const int deg_debug_node_type_color_map[][2] = {
     {DEG_NODE_TYPE_TIMESOURCE,   0},
-    {DEG_NODE_TYPE_ID_REF,       2},
+    {DEG_NODE_TYPE_ID_REF,       1},
 
     /* Outer Types */
-<<<<<<< HEAD
-    {DEG_NODE_TYPE_PARAMETERS,        3},
-    {DEG_NODE_TYPE_PROXY,             4},
-    {DEG_NODE_TYPE_ANIMATION,         5},
-    {DEG_NODE_TYPE_TRANSFORM,         6},
-    {DEG_NODE_TYPE_GEOMETRY,          7},
-    {DEG_NODE_TYPE_SEQUENCER,         8},
-    {DEG_NODE_TYPE_SHADING,           9},
-    {DEG_NODE_TYPE_CACHE,             10},
-    {DEG_NODE_TYPE_LAYER_COLLECTIONS, 11},
+    {DEG_NODE_TYPE_PARAMETERS,        2},
+    {DEG_NODE_TYPE_PROXY,             3},
+    {DEG_NODE_TYPE_ANIMATION,         4},
+    {DEG_NODE_TYPE_TRANSFORM,         5},
+    {DEG_NODE_TYPE_GEOMETRY,          6},
+    {DEG_NODE_TYPE_SEQUENCER,         7},
+    {DEG_NODE_TYPE_SHADING,           8},
+    {DEG_NODE_TYPE_CACHE,             9},
+    {DEG_NODE_TYPE_LAYER_COLLECTIONS, 10},
     {-1,                              0}
-=======
-    {DEG_NODE_TYPE_PARAMETERS,   2},
-    {DEG_NODE_TYPE_PROXY,        3},
-    {DEG_NODE_TYPE_ANIMATION,    4},
-    {DEG_NODE_TYPE_TRANSFORM,    5},
-    {DEG_NODE_TYPE_GEOMETRY,     6},
-    {DEG_NODE_TYPE_SEQUENCER,    7},
-    {DEG_NODE_TYPE_SHADING,      8},
-    {DEG_NODE_TYPE_CACHE,        9},
-    {-1,                         0}
->>>>>>> 90bc8820
 };
 #endif
 
