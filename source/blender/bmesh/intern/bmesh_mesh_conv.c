/*
 * ***** BEGIN GPL LICENSE BLOCK *****
 *
 * This program is free software; you can redistribute it and/or
 * modify it under the terms of the GNU General Public License
 * as published by the Free Software Foundation; either version 2
 * of the License, or (at your option) any later version.
 *
 * This program is distributed in the hope that it will be useful,
 * but WITHOUT ANY WARRANTY; without even the implied warranty of
 * MERCHANTABILITY or FITNESS FOR A PARTICULAR PURPOSE.  See the
 * GNU General Public License for more details.
 *
 * You should have received a copy of the GNU General Public License
 * along with this program; if not, write to the Free Software Foundation,
 * Inc., 51 Franklin Street, Fifth Floor, Boston, MA 02110-1301, USA.
 *
 * Contributor(s): Geoffrey Bantle.
 *
 * ***** END GPL LICENSE BLOCK *****
 */

/** \file blender/bmesh/intern/bmesh_mesh_conv.c
 *  \ingroup bmesh
 *
 * BM mesh conversion functions.
 *
 * \section bm_mesh_conv_shapekey Converting Shape Keys
 *
 * When converting to/from a Mesh/BMesh you can optionally pass a shape key to edit.
 * This has the effect of editing the shape key-block rather then the original mesh vertex coords
 * (although additional geometry is still allowed and uses fallback locations on converting).
 *
 * While this works for any mesh/bmesh this is made use of by entering and exiting edit-mode.
 *
 * There are comments in code but this should help explain the general
 * intention as to how this works converting from/to bmesh.
 *
 *
 * \subsection user_pov User Perspective
 *
 * - Editmode operations when a shape key-block is active edits only that key-block.
 * - The first Basis key-block always matches the Mesh verts.
 * - Changing vertex locations of _any_ Basis will apply offsets to those shape keys using this as their Basis.
 *
 *
 * \subsection enter_editmode Entering EditMode - #BM_mesh_bm_from_me
 *
 * - the active key-block is used for BMesh vertex locations on entering edit-mode.
 * So obviously the meshes vertex locations remain unchanged and the shape key its self is not being edited directly.
 * Simply the #BMVert.co is a initialized from active shape key (when its set).
 * - all key-blocks are added as CustomData layers (read code for details).
 *
 *
 * \subsection exit_editmode Exiting EditMode - #BM_mesh_bm_to_me
 *
 * This is where the most confusing code is! Won't attempt to document the details here, for that read the code.
 * But basics are as follows.
 *
 * - Vertex locations (possibly modified from initial active key-block) are copied directly into #MVert.co
 * (special confusing note that these may be restored later, when editing the 'Basis', read on).
 * - if the 'Key' is relative, and the active key-block is the basis for ANY other key-blocks - get an array of offsets
 * between the new vertex locations and the original shape key (before entering edit-mode),
 * these offsets get applied later on to inactive key-blocks using the active one (which we are editing) as their Basis.
 *
 * Copying the locations back to the shape keys is quite confusing...
 * One main area of confusion is that when editing a 'Basis' key-block 'me->key->refkey'
 * The coords are written into the mesh, from the users perspective the Basis coords are written into the mesh
 * when exiting edit-mode.
 *
 * When _not_ editing the 'Basis', the original vertex locations (stored in the mesh and unchanged during edit-mode),
 * are copied back into the mesh.
 *
 * This has the effect from the users POV of leaving the mesh un-touched, and only editing the active shape key-block.
 *
 */

#include "DNA_mesh_types.h"
#include "DNA_meshdata_types.h"
#include "DNA_object_types.h"
#include "DNA_modifier_types.h"
#include "DNA_key_types.h"

#include "MEM_guardedalloc.h"

#include "BLI_listbase.h"
#include "BLI_alloca.h"
#include "BLI_math_vector.h"

#include "BKE_mesh.h"
#include "BKE_customdata.h"
#include "BKE_multires.h"

#include "BKE_global.h" /* ugh - for looping over all objects */
#include "BKE_main.h"
#include "BKE_key.h"

#include "bmesh.h"
#include "intern/bmesh_private.h" /* for element checking */

void BM_mesh_cd_flag_ensure(BMesh *bm, Mesh *mesh, const char cd_flag)
{
	const char cd_flag_all = BM_mesh_cd_flag_from_bmesh(bm) | cd_flag;
	BM_mesh_cd_flag_apply(bm, cd_flag_all);
	if (mesh) {
		mesh->cd_flag = cd_flag_all;
	}
}

void BM_mesh_cd_flag_apply(BMesh *bm, const char cd_flag)
{
	/* CustomData_bmesh_init_pool() must run first */
	BLI_assert(bm->vdata.totlayer == 0 || bm->vdata.pool != NULL);
	BLI_assert(bm->edata.totlayer == 0 || bm->edata.pool != NULL);
	BLI_assert(bm->pdata.totlayer == 0 || bm->pdata.pool != NULL);

	if (cd_flag & ME_CDFLAG_VERT_BWEIGHT) {
		if (!CustomData_has_layer(&bm->vdata, CD_BWEIGHT)) {
			BM_data_layer_add(bm, &bm->vdata, CD_BWEIGHT);
		}
	}
	else {
		if (CustomData_has_layer(&bm->vdata, CD_BWEIGHT)) {
			BM_data_layer_free(bm, &bm->vdata, CD_BWEIGHT);
		}
	}

	if (cd_flag & ME_CDFLAG_EDGE_BWEIGHT) {
		if (!CustomData_has_layer(&bm->edata, CD_BWEIGHT)) {
			BM_data_layer_add(bm, &bm->edata, CD_BWEIGHT);
		}
	}
	else {
		if (CustomData_has_layer(&bm->edata, CD_BWEIGHT)) {
			BM_data_layer_free(bm, &bm->edata, CD_BWEIGHT);
		}
	}

	if (cd_flag & ME_CDFLAG_EDGE_CREASE) {
		if (!CustomData_has_layer(&bm->edata, CD_CREASE)) {
			BM_data_layer_add(bm, &bm->edata, CD_CREASE);
		}
	}
	else {
		if (CustomData_has_layer(&bm->edata, CD_CREASE)) {
			BM_data_layer_free(bm, &bm->edata, CD_CREASE);
		}
	}
}

char BM_mesh_cd_flag_from_bmesh(BMesh *bm)
{
	char cd_flag = 0;
	if (CustomData_has_layer(&bm->vdata, CD_BWEIGHT)) {
		cd_flag |= ME_CDFLAG_VERT_BWEIGHT;
	}
	if (CustomData_has_layer(&bm->edata, CD_BWEIGHT)) {
		cd_flag |= ME_CDFLAG_EDGE_BWEIGHT;
	}
	if (CustomData_has_layer(&bm->edata, CD_CREASE)) {
		cd_flag |= ME_CDFLAG_EDGE_CREASE;
	}
	return cd_flag;
}

/* Static function for alloc (duplicate in modifiers_bmesh.c) */
static BMFace *bm_face_create_from_mpoly(
        MPoly *mp, MLoop *ml,
        BMesh *bm, BMVert **vtable, BMEdge **etable)
{
	BMVert **verts = BLI_array_alloca(verts, mp->totloop);
	BMEdge **edges = BLI_array_alloca(edges, mp->totloop);
	int j;

	for (j = 0; j < mp->totloop; j++, ml++) {
		verts[j] = vtable[ml->v];
		edges[j] = etable[ml->e];
	}

	return BM_face_create(bm, verts, edges, mp->totloop, NULL, BM_CREATE_SKIP_CD);
}


/**
 * \brief Mesh -> BMesh
 * \param bm: The mesh to write into, while this is typically a newly created BMesh,
 * merging into existing data is supported.
 * Note the custom-data layout isn't used.
 * If more comprehensive merging is needed we should move this into a separate function
 * since this should be kept fast for edit-mode switching and storing undo steps.
 *
 * \warning This function doesn't calculate face normals.
 */
void BM_mesh_bm_from_me(
        BMesh *bm, Mesh *me,
        const struct BMeshFromMeshParams *params)
{
	const bool is_new =
	        !(bm->totvert ||
	          (bm->vdata.totlayer || bm->edata.totlayer || bm->pdata.totlayer || bm->ldata.totlayer));
	MVert *mvert;
	MEdge *medge;
	MLoop *mloop;
	MPoly *mp;
	KeyBlock *actkey, *block;
	BMVert *v, **vtable = NULL;
	BMEdge *e, **etable = NULL;
	BMFace *f, **ftable = NULL;
	float (*keyco)[3] = NULL;
<<<<<<< HEAD
	int totloops, i, j;

	/* free custom data */
	/* this isnt needed in most cases but do just incase */
	CustomData_free(&bm->vdata, bm->totvert);
	CustomData_free(&bm->edata, bm->totedge);
	CustomData_free(&bm->ldata, bm->totloop);
	CustomData_free(&bm->pdata, bm->totface);
=======
	int totuv, totloops, i;
>>>>>>> c90452e1

	if (!me || !me->totvert) {
		if (me && is_new) { /*no verts? still copy customdata layout*/
			CustomData_copy(&me->vdata, &bm->vdata, CD_MASK_BMESH, CD_ASSIGN, 0);
			CustomData_copy(&me->edata, &bm->edata, CD_MASK_BMESH, CD_ASSIGN, 0);
			CustomData_copy(&me->ldata, &bm->ldata, CD_MASK_BMESH, CD_ASSIGN, 0);
			CustomData_copy(&me->pdata, &bm->pdata, CD_MASK_BMESH, CD_ASSIGN, 0);

			CustomData_bmesh_init_pool(&bm->vdata, me->totvert, BM_VERT);
			CustomData_bmesh_init_pool(&bm->edata, me->totedge, BM_EDGE);
			CustomData_bmesh_init_pool(&bm->ldata, me->totloop, BM_LOOP);
			CustomData_bmesh_init_pool(&bm->pdata, me->totpoly, BM_FACE);
		}
		return; /* sanity check */
	}

	if (is_new) {
		CustomData_copy(&me->vdata, &bm->vdata, CD_MASK_BMESH, CD_CALLOC, 0);
		CustomData_copy(&me->edata, &bm->edata, CD_MASK_BMESH, CD_CALLOC, 0);
		CustomData_copy(&me->ldata, &bm->ldata, CD_MASK_BMESH, CD_CALLOC, 0);
		CustomData_copy(&me->pdata, &bm->pdata, CD_MASK_BMESH, CD_CALLOC, 0);

		/* make sure uv layer names are consisten */
		totuv = CustomData_number_of_layers(&bm->pdata, CD_MTEXPOLY);
		for (i = 0; i < totuv; i++) {
			int li = CustomData_get_layer_index_n(&bm->pdata, CD_MTEXPOLY, i);
			CustomData_set_layer_name(&bm->ldata, CD_MLOOPUV, i, bm->pdata.layers[li].name);
		}
	}

<<<<<<< HEAD
=======
	/* -------------------------------------------------------------------- */
	/* Shape Key */
	int tot_shape_keys = me->key ? BLI_listbase_count(&me->key->block) : 0;
	if (is_new == false) {
		tot_shape_keys = min_ii(tot_shape_keys, CustomData_number_of_layers(&bm->vdata, CD_SHAPEKEY));
	}
	const float (**shape_key_table)[3] = tot_shape_keys ? BLI_array_alloca(shape_key_table, tot_shape_keys) : NULL;

>>>>>>> c90452e1
	if ((params->active_shapekey != 0) && (me->key != NULL)) {
		actkey = BLI_findlink(&me->key->block, params->active_shapekey - 1);
	}
	else {
		actkey = NULL;
	}

	if (is_new) {
		if (tot_shape_keys || params->add_key_index) {
			CustomData_add_layer(&bm->vdata, CD_SHAPE_KEYINDEX, CD_ASSIGN, NULL, 0);
		}
	}

	if (tot_shape_keys) {
		if (is_new) {
			/* check if we need to generate unique ids for the shapekeys.
			 * this also exists in the file reading code, but is here for
			 * a sanity check */
			if (!me->key->uidgen) {
				fprintf(stderr,
				        "%s had to generate shape key uid's in a situation we shouldn't need to! "
				        "(bmesh internal error)\n",
				        __func__);

				me->key->uidgen = 1;
				for (block = me->key->block.first; block; block = block->next) {
					block->uid = me->key->uidgen++;
				}
			}
		}

		if (actkey && actkey->totelem == me->totvert) {
			keyco = params->use_shapekey ? actkey->data : NULL;
			if (is_new) {
				bm->shapenr = params->active_shapekey;
			}
		}

		for (i = 0, block = me->key->block.first; i < tot_shape_keys; block = block->next, i++) {
			if (is_new) {
				CustomData_add_layer_named(&bm->vdata, CD_SHAPEKEY,
				                           CD_ASSIGN, NULL, 0, block->name);
				int j = CustomData_get_layer_index_n(&bm->vdata, CD_SHAPEKEY, i);
				bm->vdata.layers[j].uid = block->uid;
			}
			shape_key_table[i] = (const float (*)[3])block->data;
		}
	}

	if (is_new) {
		CustomData_bmesh_init_pool(&bm->vdata, me->totvert, BM_VERT);
		CustomData_bmesh_init_pool(&bm->edata, me->totedge, BM_EDGE);
		CustomData_bmesh_init_pool(&bm->ldata, me->totloop, BM_LOOP);
		CustomData_bmesh_init_pool(&bm->pdata, me->totpoly, BM_FACE);

		BM_mesh_cd_flag_apply(bm, me->cd_flag);
	}

	const int cd_vert_bweight_offset = CustomData_get_offset(&bm->vdata, CD_BWEIGHT);
	const int cd_edge_bweight_offset = CustomData_get_offset(&bm->edata, CD_BWEIGHT);
	const int cd_edge_crease_offset  = CustomData_get_offset(&bm->edata, CD_CREASE);
	const int cd_shape_key_offset = me->key ? CustomData_get_offset(&bm->vdata, CD_SHAPEKEY) : -1;
	const int cd_shape_keyindex_offset = is_new && (tot_shape_keys || params->add_key_index) ?
	          CustomData_get_offset(&bm->vdata, CD_SHAPE_KEYINDEX) : -1;

	vtable = MEM_mallocN(sizeof(BMVert **) * me->totvert, __func__);

	for (i = 0, mvert = me->mvert; i < me->totvert; i++, mvert++) {
		v = vtable[i] = BM_vert_create(bm, keyco ? keyco[i] : mvert->co, NULL, BM_CREATE_SKIP_CD);
		BM_elem_index_set(v, i); /* set_ok */

		/* transfer flag */
		v->head.hflag = BM_vert_flag_from_mflag(mvert->flag & ~SELECT);

		/* this is necessary for selection counts to work properly */
		if (mvert->flag & SELECT) {
			BM_vert_select_set(bm, v, true);
		}

		normal_short_to_float_v3(v->no, mvert->no);

		/* Copy Custom Data */
		CustomData_to_bmesh_block(&me->vdata, &bm->vdata, i, &v->head.data, true);

		if (cd_vert_bweight_offset != -1) BM_ELEM_CD_SET_FLOAT(v, cd_vert_bweight_offset, (float)mvert->bweight / 255.0f);

		/* set shape key original index */
		if (cd_shape_keyindex_offset != -1) BM_ELEM_CD_SET_INT(v, cd_shape_keyindex_offset, i);

		/* set shapekey data */
		if (tot_shape_keys) {
			float (*co_dst)[3] = BM_ELEM_CD_GET_VOID_P(v, cd_shape_key_offset);
			for (int j = 0; j < tot_shape_keys; j++, co_dst++) {
				copy_v3_v3(*co_dst, shape_key_table[j][i]);
			}
		}
	}
	if (is_new) {
		bm->elem_index_dirty &= ~BM_VERT; /* added in order, clear dirty flag */
	}

	etable = MEM_mallocN(sizeof(BMEdge **) * me->totedge, __func__);

	medge = me->medge;
	for (i = 0; i < me->totedge; i++, medge++) {
		e = etable[i] = BM_edge_create(bm, vtable[medge->v1], vtable[medge->v2], NULL, BM_CREATE_SKIP_CD);
		BM_elem_index_set(e, i); /* set_ok */

		/* transfer flags */
		e->head.hflag = BM_edge_flag_from_mflag(medge->flag & ~SELECT);

		/* this is necessary for selection counts to work properly */
		if (medge->flag & SELECT) {
			BM_edge_select_set(bm, e, true);
		}

		/* Copy Custom Data */
		CustomData_to_bmesh_block(&me->edata, &bm->edata, i, &e->head.data, true);

		if (cd_edge_bweight_offset != -1) BM_ELEM_CD_SET_FLOAT(e, cd_edge_bweight_offset, (float)medge->bweight / 255.0f);
		if (cd_edge_crease_offset  != -1) BM_ELEM_CD_SET_FLOAT(e, cd_edge_crease_offset,  (float)medge->crease  / 255.0f);

	}
	if (is_new) {
		bm->elem_index_dirty &= ~BM_EDGE; /* added in order, clear dirty flag */
	}

	/* only needed for selection. */
	if (me->mselect && me->totselect != 0) {
		ftable = MEM_mallocN(sizeof(BMFace **) * me->totpoly, __func__);
	}

	mloop = me->mloop;
	mp = me->mpoly;
	for (i = 0, totloops = 0; i < me->totpoly; i++, mp++) {
		BMLoop *l_iter;
		BMLoop *l_first;

		f = bm_face_create_from_mpoly(mp, mloop + mp->loopstart,
		                              bm, vtable, etable);
		if (ftable != NULL) {
			ftable[i] = f;
		}

		if (UNLIKELY(f == NULL)) {
			printf("%s: Warning! Bad face in mesh"
			       " \"%s\" at index %d!, skipping\n",
			       __func__, me->id.name + 2, i);
			continue;
		}

		/* don't use 'i' since we may have skipped the face */
		BM_elem_index_set(f, bm->totface - 1); /* set_ok */

		/* transfer flag */
		f->head.hflag = BM_face_flag_from_mflag(mp->flag & ~ME_FACE_SEL);

		/* this is necessary for selection counts to work properly */
		if (mp->flag & ME_FACE_SEL) {
			BM_face_select_set(bm, f, true);
		}

		f->mat_nr = mp->mat_nr;
		if (i == me->act_face) bm->act_face = f;

		int j = mp->loopstart;
		l_iter = l_first = BM_FACE_FIRST_LOOP(f);
		do {
			/* don't use 'j' since we may have skipped some faces, hence some loops. */
			BM_elem_index_set(l_iter, totloops++); /* set_ok */

			/* Save index of correspsonding MLoop */
			CustomData_to_bmesh_block(&me->ldata, &bm->ldata, j++, &l_iter->head.data, true);
		} while ((l_iter = l_iter->next) != l_first);

		/* Copy Custom Data */
		CustomData_to_bmesh_block(&me->pdata, &bm->pdata, i, &f->head.data, true);

		if (params->calc_face_normal) {
			BM_face_normal_update(f);
		}
	}
	if (is_new) {
		bm->elem_index_dirty &= ~(BM_FACE | BM_LOOP); /* added in order, clear dirty flag */
	}

	/* -------------------------------------------------------------------- */
	/* MSelect clears the array elements (avoid adding multiple times).
	 *
	 * Take care to keep this last and not use (v/e/ftable) after this.
	 */

	if (me->mselect && me->totselect != 0) {
		MSelect *msel;
		for (i = 0, msel = me->mselect; i < me->totselect; i++, msel++) {
			BMElem **ele_p;
			switch (msel->type) {
				case ME_VSEL:
					ele_p = (BMElem **)&vtable[msel->index];
					break;
				case ME_ESEL:
					ele_p = (BMElem **)&etable[msel->index];
					break;
				case ME_FSEL:
					ele_p = (BMElem **)&ftable[msel->index];
					break;
				default:
					continue;
			}

			if (*ele_p != NULL) {
				BM_select_history_store_notest(bm, *ele_p);
				*ele_p = NULL;
			}
		}
	}
	else {
		BM_select_history_clear(bm);
	}

	MEM_freeN(vtable);
	MEM_freeN(etable);
	if (ftable) {
		MEM_freeN(ftable);
	}
}


/**
 * \brief BMesh -> Mesh
 */
static BMVert **bm_to_mesh_vertex_map(BMesh *bm, int ototvert)
{
	const int cd_shape_keyindex_offset = CustomData_get_offset(&bm->vdata, CD_SHAPE_KEYINDEX);
	BMVert **vertMap = NULL;
	BMVert *eve;
	int i = 0;
	BMIter iter;

	/* caller needs to ensure this */
	BLI_assert(ototvert > 0);

	vertMap = MEM_callocN(sizeof(*vertMap) * ototvert, "vertMap");
	if (cd_shape_keyindex_offset != -1) {
		BM_ITER_MESH_INDEX (eve, &iter, bm, BM_VERTS_OF_MESH, i) {
			const int keyi = BM_ELEM_CD_GET_INT(eve, cd_shape_keyindex_offset);
			if ((keyi != ORIGINDEX_NONE) &&
			    (keyi < ototvert) &&
			    /* not fool-proof, but chances are if we have many verts with the same index,
			     * we will want to use the first one, since the second is more likely to be a duplicate. */
			    (vertMap[keyi] == NULL))
			{
				vertMap[keyi] = eve;
			}
		}
	}
	else {
		BM_ITER_MESH_INDEX (eve, &iter, bm, BM_VERTS_OF_MESH, i) {
			if (i < ototvert) {
				vertMap[i] = eve;
			}
			else {
				break;
			}
		}
	}

	return vertMap;
}

/**
 * returns customdata shapekey index from a keyblock or -1
 * \note could split this out into a more generic function */
static int bm_to_mesh_shape_layer_index_from_kb(BMesh *bm, KeyBlock *currkey)
{
	int i;
	int j = 0;

	for (i = 0; i < bm->vdata.totlayer; i++) {
		if (bm->vdata.layers[i].type == CD_SHAPEKEY) {
			if (currkey->uid == bm->vdata.layers[i].uid) {
				return j;
			}
			j++;
		}
	}
	return -1;
}

BLI_INLINE void bmesh_quick_edgedraw_flag(MEdge *med, BMEdge *e)
{
	/* this is a cheap way to set the edge draw, its not precise and will
	 * pick the first 2 faces an edge uses.
	 * The dot comparison is a little arbitrary, but set so that a 5 subd
	 * IcoSphere won't vanish but subd 6 will (as with pre-bmesh blender) */


	if ( /* (med->flag & ME_EDGEDRAW) && */ /* assume to be true */
	     (e->l && (e->l != e->l->radial_next)) &&
	     (dot_v3v3(e->l->f->no, e->l->radial_next->f->no) > 0.9995f))
	{
		med->flag &= ~ME_EDGEDRAW;
	}
	else {
		med->flag |= ME_EDGEDRAW;
	}
}

void BM_mesh_bm_to_me(
        BMesh *bm, Mesh *me,
        const struct BMeshToMeshParams *params)
{
	MLoop *mloop;
	MPoly *mpoly;
	MVert *mvert, *oldverts;
	MEdge *med, *medge;
	BMVert *v, *eve;
	BMEdge *e;
	BMFace *f;
	BMIter iter;
	int i, j, ototvert;

	const int cd_vert_bweight_offset = CustomData_get_offset(&bm->vdata, CD_BWEIGHT);
	const int cd_edge_bweight_offset = CustomData_get_offset(&bm->edata, CD_BWEIGHT);
	const int cd_edge_crease_offset  = CustomData_get_offset(&bm->edata, CD_CREASE);

	ototvert = me->totvert;

	/* new vertex block */
	if (bm->totvert == 0) mvert = NULL;
	else mvert = MEM_callocN(bm->totvert * sizeof(MVert), "loadeditbMesh vert");

	/* new edge block */
	if (bm->totedge == 0) medge = NULL;
	else medge = MEM_callocN(bm->totedge * sizeof(MEdge), "loadeditbMesh edge");

	/* new ngon face block */
	if (bm->totface == 0) mpoly = NULL;
	else mpoly = MEM_callocN(bm->totface * sizeof(MPoly), "loadeditbMesh poly");

	/* new loop block */
	if (bm->totloop == 0) mloop = NULL;
	else mloop = MEM_callocN(bm->totloop * sizeof(MLoop), "loadeditbMesh loop");

	/* lets save the old verts just in case we are actually working on
	 * a key ... we now do processing of the keys at the end */
	oldverts = me->mvert;

	/* don't free this yet */
	if (oldverts) {
		CustomData_set_layer(&me->vdata, CD_MVERT, NULL);
	}

	/* free custom data */
	CustomData_free(&me->vdata, me->totvert);
	CustomData_free(&me->edata, me->totedge);
	CustomData_free(&me->fdata, me->totface);
	CustomData_free(&me->ldata, me->totloop);
	CustomData_free(&me->pdata, me->totpoly);

	/* add new custom data */
	me->totvert = bm->totvert;
	me->totedge = bm->totedge;
	me->totloop = bm->totloop;
	me->totpoly = bm->totface;
	/* will be overwritten with a valid value if 'dotess' is set, otherwise we
	 * end up with 'me->totface' and me->mface == NULL which can crash [#28625]
	 */
	me->totface = 0;
	me->act_face = -1;

	{
		const CustomDataMask mask = CD_MASK_MESH | params->cd_mask_extra;
		CustomData_copy(&bm->vdata, &me->vdata, mask, CD_CALLOC, me->totvert);
		CustomData_copy(&bm->edata, &me->edata, mask, CD_CALLOC, me->totedge);
		CustomData_copy(&bm->ldata, &me->ldata, mask, CD_CALLOC, me->totloop);
		CustomData_copy(&bm->pdata, &me->pdata, mask, CD_CALLOC, me->totpoly);
	}

	CustomData_add_layer(&me->vdata, CD_MVERT, CD_ASSIGN, mvert, me->totvert);
	CustomData_add_layer(&me->edata, CD_MEDGE, CD_ASSIGN, medge, me->totedge);
	CustomData_add_layer(&me->ldata, CD_MLOOP, CD_ASSIGN, mloop, me->totloop);
	CustomData_add_layer(&me->pdata, CD_MPOLY, CD_ASSIGN, mpoly, me->totpoly);

	me->cd_flag = BM_mesh_cd_flag_from_bmesh(bm);

	/* this is called again, 'dotess' arg is used there */
	BKE_mesh_update_customdata_pointers(me, 0);

	i = 0;
	BM_ITER_MESH (v, &iter, bm, BM_VERTS_OF_MESH) {
		copy_v3_v3(mvert->co, v->co);
		normal_float_to_short_v3(mvert->no, v->no);

		mvert->flag = BM_vert_flag_to_mflag(v);

		BM_elem_index_set(v, i); /* set_inline */

		/* copy over customdat */
		CustomData_from_bmesh_block(&bm->vdata, &me->vdata, v->head.data, i);

		if (cd_vert_bweight_offset != -1) mvert->bweight = BM_ELEM_CD_GET_FLOAT_AS_UCHAR(v, cd_vert_bweight_offset);

		i++;
		mvert++;

		BM_CHECK_ELEMENT(v);
	}
	bm->elem_index_dirty &= ~BM_VERT;

	med = medge;
	i = 0;
	BM_ITER_MESH (e, &iter, bm, BM_EDGES_OF_MESH) {
		med->v1 = BM_elem_index_get(e->v1);
		med->v2 = BM_elem_index_get(e->v2);

		med->flag = BM_edge_flag_to_mflag(e);

		BM_elem_index_set(e, i); /* set_inline */

		/* copy over customdata */
		CustomData_from_bmesh_block(&bm->edata, &me->edata, e->head.data, i);

		bmesh_quick_edgedraw_flag(med, e);

		if (cd_edge_crease_offset  != -1) med->crease  = BM_ELEM_CD_GET_FLOAT_AS_UCHAR(e, cd_edge_crease_offset);
		if (cd_edge_bweight_offset != -1) med->bweight = BM_ELEM_CD_GET_FLOAT_AS_UCHAR(e, cd_edge_bweight_offset);

		i++;
		med++;
		BM_CHECK_ELEMENT(e);
	}
	bm->elem_index_dirty &= ~BM_EDGE;

	i = 0;
	j = 0;
	BM_ITER_MESH (f, &iter, bm, BM_FACES_OF_MESH) {
		BMLoop *l_iter, *l_first;
		mpoly->loopstart = j;
		mpoly->totloop = f->len;
		mpoly->mat_nr = f->mat_nr;
		mpoly->flag = BM_face_flag_to_mflag(f);

		l_iter = l_first = BM_FACE_FIRST_LOOP(f);
		do {
			mloop->e = BM_elem_index_get(l_iter->e);
			mloop->v = BM_elem_index_get(l_iter->v);

			/* copy over customdata */
			CustomData_from_bmesh_block(&bm->ldata, &me->ldata, l_iter->head.data, j);

			j++;
			mloop++;
			BM_CHECK_ELEMENT(l_iter);
			BM_CHECK_ELEMENT(l_iter->e);
			BM_CHECK_ELEMENT(l_iter->v);
		} while ((l_iter = l_iter->next) != l_first);

		if (f == bm->act_face) me->act_face = i;

		/* copy over customdata */
		CustomData_from_bmesh_block(&bm->pdata, &me->pdata, f->head.data, i);

		i++;
		mpoly++;
		BM_CHECK_ELEMENT(f);
	}

	/* patch hook indices and vertex parents */
	if (ototvert > 0) {
		Object *ob;
		ModifierData *md;
		BMVert **vertMap = NULL;

		for (ob = G.main->object.first; ob; ob = ob->id.next) {
			if ((ob->parent) && (ob->parent->data == me) && ELEM(ob->partype, PARVERT1, PARVERT3)) {

				if (vertMap == NULL) {
					vertMap = bm_to_mesh_vertex_map(bm, ototvert);
				}

				if (ob->par1 < ototvert) {
					eve = vertMap[ob->par1];
					if (eve) ob->par1 = BM_elem_index_get(eve);
				}
				if (ob->par2 < ototvert) {
					eve = vertMap[ob->par2];
					if (eve) ob->par2 = BM_elem_index_get(eve);
				}
				if (ob->par3 < ototvert) {
					eve = vertMap[ob->par3];
					if (eve) ob->par3 = BM_elem_index_get(eve);
				}

			}
			if (ob->data == me) {
				for (md = ob->modifiers.first; md; md = md->next) {
					if (md->type == eModifierType_Hook) {
						HookModifierData *hmd = (HookModifierData *) md;

						if (vertMap == NULL) {
							vertMap = bm_to_mesh_vertex_map(bm, ototvert);
						}

						for (i = j = 0; i < hmd->totindex; i++) {
							if (hmd->indexar[i] < ototvert) {
								eve = vertMap[hmd->indexar[i]];

								if (eve) {
									hmd->indexar[j++] = BM_elem_index_get(eve);
								}
							}
							else {
								j++;
							}
						}

						hmd->totindex = j;
					}
				}
			}
		}

		if (vertMap) MEM_freeN(vertMap);
	}

	if (params->calc_tessface) {
		BKE_mesh_tessface_calc(me);
	}

	BKE_mesh_update_customdata_pointers(me, params->calc_tessface);

	{
		BMEditSelection *selected;
		me->totselect = BLI_listbase_count(&(bm->selected));

		MEM_SAFE_FREE(me->mselect);
		if (me->totselect != 0) {
			me->mselect = MEM_mallocN(sizeof(MSelect) * me->totselect, "Mesh selection history");
		}

		for (i = 0, selected = bm->selected.first; selected; i++, selected = selected->next) {
			if (selected->htype == BM_VERT) {
				me->mselect[i].type = ME_VSEL;

			}
			else if (selected->htype == BM_EDGE) {
				me->mselect[i].type = ME_ESEL;

			}
			else if (selected->htype == BM_FACE) {
				me->mselect[i].type = ME_FSEL;
			}

			me->mselect[i].index = BM_elem_index_get(selected->ele);
		}
	}

	/* see comment below, this logic is in twice */

	if (me->key) {
		const int cd_shape_keyindex_offset = CustomData_get_offset(&bm->vdata, CD_SHAPE_KEYINDEX);

		KeyBlock *currkey;
		KeyBlock *actkey = BLI_findlink(&me->key->block, bm->shapenr - 1);

		float (*ofs)[3] = NULL;

		/* go through and find any shapekey customdata layers
		 * that might not have corresponding KeyBlocks, and add them if
		 * necessary */
		j = 0;
		for (i = 0; i < bm->vdata.totlayer; i++) {
			if (bm->vdata.layers[i].type != CD_SHAPEKEY)
				continue;

			for (currkey = me->key->block.first; currkey; currkey = currkey->next) {
				if (currkey->uid == bm->vdata.layers[i].uid)
					break;
			}

			if (!currkey) {
				currkey = BKE_keyblock_add(me->key, bm->vdata.layers[i].name);
				currkey->uid = bm->vdata.layers[i].uid;
			}

			j++;
		}


		/* editing the base key should update others */
		if ((me->key->type == KEY_RELATIVE) && /* only need offsets for relative shape keys */
		    (actkey != NULL) &&                /* unlikely, but the active key may not be valid if the
		                                        * bmesh and the mesh are out of sync */
		    (oldverts != NULL))                /* not used here, but 'oldverts' is used later for applying 'ofs' */
		{
			const bool act_is_basis = BKE_keyblock_is_basis(me->key, bm->shapenr - 1);

			/* active key is a base */
			if (act_is_basis && (cd_shape_keyindex_offset != -1)) {
				float (*fp)[3] = actkey->data;

				ofs = MEM_callocN(sizeof(float) * 3 * bm->totvert,  "currkey->data");
				mvert = me->mvert;
				BM_ITER_MESH_INDEX (eve, &iter, bm, BM_VERTS_OF_MESH, i) {
					const int keyi = BM_ELEM_CD_GET_INT(eve, cd_shape_keyindex_offset);

					if (keyi != ORIGINDEX_NONE) {
						sub_v3_v3v3(ofs[i], mvert->co, fp[keyi]);
					}
					else {
						/* if there are new vertices in the mesh, we can't propagate the offset
						 * because it will only work for the existing vertices and not the new
						 * ones, creating a mess when doing e.g. subdivide + translate */
						MEM_freeN(ofs);
						ofs = NULL;
						break;
					}

					mvert++;
				}
			}
		}

		for (currkey = me->key->block.first; currkey; currkey = currkey->next) {
			const bool apply_offset = (ofs && (currkey != actkey) && (bm->shapenr - 1 == currkey->relative));
			int cd_shape_offset;
			int keyi;
			float (*ofs_pt)[3] = ofs;
			float *newkey, (*oldkey)[3], *fp;

			j = bm_to_mesh_shape_layer_index_from_kb(bm, currkey);
			cd_shape_offset = CustomData_get_n_offset(&bm->vdata, CD_SHAPEKEY, j);


			fp = newkey = MEM_callocN(me->key->elemsize * bm->totvert,  "currkey->data");
			oldkey = currkey->data;

			mvert = me->mvert;
			BM_ITER_MESH (eve, &iter, bm, BM_VERTS_OF_MESH) {

				if (currkey == actkey) {
					copy_v3_v3(fp, eve->co);

					if (actkey != me->key->refkey) { /* important see bug [#30771] */
						if (cd_shape_keyindex_offset != -1) {
							if (oldverts) {
								keyi = BM_ELEM_CD_GET_INT(eve, cd_shape_keyindex_offset);
								if (keyi != ORIGINDEX_NONE && keyi < currkey->totelem) { /* valid old vertex */
									copy_v3_v3(mvert->co, oldverts[keyi].co);
								}
							}
						}
					}
				}
				else if (j != -1) {
					/* in most cases this runs */
					copy_v3_v3(fp, BM_ELEM_CD_GET_VOID_P(eve, cd_shape_offset));
				}
				else if ((oldkey != NULL) &&
				         (cd_shape_keyindex_offset != -1) &&
				         ((keyi = BM_ELEM_CD_GET_INT(eve, cd_shape_keyindex_offset)) != ORIGINDEX_NONE) &&
				         (keyi < currkey->totelem))
				{
					/* old method of reconstructing keys via vertice's original key indices,
					 * currently used if the new method above fails (which is theoretically
					 * possible in certain cases of undo) */
					copy_v3_v3(fp, oldkey[keyi]);
				}
				else {
					/* fail! fill in with dummy value */
					copy_v3_v3(fp, mvert->co);
				}

				/* propagate edited basis offsets to other shapes */
				if (apply_offset) {
					add_v3_v3(fp, *ofs_pt++);
					/* Apply back new coordinates of offsetted shapekeys into BMesh.
					 * Otherwise, in case we call again BM_mesh_bm_to_me on same BMesh, we'll apply diff from previous
					 * call to BM_mesh_bm_to_me, to shapekey values from *original creation of the BMesh*. See T50524. */
					copy_v3_v3(BM_ELEM_CD_GET_VOID_P(eve, cd_shape_offset), fp);
				}

				fp += 3;
				mvert++;
			}

			currkey->totelem = bm->totvert;
			if (currkey->data) {
				MEM_freeN(currkey->data);
			}
			currkey->data = newkey;
		}

		if (ofs) MEM_freeN(ofs);
	}

	if (oldverts) MEM_freeN(oldverts);

	/* topology could be changed, ensure mdisps are ok */
	multires_topology_changed(me);
}<|MERGE_RESOLUTION|>--- conflicted
+++ resolved
@@ -207,18 +207,7 @@
 	BMEdge *e, **etable = NULL;
 	BMFace *f, **ftable = NULL;
 	float (*keyco)[3] = NULL;
-<<<<<<< HEAD
-	int totloops, i, j;
-
-	/* free custom data */
-	/* this isnt needed in most cases but do just incase */
-	CustomData_free(&bm->vdata, bm->totvert);
-	CustomData_free(&bm->edata, bm->totedge);
-	CustomData_free(&bm->ldata, bm->totloop);
-	CustomData_free(&bm->pdata, bm->totface);
-=======
-	int totuv, totloops, i;
->>>>>>> c90452e1
+	int totloops, i;
 
 	if (!me || !me->totvert) {
 		if (me && is_new) { /*no verts? still copy customdata layout*/
@@ -240,17 +229,8 @@
 		CustomData_copy(&me->edata, &bm->edata, CD_MASK_BMESH, CD_CALLOC, 0);
 		CustomData_copy(&me->ldata, &bm->ldata, CD_MASK_BMESH, CD_CALLOC, 0);
 		CustomData_copy(&me->pdata, &bm->pdata, CD_MASK_BMESH, CD_CALLOC, 0);
-
-		/* make sure uv layer names are consisten */
-		totuv = CustomData_number_of_layers(&bm->pdata, CD_MTEXPOLY);
-		for (i = 0; i < totuv; i++) {
-			int li = CustomData_get_layer_index_n(&bm->pdata, CD_MTEXPOLY, i);
-			CustomData_set_layer_name(&bm->ldata, CD_MLOOPUV, i, bm->pdata.layers[li].name);
-		}
-	}
-
-<<<<<<< HEAD
-=======
+	}
+
 	/* -------------------------------------------------------------------- */
 	/* Shape Key */
 	int tot_shape_keys = me->key ? BLI_listbase_count(&me->key->block) : 0;
@@ -259,7 +239,6 @@
 	}
 	const float (**shape_key_table)[3] = tot_shape_keys ? BLI_array_alloca(shape_key_table, tot_shape_keys) : NULL;
 
->>>>>>> c90452e1
 	if ((params->active_shapekey != 0) && (me->key != NULL)) {
 		actkey = BLI_findlink(&me->key->block, params->active_shapekey - 1);
 	}
