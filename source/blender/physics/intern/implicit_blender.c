--- conflicted
+++ resolved
@@ -610,15 +610,10 @@
 	{
 #pragma omp section
 		{
-<<<<<<< HEAD
-			for (i = from[0].vcount; i < from[0].vcount+from[0].scount; i++) {
+			for (i = from[0].vcount; i < from[0].vcount + from[0].scount; i++) {
 				/* This is the lower triangle of the sparse matrix,
 				 * therefore multiplication occurs with transposed submatrices. */
 				muladd_fmatrixT_fvector(to[from[i].c], from[i].m, fLongVector[from[i].r]);
-=======
-			for (i = from[0].vcount; i < from[0].vcount + from[0].scount; i++) {
-				muladd_fmatrix_fvector(to[from[i].c], from[i].m, fLongVector[from[i].r]);
->>>>>>> a9bd7883
 			}
 		}
 #pragma omp section
@@ -1808,10 +1803,10 @@
 }
 
 BLI_INLINE void spring_hairbend_forces(Implicit_Data *data, int i, int j, int k,
-                                      const float goal[3],
-                                      float stiffness, float damping,
-                                      int q, const float dx[3], const float dv[3],
-                                      float r_f[3])
+                                       const float goal[3],
+                                       float stiffness, float damping,
+                                       int q, const float dx[3], const float dv[3],
+                                       float r_f[3])
 {
 	float edge_ij[3], dir_ij[3];
 	float edge_jk[3], dir_jk[3];
@@ -1857,9 +1852,9 @@
 
 /* Finite Differences method for estimating the jacobian of the force */
 BLI_INLINE void spring_hairbend_estimate_dfdx(Implicit_Data *data, int i, int j, int k,
-                                             const float goal[3],
-                                             float stiffness, float damping,
-                                             int q, float dfdx[3][3])
+                                              const float goal[3],
+                                              float stiffness, float damping,
+                                              int q, float dfdx[3][3])
 {
 	const float delta = 0.00001f; // TODO find a good heuristic for this
 	float dvec_null[3][3], dvec_pos[3][3], dvec_neg[3][3];
@@ -1876,11 +1871,11 @@
 
 	for (a = 0; a < 3; ++a) {
 		spring_hairbend_forces(data, i, j, k, goal, stiffness, damping,
-		                      q, dvec_pos[a], dvec_null[a], f);
+		                       q, dvec_pos[a], dvec_null[a], f);
 		copy_v3_v3(dfdx[a], f);
 
 		spring_hairbend_forces(data, i, j, k, goal, stiffness, damping,
-		                      q, dvec_neg[a], dvec_null[a], f);
+		                       q, dvec_neg[a], dvec_null[a], f);
 		sub_v3_v3(dfdx[a], f);
 
 		for (b = 0; b < 3; ++b) {
@@ -1891,9 +1886,9 @@
 
 /* Finite Differences method for estimating the jacobian of the force */
 BLI_INLINE void spring_hairbend_estimate_dfdv(Implicit_Data *data, int i, int j, int k,
-                                             const float goal[3],
-                                             float stiffness, float damping,
-                                             int q, float dfdv[3][3])
+                                              const float goal[3],
+                                              float stiffness, float damping,
+                                              int q, float dfdv[3][3])
 {
 	const float delta = 0.00001f; // TODO find a good heuristic for this
 	float dvec_null[3][3], dvec_pos[3][3], dvec_neg[3][3];
@@ -1910,11 +1905,11 @@
 
 	for (a = 0; a < 3; ++a) {
 		spring_hairbend_forces(data, i, j, k, goal, stiffness, damping,
-		                      q, dvec_null[a], dvec_pos[a], f);
+		                       q, dvec_null[a], dvec_pos[a], f);
 		copy_v3_v3(dfdv[a], f);
 
 		spring_hairbend_forces(data, i, j, k, goal, stiffness, damping,
-		                      q, dvec_null[a], dvec_neg[a], f);
+		                       q, dvec_null[a], dvec_neg[a], f);
 		sub_v3_v3(dfdv[a], f);
 
 		for (b = 0; b < 3; ++b) {
@@ -1927,7 +1922,7 @@
  * See "Artistic Simulation of Curly Hair" (Pixar technical memo #12-03a)
  */
 bool BPH_mass_spring_force_spring_bending_hair(Implicit_Data *data, int i, int j, int k,
-                                                  const float target[3], float stiffness, float damping)
+                                               const float target[3], float stiffness, float damping)
 {
 	float goal[3];
 	float fj[3], fk[3];
