--- conflicted
+++ resolved
@@ -38,14 +38,8 @@
 void get_attr_locations(const GPUVertFormat *format,
                         GPUAttrBinding *binding,
                         const GPUShaderInterface *shaderface);
-<<<<<<< HEAD
 uint read_attr_location(const GPUAttrBinding *binding, uint a_idx);
 
 #ifdef __cplusplus
 }
-#endif
-
-#endif /* __GPU_ATTR_BINDING_PRIVATE_H__ */
-=======
-uint read_attr_location(const GPUAttrBinding *binding, uint a_idx);
->>>>>>> 91694b9b
+#endif