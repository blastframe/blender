--- conflicted
+++ resolved
@@ -509,20 +509,12 @@
 				glDisable(GL_POLYGON_STIPPLE);
 		}
 
-<<<<<<< HEAD
-		if (options & GPU_SHADER_FLAT_NORMAL)
-			glShadeModel(GL_FLAT);
-		else
-			glShadeModel(GL_SMOOTH);
-
-=======
 		if (options & GPU_SHADER_FLAT_NORMAL) {
 			glShadeModel(GL_FLAT);
 		}
 		else {
 			glShadeModel(GL_SMOOTH);
 		}
->>>>>>> 6798809c
 	}
 
 	GPU_MATERIAL_STATE.bound_options = options;
