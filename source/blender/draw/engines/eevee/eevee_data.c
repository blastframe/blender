/* SPDX-License-Identifier: GPL-2.0-or-later
 * Copyright 2016 Blender Foundation. */

/** \file
 * \ingroup draw_engine
 *
 * All specific data handler for Objects, Lights, ViewLayers, ...
 */

#include "DRW_render.h"

#include "BLI_ghash.h"
#include "BLI_memblock.h"

#include "BKE_duplilist.h"
#include "BKE_modifier.h"
#include "BKE_object.h"

#include "DEG_depsgraph_query.h"

#include "GPU_vertex_buffer.h"

#include "eevee_lightcache.h"
#include "eevee_private.h"

/* Motion Blur data. */

static void eevee_motion_blur_mesh_data_free(void *val)
{
  EEVEE_ObjectMotionData *mb_data = (EEVEE_ObjectMotionData *)val;
  if (mb_data->hair_data != NULL) {
    MEM_freeN(mb_data->hair_data);
  }
  if (mb_data->geometry_data != NULL) {
    MEM_freeN(mb_data->geometry_data);
  }
  MEM_freeN(val);
}

static uint eevee_object_key_hash(const void *key)
{
  EEVEE_ObjectKey *ob_key = (EEVEE_ObjectKey *)key;
  uint hash = BLI_ghashutil_ptrhash(ob_key->ob);
  hash = BLI_ghashutil_combine_hash(hash, BLI_ghashutil_ptrhash(ob_key->parent));
  for (int i = 0; i < MAX_DUPLI_RECUR; i++) {
    if (ob_key->id[i] != 0) {
      hash = BLI_ghashutil_combine_hash(hash, BLI_ghashutil_inthash(ob_key->id[i]));
    }
    else {
      break;
    }
  }
  return hash;
}

/* Return false if equal. */
static bool eevee_object_key_cmp(const void *a, const void *b)
{
  EEVEE_ObjectKey *key_a = (EEVEE_ObjectKey *)a;
  EEVEE_ObjectKey *key_b = (EEVEE_ObjectKey *)b;

  if (key_a->ob != key_b->ob) {
    return true;
  }
  if (key_a->parent != key_b->parent) {
    return true;
  }
  if (memcmp(key_a->id, key_b->id, sizeof(key_a->id)) != 0) {
    return true;
  }
  return false;
}

void EEVEE_motion_hair_step_free(EEVEE_HairMotionStepData *step_data)
{
  GPU_vertbuf_discard(step_data->hair_pos);
  DRW_texture_free(step_data->hair_pos_tx);
  MEM_freeN(step_data);
}

void EEVEE_motion_blur_data_init(EEVEE_MotionBlurData *mb)
{
  if (mb->object == NULL) {
    mb->object = BLI_ghash_new(eevee_object_key_hash, eevee_object_key_cmp, "EEVEE Object Motion");
  }
  for (int i = 0; i < 2; i++) {
    if (mb->position_vbo_cache[i] == NULL) {
      mb->position_vbo_cache[i] = BLI_ghash_new(
          BLI_ghashutil_ptrhash, BLI_ghashutil_ptrcmp, "EEVEE duplicate vbo cache");
    }
    if (mb->hair_motion_step_cache[i] == NULL) {
      mb->hair_motion_step_cache[i] = BLI_ghash_new(
          BLI_ghashutil_ptrhash, BLI_ghashutil_ptrcmp, "EEVEE hair motion step cache");
    }
  }
}

void EEVEE_motion_blur_data_free(EEVEE_MotionBlurData *mb)
{
  if (mb->object) {
    BLI_ghash_free(mb->object, MEM_freeN, eevee_motion_blur_mesh_data_free);
    mb->object = NULL;
  }
  for (int i = 0; i < 2; i++) {
    if (mb->position_vbo_cache[i]) {
      BLI_ghash_free(mb->position_vbo_cache[i], NULL, (GHashValFreeFP)GPU_vertbuf_discard);
    }
    if (mb->hair_motion_step_cache[i]) {
      BLI_ghash_free(
          mb->hair_motion_step_cache[i], NULL, (GHashValFreeFP)EEVEE_motion_hair_step_free);
    }
  }
}

EEVEE_ObjectMotionData *EEVEE_motion_blur_object_data_get(EEVEE_MotionBlurData *mb, Object *ob)
{
  if (mb->object == NULL) {
    return NULL;
  }

  EEVEE_ObjectKey key, *key_p;
  /* Assumes that all instances have the same object pointer. This is currently the case because
   * instance objects are temporary objects on the stack. */
  key.ob = ob;
  DupliObject *dup = DRW_object_get_dupli(ob);
  if (dup) {
    key.parent = DRW_object_get_dupli_parent(ob);
    memcpy(key.id, dup->persistent_id, sizeof(key.id));
  }
  else {
    key.parent = key.ob;
    memset(key.id, 0, sizeof(key.id));
  }

  EEVEE_ObjectMotionData *ob_step = BLI_ghash_lookup(mb->object, &key);
  if (ob_step == NULL) {
    key_p = MEM_mallocN(sizeof(*key_p), __func__);
    memcpy(key_p, &key, sizeof(*key_p));

    ob_step = MEM_callocN(sizeof(EEVEE_ObjectMotionData), __func__);

    BLI_ghash_insert(mb->object, key_p, ob_step);
  }
  return ob_step;
}

EEVEE_GeometryMotionData *EEVEE_motion_blur_geometry_data_get(EEVEE_ObjectMotionData *mb_data)
{
  if (mb_data->geometry_data == NULL) {
    EEVEE_GeometryMotionData *geom_step = MEM_callocN(sizeof(EEVEE_GeometryMotionData), __func__);
    geom_step->type = EEVEE_MOTION_DATA_MESH;
    mb_data->geometry_data = geom_step;
  }
<<<<<<< HEAD
  DupliObject *dup = DRW_object_get_dupli(ob);
  void *key;
  if (dup) {
    key = dup->ob;
  }
  else {
    key = ob;
  }
  /* Only use data for object that have no modifiers. */
  if (!BKE_object_is_modified(DRW_context_state_get()->scene, ob)) {
    key = ob->data;
  }
  key = (char *)key + (int)hair;
  EEVEE_GeometryMotionData *geom_step = BLI_ghash_lookup(mb->geom, key);
  if (geom_step == NULL) {
    if (hair) {
      EEVEE_HairMotionData *hair_step;
      /* Ugly, we allocate for each modifiers and just fill based on modifier index in the list. */
      int psys_len = (ob->type != OB_CURVES) ? BLI_listbase_count(&ob->modifiers) : 1;
      hair_step = MEM_callocN(sizeof(EEVEE_HairMotionData) + sizeof(hair_step->psys[0]) * psys_len,
                              __func__);
      hair_step->psys_len = psys_len;
      geom_step = (EEVEE_GeometryMotionData *)hair_step;
      geom_step->type = EEVEE_MOTION_DATA_HAIR;
    }
    else {
      geom_step = MEM_callocN(sizeof(EEVEE_GeometryMotionData), __func__);
      geom_step->type = EEVEE_MOTION_DATA_MESH;
    }
    BLI_ghash_insert(mb->geom, key, geom_step);
  }
  return geom_step;
=======
  return mb_data->geometry_data;
>>>>>>> 4e78a736
}

EEVEE_HairMotionData *EEVEE_motion_blur_hair_data_get(EEVEE_ObjectMotionData *mb_data, Object *ob)
{
  if (mb_data->hair_data == NULL) {
    /* Ugly, we allocate for each modifiers and just fill based on modifier index in the list. */
    int psys_len = (ob->type != OB_HAIR) ? BLI_listbase_count(&ob->modifiers) : 1;
    EEVEE_HairMotionData *hair_step = MEM_callocN(
        sizeof(EEVEE_HairMotionData) + sizeof(hair_step->psys[0]) * psys_len, __func__);
    hair_step->psys_len = psys_len;
    hair_step->type = EEVEE_MOTION_DATA_HAIR;
    mb_data->hair_data = hair_step;
  }
  return mb_data->hair_data;
}

/* View Layer data. */

void EEVEE_view_layer_data_free(void *storage)
{
  EEVEE_ViewLayerData *sldata = (EEVEE_ViewLayerData *)storage;

  /* Lights */
  MEM_SAFE_FREE(sldata->lights);
  DRW_UBO_FREE_SAFE(sldata->light_ubo);
  DRW_UBO_FREE_SAFE(sldata->shadow_ubo);
  GPU_FRAMEBUFFER_FREE_SAFE(sldata->shadow_fb);
  DRW_TEXTURE_FREE_SAFE(sldata->shadow_cube_pool);
  DRW_TEXTURE_FREE_SAFE(sldata->shadow_cascade_pool);
  for (int i = 0; i < 2; i++) {
    MEM_SAFE_FREE(sldata->shcasters_buffers[i].bbox);
    MEM_SAFE_FREE(sldata->shcasters_buffers[i].update);
  }

  if (sldata->fallback_lightcache) {
    EEVEE_lightcache_free(sldata->fallback_lightcache);
    sldata->fallback_lightcache = NULL;
  }

  /* Probes */
  MEM_SAFE_FREE(sldata->probes);
  DRW_UBO_FREE_SAFE(sldata->probe_ubo);
  DRW_UBO_FREE_SAFE(sldata->grid_ubo);
  DRW_UBO_FREE_SAFE(sldata->planar_ubo);
  DRW_UBO_FREE_SAFE(sldata->common_ubo);

  DRW_UBO_FREE_SAFE(sldata->renderpass_ubo.combined);
  DRW_UBO_FREE_SAFE(sldata->renderpass_ubo.diff_color);
  DRW_UBO_FREE_SAFE(sldata->renderpass_ubo.diff_light);
  DRW_UBO_FREE_SAFE(sldata->renderpass_ubo.spec_color);
  DRW_UBO_FREE_SAFE(sldata->renderpass_ubo.spec_light);
  DRW_UBO_FREE_SAFE(sldata->renderpass_ubo.emit);
  DRW_UBO_FREE_SAFE(sldata->renderpass_ubo.environment);
  for (int aov_index = 0; aov_index < MAX_AOVS; aov_index++) {
    DRW_UBO_FREE_SAFE(sldata->renderpass_ubo.aovs[aov_index]);
  }

  if (sldata->material_cache) {
    BLI_memblock_destroy(sldata->material_cache, NULL);
    sldata->material_cache = NULL;
  }
}

EEVEE_ViewLayerData *EEVEE_view_layer_data_get(void)
{
  return (EEVEE_ViewLayerData *)DRW_view_layer_engine_data_get(&draw_engine_eevee_type);
}

static void eevee_view_layer_init(EEVEE_ViewLayerData *sldata)
{
  sldata->common_ubo = GPU_uniformbuf_create(sizeof(sldata->common_data));
}

EEVEE_ViewLayerData *EEVEE_view_layer_data_ensure_ex(struct ViewLayer *view_layer)
{
  EEVEE_ViewLayerData **sldata = (EEVEE_ViewLayerData **)DRW_view_layer_engine_data_ensure_ex(
      view_layer, &draw_engine_eevee_type, &EEVEE_view_layer_data_free);

  if (*sldata == NULL) {
    *sldata = MEM_callocN(sizeof(**sldata), "EEVEE_ViewLayerData");
    eevee_view_layer_init(*sldata);
  }

  return *sldata;
}

EEVEE_ViewLayerData *EEVEE_view_layer_data_ensure(void)
{
  EEVEE_ViewLayerData **sldata = (EEVEE_ViewLayerData **)DRW_view_layer_engine_data_ensure(
      &draw_engine_eevee_type, &EEVEE_view_layer_data_free);

  if (*sldata == NULL) {
    *sldata = MEM_callocN(sizeof(**sldata), "EEVEE_ViewLayerData");
    eevee_view_layer_init(*sldata);
  }

  return *sldata;
}

/* Object data. */

static void eevee_object_data_init(DrawData *dd)
{
  EEVEE_ObjectEngineData *eevee_data = (EEVEE_ObjectEngineData *)dd;
  eevee_data->shadow_caster_id = -1;
  eevee_data->need_update = false;
  eevee_data->geom_update = false;
}

EEVEE_ObjectEngineData *EEVEE_object_data_get(Object *ob)
{
  if (ELEM(ob->type, OB_LIGHTPROBE, OB_LAMP)) {
    return NULL;
  }
  return (EEVEE_ObjectEngineData *)DRW_drawdata_get(&ob->id, &draw_engine_eevee_type);
}

EEVEE_ObjectEngineData *EEVEE_object_data_ensure(Object *ob)
{
  BLI_assert(!ELEM(ob->type, OB_LIGHTPROBE, OB_LAMP));
  return (EEVEE_ObjectEngineData *)DRW_drawdata_ensure(&ob->id,
                                                       &draw_engine_eevee_type,
                                                       sizeof(EEVEE_ObjectEngineData),
                                                       eevee_object_data_init,
                                                       NULL);
}

/* Light probe data. */

static void eevee_lightprobe_data_init(DrawData *dd)
{
  EEVEE_LightProbeEngineData *ped = (EEVEE_LightProbeEngineData *)dd;
  ped->need_update = false;
}

EEVEE_LightProbeEngineData *EEVEE_lightprobe_data_get(Object *ob)
{
  if (ob->type != OB_LIGHTPROBE) {
    return NULL;
  }
  return (EEVEE_LightProbeEngineData *)DRW_drawdata_get(&ob->id, &draw_engine_eevee_type);
}

EEVEE_LightProbeEngineData *EEVEE_lightprobe_data_ensure(Object *ob)
{
  BLI_assert(ob->type == OB_LIGHTPROBE);
  return (EEVEE_LightProbeEngineData *)DRW_drawdata_ensure(&ob->id,
                                                           &draw_engine_eevee_type,
                                                           sizeof(EEVEE_LightProbeEngineData),
                                                           eevee_lightprobe_data_init,
                                                           NULL);
}

/* Light data. */

static void eevee_light_data_init(DrawData *dd)
{
  EEVEE_LightEngineData *led = (EEVEE_LightEngineData *)dd;
  led->need_update = true;
}

EEVEE_LightEngineData *EEVEE_light_data_get(Object *ob)
{
  if (ob->type != OB_LAMP) {
    return NULL;
  }
  return (EEVEE_LightEngineData *)DRW_drawdata_get(&ob->id, &draw_engine_eevee_type);
}

EEVEE_LightEngineData *EEVEE_light_data_ensure(Object *ob)
{
  BLI_assert(ob->type == OB_LAMP);
  return (EEVEE_LightEngineData *)DRW_drawdata_ensure(&ob->id,
                                                      &draw_engine_eevee_type,
                                                      sizeof(EEVEE_LightEngineData),
                                                      eevee_light_data_init,
                                                      NULL);
}

/* World data. */

static void eevee_world_data_init(DrawData *dd)
{
  EEVEE_WorldEngineData *wed = (EEVEE_WorldEngineData *)dd;
  wed->dd.recalc |= 1;
}

EEVEE_WorldEngineData *EEVEE_world_data_get(World *wo)
{
  return (EEVEE_WorldEngineData *)DRW_drawdata_get(&wo->id, &draw_engine_eevee_type);
}

EEVEE_WorldEngineData *EEVEE_world_data_ensure(World *wo)
{
  return (EEVEE_WorldEngineData *)DRW_drawdata_ensure(&wo->id,
                                                      &draw_engine_eevee_type,
                                                      sizeof(EEVEE_WorldEngineData),
                                                      eevee_world_data_init,
                                                      NULL);
}<|MERGE_RESOLUTION|>--- conflicted
+++ resolved
@@ -151,49 +151,14 @@
     geom_step->type = EEVEE_MOTION_DATA_MESH;
     mb_data->geometry_data = geom_step;
   }
-<<<<<<< HEAD
-  DupliObject *dup = DRW_object_get_dupli(ob);
-  void *key;
-  if (dup) {
-    key = dup->ob;
-  }
-  else {
-    key = ob;
-  }
-  /* Only use data for object that have no modifiers. */
-  if (!BKE_object_is_modified(DRW_context_state_get()->scene, ob)) {
-    key = ob->data;
-  }
-  key = (char *)key + (int)hair;
-  EEVEE_GeometryMotionData *geom_step = BLI_ghash_lookup(mb->geom, key);
-  if (geom_step == NULL) {
-    if (hair) {
-      EEVEE_HairMotionData *hair_step;
-      /* Ugly, we allocate for each modifiers and just fill based on modifier index in the list. */
-      int psys_len = (ob->type != OB_CURVES) ? BLI_listbase_count(&ob->modifiers) : 1;
-      hair_step = MEM_callocN(sizeof(EEVEE_HairMotionData) + sizeof(hair_step->psys[0]) * psys_len,
-                              __func__);
-      hair_step->psys_len = psys_len;
-      geom_step = (EEVEE_GeometryMotionData *)hair_step;
-      geom_step->type = EEVEE_MOTION_DATA_HAIR;
-    }
-    else {
-      geom_step = MEM_callocN(sizeof(EEVEE_GeometryMotionData), __func__);
-      geom_step->type = EEVEE_MOTION_DATA_MESH;
-    }
-    BLI_ghash_insert(mb->geom, key, geom_step);
-  }
-  return geom_step;
-=======
   return mb_data->geometry_data;
->>>>>>> 4e78a736
 }
 
 EEVEE_HairMotionData *EEVEE_motion_blur_hair_data_get(EEVEE_ObjectMotionData *mb_data, Object *ob)
 {
   if (mb_data->hair_data == NULL) {
     /* Ugly, we allocate for each modifiers and just fill based on modifier index in the list. */
-    int psys_len = (ob->type != OB_HAIR) ? BLI_listbase_count(&ob->modifiers) : 1;
+    int psys_len = (ob->type != OB_CURVES) ? BLI_listbase_count(&ob->modifiers) : 1;
     EEVEE_HairMotionData *hair_step = MEM_callocN(
         sizeof(EEVEE_HairMotionData) + sizeof(hair_step->psys[0]) * psys_len, __func__);
     hair_step->psys_len = psys_len;
