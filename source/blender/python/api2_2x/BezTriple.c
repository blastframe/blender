/*
 * $Id$
 * ***** BEGIN GPL/BL DUAL LICENSE BLOCK *****
 *
 * This program is free software; you can redistribute it and/or
 * modify it under the terms of the GNU General Public License
 * as published by the Free Software Foundation; either version 2
 * of the License, or (at your option) any later version. The Blender
 * Foundation also sells licenses for use in proprietary software under
 * the Blender License.  See http://www.blender.org/BL/ for information
 * about this.
 *
 * This program is distributed in the hope that it will be useful,
 * but WITHOUT ANY WARRANTY; without even the implied warranty of
 * MERCHANTABILITY or FITNESS FOR A PARTICULAR PURPOSE.  See the
 * GNU General Public License for more details.
 *
 * You should have received a copy of the GNU General Public License
 * along with this program; if not, write to the Free Software Foundation,
 * Inc., 59 Temple Place - Suite 330, Boston, MA  02111-1307, USA.
 *
 * The Original Code is Copyright (C) 2001-2002 by NaN Holding BV.
 * All rights reserved.
 *
 * This is a new part of Blender.
 *
 * Contributor(s): Jacques Guignot RIP 2005,
 *    Stephen Swaney
 *
 * ***** END GPL/BL DUAL LICENSE BLOCK *****
 */

#include "BezTriple.h" /*This must come first */
#include "DNA_ipo_types.h"

#include "MEM_guardedalloc.h"
#include "gen_utils.h"


/***************************************************************************
  Python API function prototypes for the BezTriple module.                  
***************************************************************************/
static PyObject *M_BezTriple_New( PyObject * self, PyObject * args );
static PyObject *M_BezTriple_Get( PyObject * self, PyObject * args );

/*************************************
 Doc strings for the BezTriple module
*************************************/

static char M_BezTriple_doc[] = "The Blender BezTriple module\n";

/****************************************************************************
  Python BPy_BezTriple instance methods declarations:                        
****************************************************************************/
static PyObject *BezTriple_setPoints( BPy_BezTriple * self, PyObject * args );
static PyObject *BezTriple_getPoints( BPy_BezTriple * self );
static PyObject *BezTriple_getTriple( BPy_BezTriple * self );

/****************************************************************************
 Python BezTriple_Type callback function prototypes:                      
*****************************************************************************/
static void BezTripleDeAlloc( BPy_BezTriple * self );
static int BezTripleSetAttr( BPy_BezTriple * self, char *name, PyObject * v );
static PyObject *BezTripleGetAttr( BPy_BezTriple * self, char *name );
static PyObject *BezTripleRepr( BPy_BezTriple * self );
//static PyObject *BezTriple_Str( BPy_BezTriple * self );

/****************************************************************************
 Python method structure definition for Blender.BezTriple module:          
****************************************************************************/

struct PyMethodDef M_BezTriple_methods[] = {
	{"New", ( PyCFunction ) M_BezTriple_New, METH_VARARGS | METH_KEYWORDS,
	 0},
/*	{"New", ( PyCFunction ) M_BezTriple_New, METH_O, 0}, */
	{"Get", M_BezTriple_Get, METH_VARARGS, 0},
	{"get", M_BezTriple_Get, METH_VARARGS, 0},
	{NULL, NULL, 0, NULL}
};

/*****************************************************************************/
/* Python BPy_BezTriple methods table:                                        */
/*****************************************************************************/
static PyMethodDef BPy_BezTriple_methods[] = {
	/* name, method, flags, doc */
	{"setPoints", ( PyCFunction ) BezTriple_setPoints, METH_VARARGS,
	 "(str) - Change BezTriple point coordinates"},
	{"getPoints", ( PyCFunction ) BezTriple_getPoints, METH_NOARGS,
	 "() - return BezTriple knot point x and y coordinates"},
	{"getTriple", ( PyCFunction ) BezTriple_getTriple, METH_NOARGS,
	 "() - return list of 3 floating point triplets.  order is H1, knot, H2"},
	{NULL, NULL, 0, NULL}
};


/*****************************************************************************/
/* Python BezTriple_Type structure definition:                              */
/*****************************************************************************/
PyTypeObject BezTriple_Type = {
	PyObject_HEAD_INIT( NULL )	/*    required python macro            */
		0,		/* ob_size */
	"BezTriple",		/* tp_name */
	sizeof( BPy_BezTriple ),	/* tp_basicsize */
	0,			/* tp_itemsize */
	/* methods */
	( destructor ) BezTripleDeAlloc,	/* tp_dealloc */
	0,			/* tp_print */
	( getattrfunc ) BezTripleGetAttr,	/* tp_getattr */
	( setattrfunc ) BezTripleSetAttr,	/* tp_setattr */
	0,			/* tp_compare */
	( reprfunc ) BezTripleRepr,	/* tp_repr */
	0,			/* tp_as_number */
	0,			/* tp_as_sequence */
	0,			/* tp_as_mapping */
	0,			/* tp_as_hash */
	0,			/* tp_call */
	0,  /*  ( reprfunc) BezTriple_Str,	 tp_str */
	0,			/* tp_getattro */
	0,			/* tp_setattro */
	0,			/* tp_as_buffer */
	0,                      /* tp_flags */
	0,			/* tp_doc */
	0, 0, 0, 0, 0, 0,
	BPy_BezTriple_methods,	/* tp_methods */
	0,			/* tp_members */
	0,			/* tm_getset */
	0
};


/****************************************************************************
 Function:              M_BezTriple_New                                   
 Python equivalent:     Blender.BezTriple.New                             
****************************************************************************/

static PyObject *M_BezTriple_New( PyObject* self, PyObject * args )
{
	float numbuf[9];
	int status, length;
	PyObject* in_args = NULL;

	if( !PyArg_ParseTuple( args, "|O", &in_args) )
		return EXPP_ReturnPyObjError( PyExc_TypeError,
					"expected sequence of 3 or 9 floats or nothing" );

	if( !in_args ) {
		numbuf[0] = 0.0f; numbuf[1] = 0.0f; numbuf[2] = 0.0f;
		numbuf[3] = 0.0f; numbuf[4] = 0.0f; numbuf[5] = 0.0f;
		numbuf[6] = 0.0f; numbuf[7] = 0.0f; numbuf[8] = 0.0f;
	} else {
		if( !PySequence_Check( in_args ) )
			return EXPP_ReturnPyObjError( PyExc_TypeError,
					"expected sequence of 3 or 9 floats or nothing" );
		
<<<<<<< HEAD
		length = PySequence_Length( in_args );
		if( length == 9 )
			status = PyArg_ParseTuple( in_args, "fffffffff",
					&numbuf[0], &numbuf[1], &numbuf[2], 
					&numbuf[3], &numbuf[4], &numbuf[5],
					&numbuf[6], &numbuf[7], &numbuf[8]);
		else if( length == 3 ) {
			status = PyArg_ParseTuple( in_args, "fff",
					&numbuf[0], &numbuf[1], &numbuf[2]);     
=======
		for(i=0; i<length; i++) {
			PyObject *item, *pyfloat;
			item=PySequence_ITEM(in_args, i);
			if( !item )
				goto TypeError;
			pyfloat=PyNumber_Float(item);
			Py_DECREF(item);
			if( !pyfloat )
				goto TypeError;
			numbuf[i]=(float)PyFloat_AS_DOUBLE(pyfloat);
			Py_DECREF(pyfloat);
		}

		if( length == 3 ) {
>>>>>>> 14d5cd1c
			numbuf[3] = numbuf[0]; numbuf[6] = numbuf[0];
			numbuf[4] = numbuf[1]; numbuf[7] = numbuf[1];
			numbuf[5] = numbuf[2]; numbuf[8] = numbuf[2];
		} else
			return EXPP_ReturnPyObjError( PyExc_TypeError,
					"wrong number of points" );
		if( !status )
			return EXPP_ReturnPyObjError( PyExc_AttributeError,
					"sequence item not number");
	}

	return newBezTriple( numbuf );
}

/****************************************************************************
 Function:              M_BezTriple_Get                                   
 Python equivalent:     Blender.BezTriple.Get                             
 Description:           Receives a string and returns the ipo data obj  
                        whose name matches the string.  If no argument is  
                        passed in, a list of all ipo data names in the  
                        current scene is returned.                         
****************************************************************************/
static PyObject *M_BezTriple_Get( PyObject * self, PyObject * args )
{
	return 0;
}

/****************************************************************************
 Function:    BezTripleDeAlloc                                            
 Description: This is a callback function for the BPy_BezTriple type. It is  
              the destructor function.                                     
****************************************************************************/
static void BezTripleDeAlloc( BPy_BezTriple * self )
{

	if( self->own_memory)
		MEM_freeN( self->beztriple );
	
	PyObject_DEL( self );
}

static PyObject *BezTriple_getPoints( BPy_BezTriple * self )
{
	struct BezTriple *bezt = self->beztriple;
	PyObject *l = PyList_New( 0 );
	int i;
	for( i = 0; i < 2; i++ ) {
		PyList_Append( l, PyFloat_FromDouble( bezt->vec[1][i] ) );
	}
	return l;
}


/*
 * BezTriple_getTriple
 * 
 * get the coordinate data for a BezTriple.
 *  returns a list of 3 points.
 * list order is handle1, knot, handle2.
 *  each point consists of a list of x,y,z float values.
 */

static PyObject *BezTriple_getTriple( BPy_BezTriple * self )
{
	int i;
	struct BezTriple *bezt = self->beztriple;
	PyObject *retlist = PyList_New( 0 );
	PyObject *point;

	for( i = 0; i < 3; i++ ) {
		point = Py_BuildValue( "[fff]",
				       bezt->vec[i][0],
				       bezt->vec[i][1], bezt->vec[i][2] );

		PyList_Append( retlist, point );
	}

	return retlist;
}


static PyObject *BezTriple_setPoints( BPy_BezTriple * self, PyObject * args )
{

	int i;
	struct BezTriple *bezt = self->beztriple;
	PyObject *popo = 0;

	if( !PyArg_ParseTuple( args, "O", &popo ) )
		return ( EXPP_ReturnPyObjError
			 ( PyExc_TypeError, "expected sequence argument" ) );

	if( PySequence_Check( popo ) == 0 ) {
		puts( "error in BezTriple_setPoints - expected sequence" );
		Py_INCREF( Py_None );
		return Py_None;
	}

	{
		/*
		   some debug stuff 
		   this will become an overloaded args check
		 */
		int size = PySequence_Size( popo );
		printf( "\n dbg: sequence size is %d\n", size );
	}

	for( i = 0; i < 2; i++ ) {
		PyObject *o = PySequence_GetItem( popo, i );
		if( !o )
			printf( "\n bad o. o no!\n" );

		/*   bezt->vec[1][i] = PyFloat_AsDouble (PyTuple_GetItem (popo, i)); */
		bezt->vec[1][i] = (float)PyFloat_AsDouble( o );
		bezt->vec[0][i] = bezt->vec[1][i] - 1;
		bezt->vec[2][i] = bezt->vec[1][i] + 1;
	}

	/* experimental fussing with handles - ipo.c: calchandles_ipocurve */
	if( bezt->vec[0][0] > bezt->vec[1][0] )
		bezt->vec[0][0] = bezt->vec[1][0];

	if( bezt->vec[2][0] < bezt->vec[1][0] )
		bezt->vec[2][0] = bezt->vec[1][0];

	Py_INCREF( Py_None );
	return Py_None;
}


/*****************************************************************************/
/* Function:    BezTripleGetAttr                                            */
/* Description: This is a callback function for the BPy_BezTriple type. It   */
/*              taccesses BPy_BezTriple "member variables" and    methods.    */
/*****************************************************************************/
static PyObject *BezTripleGetAttr( BPy_BezTriple * self, char *name )
{
	if( strcmp( name, "pt" ) == 0 )
		return BezTriple_getPoints( self );
	else if( strcmp( name, "vec" ) == 0 )
		return BezTriple_getTriple( self );
	else if( strcmp( name, "tilt" ) == 0 )
		return PyFloat_FromDouble(self->beztriple->alfa);
	else if( strcmp( name, "hide" ) == 0 )
		return PyFloat_FromDouble(self->beztriple->hide);
	else if( strcmp( name, "__members__" ) == 0 )
		return Py_BuildValue( "[s,s,s]", "pt", "vec", "tilt" );

	/* look for default methods */
	return Py_FindMethod( BPy_BezTriple_methods, ( PyObject * ) self, name );
}

/*****************************************************************************/
/* Function:    BezTripleSetAttr                                            */
/* Description: This is a callback function for the BPy_BezTriple type. It */
/*               sets BezTriple Data attributes (member variables).  */
/*****************************************************************************/
static int BezTripleSetAttr( BPy_BezTriple * self, char *name, PyObject * value )
{
#if 0
	/*
	   this does not work at the moment:  Wed Apr  7  2004
	   when the necessary code to make pt act like a sequence is
	   available, it will be reenabled
	 */

	if( strcmp( name, "pt" ) == 0 )
		BezTriple_setPoints( self, value );

	return 0;		/* normal exit */
#endif
	if( !strcmp( name, "hide" ) ) {
		int param;
		if( !PyInt_CheckExact( value ) )
			return EXPP_ReturnIntError( PyExc_TypeError,
					"expected int argument" );

		param = (int)PyInt_AS_LONG( value );
		self->beztriple->hide = (param == 0) ? 0 : IPO_BEZ;
		return 0;
	}
	if( !strcmp( name, "tilt" ) ) {
		if (!PyFloat_Check( value ) )
			return EXPP_ReturnIntError( PyExc_TypeError, "expected a float" );

		self->beztriple->alfa = (float)PyFloat_AsDouble( value );
		return 0;
	}

	return EXPP_ReturnIntError( PyExc_AttributeError,
				      "cannot set a read-only attribute" );
}

/*****************************************************************************/
/* Function:    BezTripleRepr                                                */
/* Description: This is a callback function for the BPy_BezTriple type. It     */
/*              builds a meaninful string to represent  BezTriple objects.   */
/*****************************************************************************/
static PyObject *BezTripleRepr( BPy_BezTriple * self )
{
	/*      float vec[3][3];
	   float alfa;
	   short s[3][2];
	   short h1, h2;
	   char f1, f2, f3, hide;
	 */
	char str[1000];
	sprintf( str,
		 "BezTriple (%f %f) (%f %f) (%f %f) %f\n (%d %d %d) (%d %d) %d\n",
		 self->beztriple->vec[0][0], self->beztriple->vec[0][1],
		 self->beztriple->vec[1][0], self->beztriple->vec[1][1], 
		 self->beztriple->vec[2][0], self->beztriple->vec[2][1],
		 self->beztriple->alfa,
		 self->beztriple->h1, self->beztriple->h2, self->beztriple->f1,
		 self->beztriple->f2, self->beztriple->f3,
		 self->beztriple->hide );
	return PyString_FromString( str );
}


/*
 BezTriple_Str
 display object as string.
 equivalent to python str(o)
*/
/*
static PyObject *BezTriple_Str( BPy_BezTriple * self )
{
	BezTriple *p = self->beztriple;

// fixme: 
	return PyString_FromFormat(
		 "BezTriple (%f %f %f) (%f %f %f) (%f %f %f) alpha %f\n h1:%d h2:%d f1:%d f2:%d f3:%d hide:%d",
		 p->vec[0][0], p->vec[0][1],  p->vec[0][2], 
		 p->vec[1][0],  p->vec[1][1], p->vec[1][2],
		 p->vec[2][0], p->vec[2][1],  p->vec[2][2],
		 p->alfa,
		 p->h1, p->h2, p->f1,
		 p->f2, p->f3,
		 p->hide );

}
*/

/*
  BezTriple_Init
*/

PyObject *BezTriple_Init( void )
{
	PyObject *submodule;

	BezTriple_Type.ob_type = &PyType_Type;

	submodule = Py_InitModule3( "Blender.BezTriple",
								M_BezTriple_methods,
								M_BezTriple_doc );

	return submodule;
}

/* Three Python BezTriple_Type helper functions needed by the Object module: */

/****************************************************************************
 Function:    BezTriple_CreatePyObject                                    
 Description: This function will create a new BPy_BezTriple from an existing 
              Blender ipo structure.                                       
****************************************************************************/
PyObject *BezTriple_CreatePyObject( BezTriple * bzt )
{
	BPy_BezTriple *pybeztriple;

	pybeztriple =
		( BPy_BezTriple * ) PyObject_NEW( BPy_BezTriple, &BezTriple_Type );

	if( !pybeztriple )
		return EXPP_ReturnPyObjError( PyExc_MemoryError,
					      "couldn't create BPy_BezTriple object" );

	pybeztriple->beztriple = bzt;
	pybeztriple->own_memory = 0;

	return ( PyObject * ) pybeztriple;
}


/*****************************************************************************/
/* Function:    BezTriple_CheckPyObject                                     */
/* Description: This function returns true when the given PyObject is of the */
/*              type BezTriple. Otherwise it will return false.             */
/*****************************************************************************/
int BezTriple_CheckPyObject( PyObject * pyobj )
{
	return ( pyobj->ob_type == &BezTriple_Type );
}

/*****************************************************************************/
/* Function:    BezTriple_FromPyObject                                      */
/* Description: This function returns the Blender beztriple from the given   */
/*              PyObject.                                                    */
/*****************************************************************************/
BezTriple *BezTriple_FromPyObject( PyObject * pyobj )
{
	return ( ( BPy_BezTriple * ) pyobj )->beztriple;
}


/*
  Create a new BezTriple
  input args is a sequence - either 3 or 9 floats
*/

PyObject *newBezTriple( float *numbuf )
{
	int i, j, num;
	PyObject *pyobj = NULL;
	BezTriple *bzt = NULL;

	/* create our own beztriple data */
	bzt = MEM_callocN( sizeof( BezTriple ), "new bpytriple");

	/* check malloc */
	if( !bzt )
		return EXPP_ReturnPyObjError( PyExc_RuntimeError,
					       "MEM_callocN failed");

	/* copy the data */
	num = 0;
	for( i = 0; i < 3; i++ ) {
		for( j = 0; j < 3; j++) {
			bzt->vec[i][j] = numbuf[num++];
		}
	}
	bzt->h1 = HD_ALIGN;
	bzt->h2 = HD_ALIGN;

	/* wrap it */
	pyobj = BezTriple_CreatePyObject( bzt );

  	/* we own it. must free later */
	( ( BPy_BezTriple * )pyobj)->own_memory = 1;

	return pyobj;
}<|MERGE_RESOLUTION|>--- conflicted
+++ resolved
@@ -136,33 +136,30 @@
 static PyObject *M_BezTriple_New( PyObject* self, PyObject * args )
 {
 	float numbuf[9];
-	int status, length;
 	PyObject* in_args = NULL;
-
-	if( !PyArg_ParseTuple( args, "|O", &in_args) )
-		return EXPP_ReturnPyObjError( PyExc_TypeError,
-					"expected sequence of 3 or 9 floats or nothing" );
+	int length;
+
+	/* accept list, tuple, or 3 or 9 args (which better be floats) */
+
+	length = PyTuple_Size( args );
+	if( length == 3 || length == 9 )
+		in_args = args;
+	else if( !PyArg_ParseTuple( args, "|O", &in_args) )
+		goto TypeError;
 
 	if( !in_args ) {
 		numbuf[0] = 0.0f; numbuf[1] = 0.0f; numbuf[2] = 0.0f;
 		numbuf[3] = 0.0f; numbuf[4] = 0.0f; numbuf[5] = 0.0f;
 		numbuf[6] = 0.0f; numbuf[7] = 0.0f; numbuf[8] = 0.0f;
 	} else {
+		int i, length;
 		if( !PySequence_Check( in_args ) )
-			return EXPP_ReturnPyObjError( PyExc_TypeError,
-					"expected sequence of 3 or 9 floats or nothing" );
+			goto TypeError;
+
+		length = PySequence_Length( in_args );
+		if( length != 9 && length != 3 )
+			goto TypeError;
 		
-<<<<<<< HEAD
-		length = PySequence_Length( in_args );
-		if( length == 9 )
-			status = PyArg_ParseTuple( in_args, "fffffffff",
-					&numbuf[0], &numbuf[1], &numbuf[2], 
-					&numbuf[3], &numbuf[4], &numbuf[5],
-					&numbuf[6], &numbuf[7], &numbuf[8]);
-		else if( length == 3 ) {
-			status = PyArg_ParseTuple( in_args, "fff",
-					&numbuf[0], &numbuf[1], &numbuf[2]);     
-=======
 		for(i=0; i<length; i++) {
 			PyObject *item, *pyfloat;
 			item=PySequence_ITEM(in_args, i);
@@ -177,19 +174,17 @@
 		}
 
 		if( length == 3 ) {
->>>>>>> 14d5cd1c
 			numbuf[3] = numbuf[0]; numbuf[6] = numbuf[0];
 			numbuf[4] = numbuf[1]; numbuf[7] = numbuf[1];
 			numbuf[5] = numbuf[2]; numbuf[8] = numbuf[2];
-		} else
-			return EXPP_ReturnPyObjError( PyExc_TypeError,
-					"wrong number of points" );
-		if( !status )
-			return EXPP_ReturnPyObjError( PyExc_AttributeError,
-					"sequence item not number");
+		}
 	}
 
 	return newBezTriple( numbuf );
+
+TypeError:
+	return EXPP_ReturnPyObjError( PyExc_TypeError,
+			"expected sequence of 3 or 9 floats or nothing" );
 }
 
 /****************************************************************************
