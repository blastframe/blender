--- conflicted
+++ resolved
@@ -450,10 +450,6 @@
 			}
 		}
 
-<<<<<<< HEAD
-		BLI_strncpy(dirpath, U.pythondir, FILE_MAX);
-=======
->>>>>>> 8d6857b9
 		BLI_convertstringcode(dirpath, G.sce);
 		syspath_append(dirpath);	/* append to module search path */
 		BLI_join_dirfile( modpath, dirpath, "bpymodules" );
