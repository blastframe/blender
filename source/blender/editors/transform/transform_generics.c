/*
 * $Id$
 *
 * ***** BEGIN GPL LICENSE BLOCK *****
 *
 * This program is free software; you can redistribute it and/or
 * modify it under the terms of the GNU General Public License
 * as published by the Free Software Foundation; either version 2
 * of the License, or (at your option) any later version.
 *
 * This program is distributed in the hope that it will be useful,
 * but WITHOUT ANY WARRANTY; without even the implied warranty of
 * MERCHANTABILITY or FITNESS FOR A PARTICULAR PURPOSE.  See the
 * GNU General Public License for more details.
 *
 * You should have received a copy of the GNU General Public License
 * along with this program; if not, write to the Free Software Foundation,
 * Inc., 51 Franklin Street, Fifth Floor, Boston, MA 02110-1301, USA.
 *
 * The Original Code is Copyright (C) 2001-2002 by NaN Holding BV.
 * All rights reserved.
 *
 * The Original Code is: all of this file.
 *
 * Contributor(s): none yet.
 *
 * ***** END GPL LICENSE BLOCK *****
 */

#include <string.h>
#include <math.h>

#include "MEM_guardedalloc.h"

#include "BLO_sys_types.h" // for intptr_t support

#include "DNA_anim_types.h"
#include "DNA_armature_types.h"
#include "DNA_lattice_types.h"
#include "DNA_screen_types.h"
#include "DNA_space_types.h"
#include "DNA_scene_types.h"
#include "DNA_object_types.h"
#include "DNA_meshdata_types.h"
#include "DNA_view3d_types.h"
#include "DNA_modifier_types.h"

#include "RNA_access.h"

//#include "BIF_screen.h"
//#include "BIF_mywindow.h"
#include "BIF_gl.h"
#include "BIF_glutil.h"
//#include "BIF_editmesh.h"
//#include "BIF_editsima.h"
//#include "BIF_editparticle.h"
//#include "BIF_meshtools.h"

#include "BKE_animsys.h"
#include "BKE_action.h"
#include "BKE_armature.h"
#include "BKE_curve.h"
#include "BKE_depsgraph.h"
#include "BKE_displist.h"
#include "BKE_fcurve.h"
#include "BKE_lattice.h"
#include "BKE_mesh.h"
#include "BKE_nla.h"
#include "BKE_context.h"
#include "BKE_tessmesh.h"

#include "ED_anim_api.h"
#include "ED_armature.h"
#include "ED_image.h"
#include "ED_keyframing.h"
#include "ED_markers.h"
#include "ED_mesh.h"
#include "ED_particle.h"
#include "ED_screen_types.h"
#include "ED_space_api.h"
#include "ED_uvedit.h"
#include "ED_view3d.h"
#include "ED_curve.h" /* for ED_curve_editnurbs */

//#include "BDR_unwrapper.h"

#include "BLI_math.h"
#include "BLI_blenlib.h"
#include "BLI_editVert.h"
#include "BLI_rand.h"
#include "BLI_utildefines.h"

#include "WM_types.h"
#include "WM_api.h"

#include "UI_resources.h"

//#include "blendef.h"
//
//#include "mydevice.h"

#include "transform.h"

extern ListBase editelems;

/* ************************** Functions *************************** */

void getViewVector(TransInfo *t, float coord[3], float vec[3])
{
	if (t->persp != RV3D_ORTHO)
	{
		float p1[4], p2[4];

		VECCOPY(p1, coord);
		p1[3] = 1.0f;
		VECCOPY(p2, p1);
		p2[3] = 1.0f;
		mul_m4_v4(t->viewmat, p2);

		p2[0] = 2.0f * p2[0];
		p2[1] = 2.0f * p2[1];
		p2[2] = 2.0f * p2[2];

		mul_m4_v4(t->viewinv, p2);

		sub_v3_v3v3(vec, p1, p2);
	}
	else {
		VECCOPY(vec, t->viewinv[2]);
	}
	normalize_v3(vec);
}

/* ************************** GENERICS **************************** */

static void clipMirrorModifier(TransInfo *t, Object *ob)
{
	ModifierData *md= ob->modifiers.first;
	float tolerance[3] = {0.0f, 0.0f, 0.0f};
	int axis = 0;

	for (; md; md=md->next) {
		if (md->type==eModifierType_Mirror) {
			MirrorModifierData *mmd = (MirrorModifierData*) md;

			if(mmd->flag & MOD_MIR_CLIPPING) {
				axis = 0;
				if(mmd->flag & MOD_MIR_AXIS_X) {
					axis |= 1;
					tolerance[0] = mmd->tolerance;
				}
				if(mmd->flag & MOD_MIR_AXIS_Y) {
					axis |= 2;
					tolerance[1] = mmd->tolerance;
				}
				if(mmd->flag & MOD_MIR_AXIS_Z) {
					axis |= 4;
					tolerance[2] = mmd->tolerance;
				}
				if (axis) {
					float mtx[4][4], imtx[4][4];
					int i;
					TransData *td = t->data;

					if (mmd->mirror_ob) {
						float obinv[4][4];

						invert_m4_m4(obinv, mmd->mirror_ob->obmat);
						mul_m4_m4m4(mtx, ob->obmat, obinv);
						invert_m4_m4(imtx, mtx);
					}

					for(i = 0 ; i < t->total; i++, td++) {
						int clip;
						float loc[3], iloc[3];

						if (td->flag & TD_NOACTION)
							break;
						if (td->loc==NULL)
							break;

						if (td->flag & TD_SKIP)
							continue;

						copy_v3_v3(loc,  td->loc);
						copy_v3_v3(iloc, td->iloc);

						if (mmd->mirror_ob) {
							mul_m4_v3(mtx, loc);
							mul_m4_v3(mtx, iloc);
						}

						clip = 0;
						if(axis & 1) {
							if(fabs(iloc[0])<=tolerance[0] ||
							   loc[0]*iloc[0]<0.0f) {
								loc[0]= 0.0f;
								clip = 1;
							}
						}

						if(axis & 2) {
							if(fabs(iloc[1])<=tolerance[1] ||
							   loc[1]*iloc[1]<0.0f) {
								loc[1]= 0.0f;
								clip = 1;
							}
						}
						if(axis & 4) {
							if(fabs(iloc[2])<=tolerance[2] ||
							   loc[2]*iloc[2]<0.0f) {
								loc[2]= 0.0f;
								clip = 1;
							}
						}
						if (clip) {
							if (mmd->mirror_ob) {
								mul_m4_v3(imtx, loc);
							}
							copy_v3_v3(td->loc, loc);
						}
					}
				}

			}
		}
	}
}

/* assumes obedit set to mesh object */
static void editbmesh_apply_to_mirror(TransInfo *t)
{
	TransData *td = t->data;
	BMVert *eve;
	int i;

	for(i = 0 ; i < t->total; i++, td++) {
		if (td->flag & TD_NOACTION)
			break;
		if (td->loc==NULL)
			break;
		if (td->flag & TD_SKIP)
			continue;

		eve = td->extra;
		if (eve) {
			eve->co[0]= -td->loc[0];
			eve->co[1]= td->loc[1];
			eve->co[2]= td->loc[2];
		}
		
		if (td->flag & TD_MIRROR_EDGE)
		{
			td->loc[0] = 0;
		}
	}
}

/* for the realtime animation recording feature, handle overlapping data */
static void animrecord_check_state (Scene *scene, ID *id, wmTimer *animtimer)
{
	ScreenAnimData *sad= (animtimer) ? animtimer->customdata : NULL;
	
	/* sanity checks */
	if ELEM3(NULL, scene, id, sad)
		return;
	
	/* check if we need a new strip if:
	 * 	- if animtimer is running 
	 *	- we're not only keying for available channels
	 *	- the option to add new actions for each round is not enabled
	 */
	if (IS_AUTOKEY_FLAG(scene, INSERTAVAIL)==0 && (scene->toolsettings->autokey_flag & ANIMRECORD_FLAG_WITHNLA)) {
		/* if playback has just looped around, we need to add a new NLA track+strip to allow a clean pass to occur */
		if ((sad) && (sad->flag & ANIMPLAY_FLAG_JUMPED)) {
			AnimData *adt= BKE_animdata_from_id(id);
			
			/* perform push-down manually with some differences 
			 * NOTE: BKE_nla_action_pushdown() sync warning...
			 */
			if ((adt->action) && !(adt->flag & ADT_NLA_EDIT_ON)) {
				float astart, aend;
				
				/* only push down if action is more than 1-2 frames long */
				calc_action_range(adt->action, &astart, &aend, 1);
				if (aend > astart+2.0f) {
					NlaStrip *strip= add_nlastrip_to_stack(adt, adt->action);
					
					/* clear reference to action now that we've pushed it onto the stack */
					adt->action->id.us--;
					adt->action= NULL;
					
					/* adjust blending + extend so that they will behave correctly */
					strip->extendmode= NLASTRIP_EXTEND_NOTHING;
					strip->flag &= ~(NLASTRIP_FLAG_AUTO_BLENDS|NLASTRIP_FLAG_SELECT|NLASTRIP_FLAG_ACTIVE);
					
					/* also, adjust the AnimData's action extend mode to be on 
					 * 'nothing' so that previous result still play 
					 */
					adt->act_extendmode= NLASTRIP_EXTEND_NOTHING;
				}
			}
		}
	}
}

static int fcu_test_selected(FCurve *fcu)
{
	BezTriple *bezt= fcu->bezt;
	unsigned int i;

	if (bezt==NULL) /* ignore baked */
		return 0;

	for (i=0; i < fcu->totvert; i++, bezt++) {
		if (BEZSELECTED(bezt)) return 1;
	}

	return 0;
}

/* called for updating while transform acts, once per redraw */
void recalcData(TransInfo *t)
{
	Base *base = t->scene->basact;

	if (t->spacetype==SPACE_NODE) {
		flushTransNodes(t);
	}
	else if (t->spacetype==SPACE_SEQ) {
		flushTransSeq(t);
	}
	else if (t->spacetype == SPACE_ACTION) {
		Scene *scene= t->scene;
		SpaceAction *saction= (SpaceAction *)t->sa->spacedata.first;
		
		bAnimContext ac= {0};
		ListBase anim_data = {NULL, NULL};
		bAnimListElem *ale;
		int filter;
		
		/* initialise relevant anim-context 'context' data from TransInfo data */
			/* NOTE: sync this with the code in ANIM_animdata_get_context() */
		ac.scene= t->scene;
		ac.obact= OBACT;
		ac.sa= t->sa;
		ac.ar= t->ar;
		ac.spacetype= (t->sa)? t->sa->spacetype : 0;
		ac.regiontype= (t->ar)? t->ar->regiontype : 0;
		
		ANIM_animdata_context_getdata(&ac);
		
		/* perform flush */
		if (ac.datatype == ANIMCONT_GPENCIL) {
			/* flush transform values back to actual coordinates */
			flushTransGPactionData(t);
		}
		else {
			/* get animdata blocks visible in editor, assuming that these will be the ones where things changed */
			filter= (ANIMFILTER_VISIBLE | ANIMFILTER_ANIMDATA);
			ANIM_animdata_filter(&ac, &anim_data, filter, ac.data, ac.datatype);
			
			/* just tag these animdata-blocks to recalc, assuming that some data there changed 
			 * BUT only do this if realtime updates are enabled
			 */
			if ((saction->flag & SACTION_NOREALTIMEUPDATES) == 0) {
				for (ale= anim_data.first; ale; ale= ale->next) {
					/* set refresh tags for objects using this animation */
					ANIM_list_elem_update(t->scene, ale);
				}
			}
			
			/* now free temp channels */
			BLI_freelistN(&anim_data);
		}
	}
	else if (t->spacetype == SPACE_IPO) {
		Scene *scene;
		SpaceIpo *sipo= (SpaceIpo *)t->sa->spacedata.first;
		
		ListBase anim_data = {NULL, NULL};
		bAnimContext ac;
		int filter;
		
		bAnimListElem *ale;
		int dosort = 0;
		
		
		/* initialise relevant anim-context 'context' data from TransInfo data */
			/* NOTE: sync this with the code in ANIM_animdata_get_context() */
		memset(&ac, 0, sizeof(bAnimContext));
		
		scene= ac.scene= t->scene;
		ac.obact= OBACT;
		ac.sa= t->sa;
		ac.ar= t->ar;
		ac.spacetype= (t->sa)? t->sa->spacetype : 0;
		ac.regiontype= (t->ar)? t->ar->regiontype : 0;
		
		ANIM_animdata_context_getdata(&ac);
		
		/* do the flush first */
		flushTransGraphData(t);
		
		/* get curves to check if a re-sort is needed */
		filter= (ANIMFILTER_VISIBLE | ANIMFILTER_FOREDIT | ANIMFILTER_CURVESONLY | ANIMFILTER_CURVEVISIBLE);
		ANIM_animdata_filter(&ac, &anim_data, filter, ac.data, ac.datatype);
		
		/* now test if there is a need to re-sort */
		for (ale= anim_data.first; ale; ale= ale->next) {
			FCurve *fcu= (FCurve *)ale->key_data;
			
			/* ignore unselected fcurves */
			if (!fcu_test_selected(fcu))
				continue;
			
			// fixme: only do this for selected verts...
			ANIM_unit_mapping_apply_fcurve(ac.scene, ale->id, ale->key_data, ANIM_UNITCONV_ONLYSEL|ANIM_UNITCONV_SELVERTS|ANIM_UNITCONV_RESTORE);
			
			
			/* watch it: if the time is wrong: do not correct handles yet */
			if (test_time_fcurve(fcu))
				dosort++;
			else
				calchandles_fcurve(fcu);
			
			/* set refresh tags for objects using this animation,
			 * BUT only if realtime updates are enabled  
			 */
			if ((sipo->flag & SIPO_NOREALTIMEUPDATES) == 0)
				ANIM_list_elem_update(t->scene, ale);
		}
		
		/* do resort and other updates? */
		if (dosort) remake_graph_transdata(t, &anim_data);
		
		/* now free temp channels */
		BLI_freelistN(&anim_data);
	}
	else if (t->spacetype == SPACE_NLA) {
		TransDataNla *tdn= (TransDataNla *)t->customData;
		SpaceNla *snla= (SpaceNla *)t->sa->spacedata.first;
		Scene *scene= t->scene;
		double secf= FPS;
		int i;
		
		/* for each strip we've got, perform some additional validation of the values that got set before
		 * using RNA to set the value (which does some special operations when setting these values to make
		 * sure that everything works ok)
		 */
		for (i = 0; i < t->total; i++, tdn++) {
			NlaStrip *strip= tdn->strip;
			PointerRNA strip_ptr;
			short pExceeded, nExceeded, iter;
			int delta_y1, delta_y2;
			
			/* if this tdn has no handles, that means it is just a dummy that should be skipped */
			if (tdn->handle == 0)
				continue;
			
			/* set refresh tags for objects using this animation,
			 * BUT only if realtime updates are enabled  
			 */
			if ((snla->flag & SNLA_NOREALTIMEUPDATES) == 0)
				ANIM_id_update(t->scene, tdn->id);
			
			/* if cancelling transform, just write the values without validating, then move on */
			if (t->state == TRANS_CANCEL) {
				/* clear the values by directly overwriting the originals, but also need to restore
				 * endpoints of neighboring transition-strips
				 */
				
				/* start */
				strip->start= tdn->h1[0];
				
				if ((strip->prev) && (strip->prev->type == NLASTRIP_TYPE_TRANSITION))
					strip->prev->end= tdn->h1[0];
				
				/* end */
				strip->end= tdn->h2[0];
				
				if ((strip->next) && (strip->next->type == NLASTRIP_TYPE_TRANSITION))
					strip->next->start= tdn->h2[0];
				
				/* flush transforms to child strips (since this should be a meta) */
				BKE_nlameta_flush_transforms(strip);
				
				/* restore to original track (if needed) */
				if (tdn->oldTrack != tdn->nlt) {
					/* just append to end of list for now, since strips get sorted in special_aftertrans_update() */
					BLI_remlink(&tdn->nlt->strips, strip);
					BLI_addtail(&tdn->oldTrack->strips, strip);
				}
				
				continue;
			}
			
			/* firstly, check if the proposed transform locations would overlap with any neighbouring strips
			 * (barring transitions) which are absolute barriers since they are not being moved
			 *
			 * this is done as a iterative procedure (done 5 times max for now)
			 */
			for (iter=0; iter < 5; iter++) {
				pExceeded= ((strip->prev) && (strip->prev->type != NLASTRIP_TYPE_TRANSITION) && (tdn->h1[0] < strip->prev->end));
				nExceeded= ((strip->next) && (strip->next->type != NLASTRIP_TYPE_TRANSITION) && (tdn->h2[0] > strip->next->start));
				
				if ((pExceeded && nExceeded) || (iter == 4) ) {
					/* both endpoints exceeded (or iteration ping-pong'd meaning that we need a compromise)
					 *	- simply crop strip to fit within the bounds of the strips bounding it
					 *	- if there were no neighbours, clear the transforms (make it default to the strip's current values)
					 */
					if (strip->prev && strip->next) {
						tdn->h1[0]= strip->prev->end;
						tdn->h2[0]= strip->next->start;
					}
					else {
						tdn->h1[0]= strip->start;
						tdn->h2[0]= strip->end;
					}
				}
				else if (nExceeded) {
					/* move backwards */
					float offset= tdn->h2[0] - strip->next->start;
					
					tdn->h1[0] -= offset;
					tdn->h2[0] -= offset;
				}
				else if (pExceeded) {
					/* more forwards */
					float offset= strip->prev->end - tdn->h1[0];
					
					tdn->h1[0] += offset;
					tdn->h2[0] += offset;
				}
				else /* all is fine and well */
					break;
			}
			
			/* handle auto-snapping */
			switch (snla->autosnap) {
				case SACTSNAP_FRAME: /* snap to nearest frame/time  */
					if (snla->flag & SNLA_DRAWTIME) {
						tdn->h1[0]= (float)( floor((tdn->h1[0]/secf) + 0.5f) * secf );
						tdn->h2[0]= (float)( floor((tdn->h2[0]/secf) + 0.5f) * secf );
					}
					else {
						tdn->h1[0]= (float)( floor(tdn->h1[0]+0.5f) );
						tdn->h2[0]= (float)( floor(tdn->h2[0]+0.5f) );
					}
					break;
				
				case SACTSNAP_MARKER: /* snap to nearest marker */
					tdn->h1[0]= (float)ED_markers_find_nearest_marker_time(&t->scene->markers, tdn->h1[0]);
					tdn->h2[0]= (float)ED_markers_find_nearest_marker_time(&t->scene->markers, tdn->h2[0]);
					break;
			}
			
			/* use RNA to write the values... */
			// TODO: do we need to write in 2 passes to make sure that no truncation goes on?
			RNA_pointer_create(NULL, &RNA_NlaStrip, strip, &strip_ptr);
			
			RNA_float_set(&strip_ptr, "frame_start", tdn->h1[0]);
			RNA_float_set(&strip_ptr, "frame_end", tdn->h2[0]);
			
			/* flush transforms to child strips (since this should be a meta) */
			BKE_nlameta_flush_transforms(strip);
			
			
			/* now, check if we need to try and move track
			 *	- we need to calculate both, as only one may have been altered by transform if only 1 handle moved
			 */
			delta_y1= ((int)tdn->h1[1] / NLACHANNEL_STEP - tdn->trackIndex);
			delta_y2= ((int)tdn->h2[1] / NLACHANNEL_STEP - tdn->trackIndex);
			
			if (delta_y1 || delta_y2) {
				NlaTrack *track;
				int delta = (delta_y2) ? delta_y2 : delta_y1;
				int n;
				
				/* move in the requested direction, checking at each layer if there's space for strip to pass through,
				 * stopping on the last track available or that we're able to fit in
				 */
				if (delta > 0) {
					for (track=tdn->nlt->next, n=0; (track) && (n < delta); track=track->next, n++) {
						/* check if space in this track for the strip */
						if (BKE_nlatrack_has_space(track, strip->start, strip->end)) {
							/* move strip to this track */
							BLI_remlink(&tdn->nlt->strips, strip);
							BKE_nlatrack_add_strip(track, strip);
							
							tdn->nlt= track;
							tdn->trackIndex++;
						}
						else /* can't move any further */
							break;
					}
				}
				else {
					/* make delta 'positive' before using it, since we now know to go backwards */
					delta= -delta;
					
					for (track=tdn->nlt->prev, n=0; (track) && (n < delta); track=track->prev, n++) {
						/* check if space in this track for the strip */
						if (BKE_nlatrack_has_space(track, strip->start, strip->end)) {
							/* move strip to this track */
							BLI_remlink(&tdn->nlt->strips, strip);
							BKE_nlatrack_add_strip(track, strip);
							
							tdn->nlt= track;
							tdn->trackIndex--;
						}
						else /* can't move any further */
							break;
					}
				}
			}
		}
	}
	else if (t->spacetype == SPACE_IMAGE) {
		if (t->obedit && t->obedit->type == OB_MESH) {
			SpaceImage *sima= t->sa->spacedata.first;
			
			flushTransUVs(t);
			if(sima->flag & SI_LIVE_UNWRAP)
				ED_uvedit_live_unwrap_re_solve();
			
			DAG_id_tag_update(t->obedit->data, 0);
		}
	}
	else if (t->spacetype == SPACE_VIEW3D) {
		
		if (t->obedit) {
			if ELEM(t->obedit->type, OB_CURVE, OB_SURF) {
				Curve *cu= t->obedit->data;
				ListBase *nurbs= ED_curve_editnurbs(cu);
				Nurb *nu= nurbs->first;

				if(t->state != TRANS_CANCEL) {
					clipMirrorModifier(t, t->obedit);
					applyProject(t);
				}
<<<<<<< HEAD
#if 0 //XXX - possibly merged out? check if in trunk - joeedh
=======

				DAG_id_tag_update(t->obedit->data, 0);  /* sets recalc flags */

>>>>>>> 2198cfdb
				if (t->state == TRANS_CANCEL) {
					while(nu) {
						calchandlesNurb(nu); /* Cant do testhandlesNurb here, it messes up the h1 and h2 flags */
						nu= nu->next;
					}
				} else {
					/* Normal updating */
					while(nu) {
						test2DNurb(nu);
						calchandlesNurb(nu);
						nu= nu->next;
					}
				}
#endif
			} else if(t->obedit->type==OB_LATTICE) {
				Lattice *la= t->obedit->data;

				if(t->state != TRANS_CANCEL) {
					applyProject(t);
				}

				DAG_id_tag_update(t->obedit->data, 0);  /* sets recalc flags */
	
				if(la->editlatt->latt->flag & LT_OUTSIDE) outside_lattice(la->editlatt->latt);
			}
			else if (t->obedit->type == OB_MESH) {
				BMEditMesh *em = ((Mesh*)t->obedit->data)->edit_btmesh;

				/* mirror modifier clipping? */
				if(t->state != TRANS_CANCEL) {
					clipMirrorModifier(t, t->obedit);
					applyProject(t);
				}
				if((t->options & CTX_NO_MIRROR) == 0 && (t->flag & T_MIRROR))
<<<<<<< HEAD
					editbmesh_apply_to_mirror(t);

				DAG_id_flush_update(t->obedit->data, OB_RECALC_DATA);  /* sets recalc flags */

				EDBM_RecalcNormals(em);
				BMEdit_RecalcTesselation(em);
=======
					editmesh_apply_to_mirror(t);
					
				DAG_id_tag_update(t->obedit->data, 0);  /* sets recalc flags */
				
				recalc_editnormals(em);
>>>>>>> 2198cfdb
			}
			else if(t->obedit->type==OB_ARMATURE) { /* no recalc flag, does pose */
				bArmature *arm= t->obedit->data;
				ListBase *edbo = arm->edbo;
				EditBone *ebo;
				TransData *td = t->data;
				int i;
				
				if(t->state != TRANS_CANCEL) {
					applyProject(t);
				}

				/* Ensure all bones are correctly adjusted */
				for (ebo = edbo->first; ebo; ebo = ebo->next){
					
					if ((ebo->flag & BONE_CONNECTED) && ebo->parent){
						/* If this bone has a parent tip that has been moved */
						if (ebo->parent->flag & BONE_TIPSEL){
							VECCOPY (ebo->head, ebo->parent->tail);
							if(t->mode==TFM_BONE_ENVELOPE) ebo->rad_head= ebo->parent->rad_tail;
						}
						/* If this bone has a parent tip that has NOT been moved */
						else{
							VECCOPY (ebo->parent->tail, ebo->head);
							if(t->mode==TFM_BONE_ENVELOPE) ebo->parent->rad_tail= ebo->rad_head;
						}
					}
					
					/* on extrude bones, oldlength==0.0f, so we scale radius of points */
					ebo->length= len_v3v3(ebo->head, ebo->tail);
					if(ebo->oldlength==0.0f) {
						ebo->rad_head= 0.25f*ebo->length;
						ebo->rad_tail= 0.10f*ebo->length;
						ebo->dist= 0.25f*ebo->length;
						if(ebo->parent) {
							if(ebo->rad_head > ebo->parent->rad_tail)
								ebo->rad_head= ebo->parent->rad_tail;
						}
					}
					else if(t->mode!=TFM_BONE_ENVELOPE) {
						/* if bones change length, lets do that for the deform distance as well */
						ebo->dist*= ebo->length/ebo->oldlength;
						ebo->rad_head*= ebo->length/ebo->oldlength;
						ebo->rad_tail*= ebo->length/ebo->oldlength;
						ebo->oldlength= ebo->length;
					}
				}
				
				
				if (t->mode != TFM_BONE_ROLL)
				{
					/* fix roll */
					for(i = 0; i < t->total; i++, td++)
					{
						if (td->extra)
						{
							float vec[3], up_axis[3];
							float qrot[4];
							
							ebo = td->extra;
							VECCOPY(up_axis, td->axismtx[2]);
							
							if (t->mode != TFM_ROTATION)
							{
								sub_v3_v3v3(vec, ebo->tail, ebo->head);
								normalize_v3(vec);
								rotation_between_vecs_to_quat(qrot, td->axismtx[1], vec);
								mul_qt_v3(qrot, up_axis);
							}
							else
							{
								mul_m3_v3(t->mat, up_axis);
							}
							
							ebo->roll = ED_rollBoneToVector(ebo, up_axis, FALSE);
						}
					}
				}
				
				if(arm->flag & ARM_MIRROR_EDIT)
					transform_armature_mirror_update(t->obedit);
				
			}
			else
<<<<<<< HEAD
				DAG_id_flush_update(t->obedit->data, OB_RECALC_DATA);  /* sets recalc flags */
	
=======
			{
				if(t->state != TRANS_CANCEL) {
					applyProject(t);
				}
				DAG_id_tag_update(t->obedit->data, 0);  /* sets recalc flags */
			}
>>>>>>> 2198cfdb
		}
		else if( (t->flag & T_POSE) && t->poseobj) {
			Object *ob= t->poseobj;
			bArmature *arm= ob->data;
			
			/* if animtimer is running, and the object already has animation data,
			 * check if the auto-record feature means that we should record 'samples'
			 * (i.e. uneditable animation values)
			 *
			 * context is needed for keying set poll() functions.
			 */
			// TODO: autokeyframe calls need some setting to specify to add samples (FPoints) instead of keyframes?
			if ((t->animtimer) && (t->context) && IS_AUTOKEY_ON(t->scene)) {
				int targetless_ik= (t->flag & T_AUTOIK); // XXX this currently doesn't work, since flags aren't set yet!
				
				animrecord_check_state(t->scene, &ob->id, t->animtimer);
				autokeyframe_pose_cb_func(t->context, t->scene, (View3D *)t->view, ob, t->mode, targetless_ik);
			}
			
			/* old optimize trick... this enforces to bypass the depgraph */
			if (!(arm->flag & ARM_DELAYDEFORM)) {
				DAG_id_tag_update(&ob->id, OB_RECALC_DATA);  /* sets recalc flags */
			}
			else
				where_is_pose(t->scene, ob);
		}
		else if(base && (base->object->mode & OB_MODE_PARTICLE_EDIT) && PE_get_current(t->scene, base->object)) {
			if(t->state != TRANS_CANCEL) {
				applyProject(t);
			}
			flushTransParticles(t);
		}
		else {
			int i;
			
			if(t->state != TRANS_CANCEL) {
				applyProject(t);
			}

			for (i = 0; i < t->total; i++) {
				TransData *td = t->data + i;
				Object *ob = td->ob;
				
				if (td->flag & TD_NOACTION)
					break;
				
				if (td->flag & TD_SKIP)
					continue;
				
				/* if animtimer is running, and the object already has animation data,
				 * check if the auto-record feature means that we should record 'samples'
				 * (i.e. uneditable animation values)
				 */
				// TODO: autokeyframe calls need some setting to specify to add samples (FPoints) instead of keyframes?
				if ((t->animtimer) && IS_AUTOKEY_ON(t->scene)) {
					animrecord_check_state(t->scene, &ob->id, t->animtimer);
					autokeyframe_ob_cb_func(t->context, t->scene, (View3D *)t->view, ob, t->mode);
				}
				
				/* sets recalc flags fully, instead of flushing existing ones 
				 * otherwise proxies don't function correctly
				 */
				DAG_id_tag_update(&ob->id, OB_RECALC_OB);
			}
		}
		
		if(((View3D*)t->view)->drawtype == OB_SHADED)
			reshadeall_displist(t->scene);
	}
}

void drawLine(TransInfo *t, float *center, float *dir, char axis, short options)
{
	float v1[3], v2[3], v3[3];
	unsigned char col[3], col2[3];

	if (t->spacetype == SPACE_VIEW3D)
	{
		View3D *v3d = t->view;

		glPushMatrix();

		//if(t->obedit) glLoadMatrixf(t->obedit->obmat);	// sets opengl viewing


		copy_v3_v3(v3, dir);
		mul_v3_fl(v3, v3d->far);

		sub_v3_v3v3(v2, center, v3);
		add_v3_v3v3(v1, center, v3);

		if (options & DRAWLIGHT) {
			col[0] = col[1] = col[2] = 220;
		}
		else {
			UI_GetThemeColor3ubv(TH_GRID, col);
		}
		UI_make_axis_color(col, col2, axis);
<<<<<<< HEAD
		glColor3ubv((GLubyte *)col2);

=======
		glColor3ubv(col2);
		
>>>>>>> 2198cfdb
		setlinestyle(0);
		glBegin(GL_LINE_STRIP);
			glVertex3fv(v1);
			glVertex3fv(v2);
		glEnd();

		glPopMatrix();
	}
}

void resetTransRestrictions(TransInfo *t)
{
	t->flag &= ~T_ALL_RESTRICTIONS;
}

int initTransInfo (bContext *C, TransInfo *t, wmOperator *op, wmEvent *event)
{
	Scene *sce = CTX_data_scene(C);
	ToolSettings *ts = CTX_data_tool_settings(C);
	ARegion *ar = CTX_wm_region(C);
	ScrArea *sa = CTX_wm_area(C);
	Object *obedit = CTX_data_edit_object(C);

	/* moving: is shown in drawobject() (transform color) */
//  TRANSFORM_FIX_ME
//	if(obedit || (t->flag & T_POSE) ) G.moving= G_TRANSFORM_EDIT;
//	else if(G.f & G_PARTICLEEDIT) G.moving= G_TRANSFORM_PARTICLE;
//	else G.moving= G_TRANSFORM_OBJ;

	t->scene = sce;
	t->sa = sa;
	t->ar = ar;
	t->obedit = obedit;
	t->settings = ts;

	t->data = NULL;
	t->ext = NULL;

	t->helpline = HLP_NONE;

	t->flag = 0;

	t->redraw = 1; /* redraw first time */

	if (event)
	{
		t->imval[0] = event->x - t->ar->winrct.xmin;
		t->imval[1] = event->y - t->ar->winrct.ymin;

		t->event_type = event->type;
	}
	else
	{
		t->imval[0] = 0;
		t->imval[1] = 0;
	}

	t->con.imval[0] = t->imval[0];
	t->con.imval[1] = t->imval[1];

	t->mval[0] = t->imval[0];
	t->mval[1] = t->imval[1];

	t->transform		= NULL;
	t->handleEvent		= NULL;

	t->total			= 0;

	t->val = 0.0f;

	t->vec[0]			=
		t->vec[1]		=
		t->vec[2]		= 0.0f;

	t->center[0]		=
		t->center[1]	=
		t->center[2]	= 0.0f;

	unit_m3(t->mat);

	/* if there's an event, we're modal */
	if (event) {
		t->flag |= T_MODAL;
	}

	/* Crease needs edge flag */
	if (t->mode == TFM_CREASE) {
		t->options |= CTX_EDGE;
	}

	t->spacetype = sa->spacetype;
	if(t->spacetype == SPACE_VIEW3D)
	{
		View3D *v3d = sa->spacedata.first;

		t->view = v3d;
		t->animtimer= CTX_wm_screen(C)->animtimer;

		/* turn manipulator off during transform */
		// FIXME: but don't do this when USING the manipulator...
		if (t->flag & T_MODAL) {
			t->twtype = v3d->twtype;
			v3d->twtype = 0;
		}

		if(v3d->flag & V3D_ALIGN) t->flag |= T_V3D_ALIGN;
		t->around = v3d->around;

		if (op && RNA_struct_find_property(op->ptr, "constraint_orientation") && RNA_property_is_set(op->ptr, "constraint_orientation"))
		{
			t->current_orientation = RNA_enum_get(op->ptr, "constraint_orientation");

			if (t->current_orientation >= V3D_MANIP_CUSTOM + BIF_countTransformOrientation(C))
			{
				t->current_orientation = V3D_MANIP_GLOBAL;
			}
		}
		else
		{
			t->current_orientation = v3d->twmode;
		}

		/* exceptional case */
		if(t->around==V3D_LOCAL && (t->settings->selectmode & SCE_SELECT_FACE)) {
			if(ELEM3(t->mode, TFM_ROTATION, TFM_RESIZE, TFM_TRACKBALL)) {
				t->options |= CTX_NO_PET;
			}
		}
	}
	else if(t->spacetype==SPACE_IMAGE || t->spacetype==SPACE_NODE)
	{
		SpaceImage *sima = sa->spacedata.first;
		// XXX for now, get View2D  from the active region
		t->view = &ar->v2d;
		t->around = sima->around;
	}
	else if(t->spacetype==SPACE_IPO) 
	{
		SpaceIpo *sipo= sa->spacedata.first;
		t->view = &ar->v2d;
		t->around = sipo->around;
	}
	else
	{
		// XXX for now, get View2D  from the active region
		t->view = &ar->v2d;

		// XXX for now, the center point is the midpoint of the data
		t->around = V3D_CENTER;
	}

	if (op && RNA_property_is_set(op->ptr, "release_confirm"))
	{
		if (RNA_boolean_get(op->ptr, "release_confirm"))
		{
			t->flag |= T_RELEASE_CONFIRM;
		}
	}
	else
	{
		if (U.flag & USER_RELEASECONFIRM)
		{
			t->flag |= T_RELEASE_CONFIRM;
		}
	}

	if (op && RNA_struct_find_property(op->ptr, "mirror") && RNA_property_is_set(op->ptr, "mirror"))
	{
		if (RNA_boolean_get(op->ptr, "mirror"))
		{
			t->flag |= T_MIRROR;
			t->mirror = 1;
		}
	}
	// Need stuff to take it from edit mesh or whatnot here
	else
	{
		if (t->obedit && t->obedit->type == OB_MESH && (((Mesh *)t->obedit->data)->editflag & ME_EDIT_MIRROR_X))
		{
			t->flag |= T_MIRROR;
			t->mirror = 1;
		}
	}

	if (op && RNA_struct_find_property(op->ptr, "proportional"))
	{
		if (RNA_property_is_set(op->ptr, "proportional"))
		{
			switch(RNA_enum_get(op->ptr, "proportional"))
			{
			case PROP_EDIT_CONNECTED:
				t->flag |= T_PROP_CONNECTED;
			case PROP_EDIT_ON:
				t->flag |= T_PROP_EDIT;
				break;
			}
		}
		else
		{
			/* use settings from scene only if modal */
			if (t->flag & T_MODAL)
			{
				if ((t->options & CTX_NO_PET) == 0)
				{
					if (t->obedit && ts->proportional != PROP_EDIT_OFF)
					{
						t->flag |= T_PROP_EDIT;

						if(ts->proportional == PROP_EDIT_CONNECTED)
							t->flag |= T_PROP_CONNECTED;
					}
					else if (t->obedit == NULL && ts->proportional_objects)
					{
						t->flag |= T_PROP_EDIT;
					}
				}
			}
		}
		
		if (op && RNA_struct_find_property(op->ptr, "proportional_size") && RNA_property_is_set(op->ptr, "proportional_size"))
		{
			t->prop_size = RNA_float_get(op->ptr, "proportional_size");
		}
		else
		{
			t->prop_size = ts->proportional_size;
		}
		
		
		/* TRANSFORM_FIX_ME rna restrictions */
		if (t->prop_size <= 0.00001f)
		{
			printf("Proportional size (%f) under 0.00001, reseting to 1!\n", t->prop_size);
			t->prop_size = 1.0f;
		}
		
		if (op && RNA_struct_find_property(op->ptr, "proportional_edit_falloff") && RNA_property_is_set(op->ptr, "proportional_edit_falloff"))
		{
			t->prop_mode = RNA_enum_get(op->ptr, "proportional_edit_falloff");
		}
		else
		{
			t->prop_mode = ts->prop_mode;
		}
	}
	else /* add not pet option to context when not available */
	{
		t->options |= CTX_NO_PET;
	}
	
	setTransformViewMatrices(t);
	initNumInput(&t->num);
	initNDofInput(&t->ndof);

	return 1;
}

/* Here I would suggest only TransInfo related issues, like free data & reset vars. Not redraws */
void postTrans (bContext *C, TransInfo *t)
{
	TransData *td;

	if (t->draw_handle_view)
		ED_region_draw_cb_exit(t->ar->type, t->draw_handle_view);
	if (t->draw_handle_apply)
		ED_region_draw_cb_exit(t->ar->type, t->draw_handle_apply);
	if (t->draw_handle_pixel)
		ED_region_draw_cb_exit(t->ar->type, t->draw_handle_pixel);
	if (t->draw_handle_cursor)
		WM_paint_cursor_end(CTX_wm_manager(C), t->draw_handle_cursor);

	if (t->customFree) {
		/* Can take over freeing t->data and data2d etc... */
		t->customFree(t);
	}
	else if (t->customData) {
		MEM_freeN(t->customData);
	}

	/* postTrans can be called when nothing is selected, so data is NULL already */
	if (t->data) {
		int a;

		/* free data malloced per trans-data */
		for(a=0, td= t->data; a<t->total; a++, td++) {
			if (td->flag & TD_BEZTRIPLE) 
				MEM_freeN(td->hdata);
		}
		MEM_freeN(t->data);
	}

	BLI_freelistN(&t->tsnap.points);

	if (t->ext) MEM_freeN(t->ext);
	if (t->data2d) {
		MEM_freeN(t->data2d);
		t->data2d= NULL;
	}

	if(t->spacetype==SPACE_IMAGE) {
		SpaceImage *sima= t->sa->spacedata.first;
		if(sima->flag & SI_LIVE_UNWRAP)
			ED_uvedit_live_unwrap_end(t->state == TRANS_CANCEL);
	}
	else if(t->spacetype==SPACE_VIEW3D) {
		View3D *v3d = t->sa->spacedata.first;
		/* restore manipulator */
		if (t->flag & T_MODAL) {
			v3d->twtype = t->twtype;
		}
	}
	
	if (t->mouse.data)
	{
		MEM_freeN(t->mouse.data);
	}

	if (t->customFree) {
		t->customFree(t);
	}
	else if (t->customData) {
		MEM_freeN(t->customData);
	}
}

void applyTransObjects(TransInfo *t)
{
	TransData *td;

	for (td = t->data; td < t->data + t->total; td++) {
		VECCOPY(td->iloc, td->loc);
		if (td->ext->rot) {
			VECCOPY(td->ext->irot, td->ext->rot);
		}
		if (td->ext->size) {
			VECCOPY(td->ext->isize, td->ext->size);
		}
	}
	recalcData(t);
}

static void restoreElement(TransData *td) {
	/* TransData for crease has no loc */
	if (td->loc) {
		VECCOPY(td->loc, td->iloc);
	}
	if (td->val) {
		*td->val = td->ival;
	}

	if (td->ext && (td->flag&TD_NO_EXT)==0) {
		if (td->ext->rot) {
			VECCOPY(td->ext->rot, td->ext->irot);
		}
		if(td->ext->rotAngle) {
			*td->ext->rotAngle= td->ext->irotAngle;
		}
		if(td->ext->rotAxis) {
			VECCOPY(td->ext->rotAxis, td->ext->irotAxis);
		}
		/* XXX, drotAngle & drotAxis not used yet */
		if (td->ext->size) {
			VECCOPY(td->ext->size, td->ext->isize);
		}
			if (td->ext->quat) {
				QUATCOPY(td->ext->quat, td->ext->iquat);
			}
		}

	if (td->flag & TD_BEZTRIPLE) {
		*(td->hdata->h1) = td->hdata->ih1;
		*(td->hdata->h2) = td->hdata->ih2;
	}
	}

void restoreTransObjects(TransInfo *t)
{
	TransData *td;
	TransData2D *td2d;

	for (td = t->data; td < t->data + t->total; td++) {
		restoreElement(td);
	}

	for (td2d=t->data2d; t->data2d && td2d < t->data2d + t->total; td2d++) {
		if (td2d->h1) {
			td2d->h1[0] = td2d->ih1[0];
			td2d->h1[1] = td2d->ih1[1];
		}
		if (td2d->h2) {
			td2d->h2[0] = td2d->ih2[0];
			td2d->h2[1] = td2d->ih2[1];
		}
	}

	unit_m3(t->mat);

	recalcData(t);
}

void calculateCenter2D(TransInfo *t)
{
	if (t->flag & (T_EDIT|T_POSE)) {
		Object *ob= t->obedit?t->obedit:t->poseobj;
		float vec[3];

		VECCOPY(vec, t->center);
		mul_m4_v3(ob->obmat, vec);
		projectIntView(t, vec, t->center2d);
	}
	else {
		projectIntView(t, t->center, t->center2d);
	}
}

void calculateCenterCursor(TransInfo *t)
{
	float *cursor;

	cursor = give_cursor(t->scene, t->view);
	VECCOPY(t->center, cursor);

	/* If edit or pose mode, move cursor in local space */
	if (t->flag & (T_EDIT|T_POSE)) {
		Object *ob = t->obedit?t->obedit:t->poseobj;
		float mat[3][3], imat[3][3];

		sub_v3_v3v3(t->center, t->center, ob->obmat[3]);
		copy_m3_m4(mat, ob->obmat);
		invert_m3_m3(imat, mat);
		mul_m3_v3(imat, t->center);
	}

	calculateCenter2D(t);
}

void calculateCenterCursor2D(TransInfo *t)
{
	float aspx=1.0, aspy=1.0;
	float *cursor= NULL;
	
	if(t->spacetype==SPACE_IMAGE) {
		SpaceImage *sima= (SpaceImage *)t->sa->spacedata.first;
		/* only space supported right now but may change */
		ED_space_image_uv_aspect(sima, &aspx, &aspy);
		cursor = sima->cursor;
	}

	if (cursor) {
		t->center[0] = cursor[0] * aspx;
		t->center[1] = cursor[1] * aspy;
	}

	calculateCenter2D(t);
}

static void calculateCenterCursorGraph2D(TransInfo *t)
{
	SpaceIpo *sipo= (SpaceIpo *)t->sa->spacedata.first;
	Scene *scene= t->scene;
	
	/* cursor is combination of current frame, and graph-editor cursor value */
	t->center[0]= (float)(scene->r.cfra);
	t->center[1]= sipo->cursorVal;
	
	calculateCenter2D(t);
}

void calculateCenterMedian(TransInfo *t)
{
	float partial[3] = {0.0f, 0.0f, 0.0f};
	int total = 0;
	int i;

	for(i = 0; i < t->total; i++) {
		if (t->data[i].flag & TD_SELECTED) {
			if (!(t->data[i].flag & TD_NOCENTER))
			{
				add_v3_v3(partial, t->data[i].center);
				total++;
			}
		}
		else {
			/*
			   All the selected elements are at the head of the array
			   which means we can stop when it finds unselected data
			*/
			break;
		}
	}
	if(i)
		mul_v3_fl(partial, 1.0f / total);
	VECCOPY(t->center, partial);

	calculateCenter2D(t);
}

void calculateCenterBound(TransInfo *t)
{
	float max[3];
	float min[3];
	int i;
	for(i = 0; i < t->total; i++) {
		if (i) {
			if (t->data[i].flag & TD_SELECTED) {
				if (!(t->data[i].flag & TD_NOCENTER))
					minmax_v3v3_v3(min, max, t->data[i].center);
			}
			else {
				/*
				   All the selected elements are at the head of the array
				   which means we can stop when it finds unselected data
				*/
				break;
			}
		}
		else {
			VECCOPY(max, t->data[i].center);
			VECCOPY(min, t->data[i].center);
		}
	}
	add_v3_v3v3(t->center, min, max);
	mul_v3_fl(t->center, 0.5);

	calculateCenter2D(t);
}

void calculateCenter(TransInfo *t)
{
	switch(t->around) {
	case V3D_CENTER:
		calculateCenterBound(t);
		break;
	case V3D_CENTROID:
		calculateCenterMedian(t);
		break;
	case V3D_CURSOR:
		if(t->spacetype==SPACE_IMAGE)
			calculateCenterCursor2D(t);
		else if(t->spacetype==SPACE_IPO)
			calculateCenterCursorGraph2D(t);
		else
			calculateCenterCursor(t);
		break;
	case V3D_LOCAL:
		/* Individual element center uses median center for helpline and such */
		calculateCenterMedian(t);
		break;
	case V3D_ACTIVE:
		{
		/* set median, and if if if... do object center */
		
		/* EDIT MODE ACTIVE EDITMODE ELEMENT */

		if (t->obedit && t->obedit->type == OB_MESH) {
			BMEditSelection ese;
			BMEditMesh *em = ((Mesh*)t->obedit->data)->edit_btmesh;
			
			if (EDBM_get_actSelection(em, &ese)) {
			EDBM_editselection_center(em, t->center, &ese);
			calculateCenter2D(t);
			break;
			}
		} /* END EDIT MODE ACTIVE ELEMENT */

		calculateCenterMedian(t);
		if((t->flag & (T_EDIT|T_POSE))==0)
		{
			Scene *scene = t->scene;
			Object *ob= OBACT;
			if(ob)
			{
				VECCOPY(t->center, ob->obmat[3]);
				projectIntView(t, t->center, t->center2d);
			}
		}

		}
	}

	/* setting constraint center */
	VECCOPY(t->con.center, t->center);
	if(t->flag & (T_EDIT|T_POSE))
	{
		Object *ob= t->obedit?t->obedit:t->poseobj;
		mul_m4_v3(ob->obmat, t->con.center);
	}

	/* for panning from cameraview */
	if(t->flag & T_OBJECT)
	{
		if(t->spacetype==SPACE_VIEW3D && t->ar && t->ar->regiontype == RGN_TYPE_WINDOW)
		{
			View3D *v3d = t->view;
			Scene *scene = t->scene;
			RegionView3D *rv3d = t->ar->regiondata;

			if(v3d->camera == OBACT && rv3d->persp==RV3D_CAMOB)
			{
				float axis[3];
				/* persinv is nasty, use viewinv instead, always right */
				VECCOPY(axis, t->viewinv[2]);
				normalize_v3(axis);

				/* 6.0 = 6 grid units */
				axis[0]= t->center[0]- 6.0f*axis[0];
				axis[1]= t->center[1]- 6.0f*axis[1];
				axis[2]= t->center[2]- 6.0f*axis[2];

				projectIntView(t, axis, t->center2d);

				/* rotate only needs correct 2d center, grab needs initgrabz() value */
				if(t->mode==TFM_TRANSLATION)
				{
					VECCOPY(t->center, axis);
					VECCOPY(t->con.center, t->center);
				}
			}
		}
	}

	if(t->spacetype==SPACE_VIEW3D)
	{
		/* initgrabz() defines a factor for perspective depth correction, used in window_to_3d_delta() */
		if(t->flag & (T_EDIT|T_POSE)) {
			Object *ob= t->obedit?t->obedit:t->poseobj;
			float vec[3];

			VECCOPY(vec, t->center);
			mul_m4_v3(ob->obmat, vec);
			initgrabz(t->ar->regiondata, vec[0], vec[1], vec[2]);
		}
		else {
			initgrabz(t->ar->regiondata, t->center[0], t->center[1], t->center[2]);
		}
	}
}

void calculatePropRatio(TransInfo *t)
{
	TransData *td = t->data;
	int i;
	float dist;
	short connected = t->flag & T_PROP_CONNECTED;

	if (t->flag & T_PROP_EDIT) {
		for(i = 0 ; i < t->total; i++, td++) {
			if (td->flag & TD_SELECTED) {
				td->factor = 1.0f;
			}
			else if (t->flag & T_MIRROR && td->loc[0] * t->mirror < -0.00001f)
			{
				td->flag |= TD_SKIP;
				td->factor = 0.0f;
				restoreElement(td);
			}
			else if	((connected &&
						(td->flag & TD_NOTCONNECTED || td->dist > t->prop_size))
				||
					(connected == 0 &&
						td->rdist > t->prop_size)) {
				/*
				   The elements are sorted according to their dist member in the array,
				   that means we can stop when it finds one element outside of the propsize.
				*/
				td->flag |= TD_NOACTION;
				td->factor = 0.0f;
				restoreElement(td);
			}
			else {
				/* Use rdist for falloff calculations, it is the real distance */
				td->flag &= ~TD_NOACTION;

				if (connected)
					dist= (t->prop_size-td->dist)/t->prop_size;
				else
					dist= (t->prop_size-td->rdist)/t->prop_size;

				/*
				 * Clamp to positive numbers.
				 * Certain corner cases with connectivity and individual centers
				 * can give values of rdist larger than propsize.
				 */
				if (dist < 0.0f)
					dist = 0.0f;

				switch(t->prop_mode) {
				case PROP_SHARP:
					td->factor= dist*dist;
					break;
				case PROP_SMOOTH:
					td->factor= 3.0f*dist*dist - 2.0f*dist*dist*dist;
					break;
				case PROP_ROOT:
					td->factor = (float)sqrt(dist);
					break;
				case PROP_LIN:
					td->factor = dist;
					break;
				case PROP_CONST:
					td->factor = 1.0f;
					break;
				case PROP_SPHERE:
					td->factor = (float)sqrt(2*dist - dist * dist);
					break;
				case PROP_RANDOM:
					BLI_srand( BLI_rand() ); /* random seed */
					td->factor = BLI_frand()*dist;
					break;
				default:
					td->factor = 1;
				}
			}
		}
		switch(t->prop_mode) {
		case PROP_SHARP:
			strcpy(t->proptext, "(Sharp)");
			break;
		case PROP_SMOOTH:
			strcpy(t->proptext, "(Smooth)");
			break;
		case PROP_ROOT:
			strcpy(t->proptext, "(Root)");
			break;
		case PROP_LIN:
			strcpy(t->proptext, "(Linear)");
			break;
		case PROP_CONST:
			strcpy(t->proptext, "(Constant)");
			break;
		case PROP_SPHERE:
			strcpy(t->proptext, "(Sphere)");
			break;
		case PROP_RANDOM:
			strcpy(t->proptext, "(Random)");
			break;
		default:
			strcpy(t->proptext, "");
		}
	}
	else {
		for(i = 0 ; i < t->total; i++, td++) {
			td->factor = 1.0;
		}
		strcpy(t->proptext, "");
	}
<<<<<<< HEAD
}

float get_drawsize(ARegion *ar, float *co)
{
	RegionView3D *rv3d= ar->regiondata;
	float size, vec[3], len1, len2;

	/* size calculus, depending ortho/persp settings, like initgrabz() */
	size= rv3d->persmat[0][3]*co[0]+ rv3d->persmat[1][3]*co[1]+ rv3d->persmat[2][3]*co[2]+ rv3d->persmat[3][3];

	VECCOPY(vec, rv3d->persinv[0]);
	len1= normalize_v3(vec);
	VECCOPY(vec, rv3d->persinv[1]);
	len2= normalize_v3(vec);

	size*= 0.01f*(len1>len2?len1:len2);

	/* correct for window size to make widgets appear fixed size */
	if(ar->winx > ar->winy) size*= 1000.0f/(float)ar->winx;
	else size*= 1000.0f/(float)ar->winy;

	return size;
=======
>>>>>>> 2198cfdb
}<|MERGE_RESOLUTION|>--- conflicted
+++ resolved
@@ -639,13 +639,9 @@
 					clipMirrorModifier(t, t->obedit);
 					applyProject(t);
 				}
-<<<<<<< HEAD
-#if 0 //XXX - possibly merged out? check if in trunk - joeedh
-=======
 
 				DAG_id_tag_update(t->obedit->data, 0);  /* sets recalc flags */
 
->>>>>>> 2198cfdb
 				if (t->state == TRANS_CANCEL) {
 					while(nu) {
 						calchandlesNurb(nu); /* Cant do testhandlesNurb here, it messes up the h1 and h2 flags */
@@ -659,7 +655,6 @@
 						nu= nu->next;
 					}
 				}
-#endif
 			} else if(t->obedit->type==OB_LATTICE) {
 				Lattice *la= t->obedit->data;
 
@@ -680,20 +675,12 @@
 					applyProject(t);
 				}
 				if((t->options & CTX_NO_MIRROR) == 0 && (t->flag & T_MIRROR))
-<<<<<<< HEAD
 					editbmesh_apply_to_mirror(t);
 
-				DAG_id_flush_update(t->obedit->data, OB_RECALC_DATA);  /* sets recalc flags */
+				DAG_id_tag_update(t->obedit->data, 0);  /* sets recalc flags */
 
 				EDBM_RecalcNormals(em);
 				BMEdit_RecalcTesselation(em);
-=======
-					editmesh_apply_to_mirror(t);
-					
-				DAG_id_tag_update(t->obedit->data, 0);  /* sets recalc flags */
-				
-				recalc_editnormals(em);
->>>>>>> 2198cfdb
 			}
 			else if(t->obedit->type==OB_ARMATURE) { /* no recalc flag, does pose */
 				bArmature *arm= t->obedit->data;
@@ -778,17 +765,13 @@
 				
 			}
 			else
-<<<<<<< HEAD
-				DAG_id_flush_update(t->obedit->data, OB_RECALC_DATA);  /* sets recalc flags */
-	
-=======
 			{
 				if(t->state != TRANS_CANCEL) {
 					applyProject(t);
 				}
 				DAG_id_tag_update(t->obedit->data, 0);  /* sets recalc flags */
 			}
->>>>>>> 2198cfdb
+	
 		}
 		else if( (t->flag & T_POSE) && t->poseobj) {
 			Object *ob= t->poseobj;
@@ -887,13 +870,8 @@
 			UI_GetThemeColor3ubv(TH_GRID, col);
 		}
 		UI_make_axis_color(col, col2, axis);
-<<<<<<< HEAD
-		glColor3ubv((GLubyte *)col2);
-
-=======
 		glColor3ubv(col2);
-		
->>>>>>> 2198cfdb
+
 		setlinestyle(0);
 		glBegin(GL_LINE_STRIP);
 			glVertex3fv(v1);
@@ -1640,29 +1618,4 @@
 		}
 		strcpy(t->proptext, "");
 	}
-<<<<<<< HEAD
-}
-
-float get_drawsize(ARegion *ar, float *co)
-{
-	RegionView3D *rv3d= ar->regiondata;
-	float size, vec[3], len1, len2;
-
-	/* size calculus, depending ortho/persp settings, like initgrabz() */
-	size= rv3d->persmat[0][3]*co[0]+ rv3d->persmat[1][3]*co[1]+ rv3d->persmat[2][3]*co[2]+ rv3d->persmat[3][3];
-
-	VECCOPY(vec, rv3d->persinv[0]);
-	len1= normalize_v3(vec);
-	VECCOPY(vec, rv3d->persinv[1]);
-	len2= normalize_v3(vec);
-
-	size*= 0.01f*(len1>len2?len1:len2);
-
-	/* correct for window size to make widgets appear fixed size */
-	if(ar->winx > ar->winy) size*= 1000.0f/(float)ar->winx;
-	else size*= 1000.0f/(float)ar->winy;
-
-	return size;
-=======
->>>>>>> 2198cfdb
 }