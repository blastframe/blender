/**
 * $Id: 
 *
 * ***** BEGIN GPL LICENSE BLOCK *****
 *
 * This program is free software; you can redistribute it and/or
 * modify it under the terms of the GNU General Public License
 * as published by the Free Software Foundation; either version 2
 * of the License, or (at your option) any later version.
 *
 * This program is distributed in the hope that it will be useful,
 * but WITHOUT ANY WARRANTY; without even the implied warranty of
 * MERCHANTABILITY or FITNESS FOR A PARTICULAR PURPOSE.  See the
 * GNU General Public License for more details.
 *
 * You should have received a copy of the GNU General Public License
 * along with this program; if not, write to the Free Software Foundation,
 * Inc., 59 Temple Place - Suite 330, Boston, MA  02111-1307, USA.
 *
 * Contributor(s): Martin Poirier
 *
 * ***** END GPL LICENSE BLOCK *****
 */

#include <string.h>
#include <ctype.h>

#include "MEM_guardedalloc.h"

#include "DNA_armature_types.h"
#include "DNA_action_types.h"
#include "DNA_curve_types.h"
#include "DNA_listBase.h"
#include "DNA_object_types.h"
#include "DNA_meshdata_types.h"
#include "DNA_mesh_types.h"
#include "DNA_meta_types.h"
#include "DNA_scene_types.h"
#include "DNA_screen_types.h"
#include "DNA_space_types.h"
#include "DNA_view3d_types.h"

#include "BKE_global.h"
#include "BKE_utildefines.h"
#include "BKE_armature.h"
#include "BKE_context.h"
#include "BKE_report.h"

#include "BLI_math.h"
#include "BLI_blenlib.h"
#include "BLI_editVert.h"

//#include "BIF_editmesh.h"
//#include "BIF_interface.h"
//#include "BIF_space.h"
//#include "BIF_toolbox.h"

#include "ED_armature.h"
#include "ED_mesh.h"
#include "ED_util.h"

#include "UI_interface.h"

#include "RNA_define.h"

#include "transform.h"

/* *********************** TransSpace ************************** */

void BIF_clearTransformOrientation(bContext *C)
{
	View3D *v3d = CTX_wm_view3d(C);

	ListBase *transform_spaces = &CTX_data_scene(C)->transform_spaces;
	BLI_freelistN(transform_spaces);
	
	// Need to loop over all view3d
	if(v3d && v3d->twmode >= V3D_MANIP_CUSTOM) {
		v3d->twmode = V3D_MANIP_GLOBAL;	/* fallback to global	*/
	}
}

TransformOrientation* findOrientationName(bContext *C, char *name)
{
	ListBase *transform_spaces = &CTX_data_scene(C)->transform_spaces;
	TransformOrientation *ts= NULL;

	for (ts = transform_spaces->first; ts; ts = ts->next) {
		if (strncmp(ts->name, name, 35) == 0) {
			return ts;
		}
	}
	
	return NULL;
}

void uniqueOrientationName(bContext *C, char *name)
{
	if (findOrientationName(C, name) != NULL)
	{
		char		tempname[64];
		int			number;
		char		*dot;

		
		number = strlen(name);

		if (number && isdigit(name[number-1]))
		{
			dot = strrchr(name, '.');	// last occurrence
			if (dot)
				*dot=0;
		}

		for (number = 1; number <= 999; number++)
		{
			sprintf(tempname, "%s.%03d", name, number);
			if (findOrientationName(C, tempname) == NULL)
			{
				BLI_strncpy(name, tempname, 32);
				break;
			}
		}
	}
}

void BIF_createTransformOrientation(bContext *C, ReportList *reports, char *name, int use, int overwrite)
{
	Object *obedit = CTX_data_edit_object(C);
	Object *ob = CTX_data_active_object(C);
	TransformOrientation *ts = NULL;
	
	if (obedit) {
		if (obedit->type == OB_MESH)
			ts = createMeshSpace(C, reports, name, overwrite);
		else if (obedit->type == OB_ARMATURE)
			ts = createBoneSpace(C, reports, name, overwrite);
	}
	else if (ob && (ob->mode & OB_MODE_POSE)) {
			ts = createBoneSpace(C, reports, name, overwrite);
	}
	else {
		ts = createObjectSpace(C, reports, name, overwrite);
	}
	
	if (use && ts != NULL)
	{
		BIF_selectTransformOrientation(C, ts);
	}
}

TransformOrientation *createObjectSpace(bContext *C, ReportList *reports, char *name, int overwrite) {
	Base *base = CTX_data_active_base(C);
	Object *ob;
	float mat[3][3];

	if (base == NULL)
		return NULL;


	ob = base->object;
	
	copy_m3_m4(mat, ob->obmat);
	normalize_m3(mat);

	/* use object name if no name is given */
	if (name[0] == 0)
	{
		strncpy(name, ob->id.name+2, 35);
	}

	return addMatrixSpace(C, mat, name, overwrite);	
}

TransformOrientation *createBoneSpace(bContext *C, ReportList *reports, char *name, int overwrite) {
	float mat[3][3];
	float normal[3], plane[3];

	getTransformOrientation(C, normal, plane, 0);

	if (createSpaceNormalTangent(mat, normal, plane) == 0) {
		BKE_reports_prepend(reports, "Cannot use zero-length bone");
		return NULL;
	}

	if (name[0] == 0)
	{
		strcpy(name, "Bone");
	}

	return addMatrixSpace(C, mat, name, overwrite);
}

TransformOrientation *createMeshSpace(bContext *C, ReportList *reports, char *name, int overwrite) {
	float mat[3][3];
	float normal[3], plane[3];
	int type;

	type = getTransformOrientation(C, normal, plane, 0);
	
	switch (type)
	{
		case ORIENTATION_VERT:
			if (createSpaceNormal(mat, normal) == 0) {
				BKE_reports_prepend(reports, "Cannot use vertex with zero-length normal");
				return NULL;
			}
	
			if (name[0] == 0)
			{
				strcpy(name, "Vertex");
			}
			break;
		case ORIENTATION_EDGE:
			if (createSpaceNormalTangent(mat, normal, plane) == 0) {
				BKE_reports_prepend(reports, "Cannot use zero-length edge");
				return NULL;
			}
	
			if (name[0] == 0)
			{
				strcpy(name, "Edge");
			}
			break;
		case ORIENTATION_FACE:
			if (createSpaceNormalTangent(mat, normal, plane) == 0) {
				BKE_reports_prepend(reports, "Cannot use zero-area face");
				return NULL;
			}
	
			if (name[0] == 0)
			{
				strcpy(name, "Face");
			}
			break;
		default:
			return NULL;
			break;
	}

	return addMatrixSpace(C, mat, name, overwrite);
}

int createSpaceNormal(float mat[3][3], float normal[3])
{
	float tangent[3] = {0.0f, 0.0f, 1.0f};
	
	VECCOPY(mat[2], normal);
	if (normalize_v3(mat[2]) == 0.0f) {
		return 0; /* error return */
	}

	cross_v3_v3v3(mat[0], mat[2], tangent);
	if (dot_v3v3(mat[0], mat[0]) == 0.0f) {
		tangent[0] = 1.0f;
		tangent[1] = tangent[2] = 0.0f;
		cross_v3_v3v3(mat[0], tangent, mat[2]);
	}

	cross_v3_v3v3(mat[1], mat[2], mat[0]);

	normalize_m3(mat);
	
	return 1;
}

int createSpaceNormalTangent(float mat[3][3], float normal[3], float tangent[3])
{
	VECCOPY(mat[2], normal);
	if (normalize_v3(mat[2]) == 0.0f) {
		return 0; /* error return */
	}
	
	/* preempt zero length tangent from causing trouble */
	if (tangent[0] == 0 && tangent[1] == 0 && tangent[2] == 0)
	{
		tangent[2] = 1;
	}

	cross_v3_v3v3(mat[0], mat[2], tangent);
	if (normalize_v3(mat[0]) == 0.0f) {
		return 0; /* error return */
	}
	
	cross_v3_v3v3(mat[1], mat[2], mat[0]);

	normalize_m3(mat);
	
	return 1;
}

TransformOrientation* addMatrixSpace(bContext *C, float mat[3][3], char name[], int overwrite) {
	ListBase *transform_spaces = &CTX_data_scene(C)->transform_spaces;
	TransformOrientation *ts = NULL;

	if (overwrite)
	{
		ts = findOrientationName(C, name);
	}
	else
	{
		uniqueOrientationName(C, name);
	}

	/* if not, create a new one */
	if (ts == NULL)
	{
		ts = MEM_callocN(sizeof(TransformOrientation), "UserTransSpace from matrix");
		BLI_addtail(transform_spaces, ts);
		strncpy(ts->name, name, 35);
	}

	/* copy matrix into transform space */
	copy_m3_m3(ts->mat, mat);

	return ts;
}

void BIF_removeTransformOrientation(bContext *C, TransformOrientation *target) {
	ListBase *transform_spaces = &CTX_data_scene(C)->transform_spaces;
	TransformOrientation *ts = transform_spaces->first;
	int i;
	
	for (i = 0, ts = transform_spaces->first; ts; ts = ts->next, i++) {
		if (ts == target) {
			View3D *v3d = CTX_wm_view3d(C);
			if(v3d) {
				int selected_index = (v3d->twmode - V3D_MANIP_CUSTOM);
				
				// Transform_fix_me NEED TO DO THIS FOR ALL VIEW3D
				if (selected_index == i) {
					v3d->twmode = V3D_MANIP_GLOBAL;	/* fallback to global	*/
				}
				else if (selected_index > i) {
					v3d->twmode--;
				}
				
			}

			BLI_freelinkN(transform_spaces, ts);
			break;
		}
	}
}

void BIF_removeTransformOrientationIndex(bContext *C, int index) {
	ListBase *transform_spaces = &CTX_data_scene(C)->transform_spaces;
	TransformOrientation *ts = transform_spaces->first;
	int i;
	
	for (i = 0, ts = transform_spaces->first; ts; ts = ts->next, i++) {
		if (i == index) {
			View3D *v3d = CTX_wm_view3d(C);
			if(v3d) {
				int selected_index = (v3d->twmode - V3D_MANIP_CUSTOM);
				
				// Transform_fix_me NEED TO DO THIS FOR ALL VIEW3D
				if (selected_index == i) {
					v3d->twmode = V3D_MANIP_GLOBAL;	/* fallback to global	*/
				}
				else if (selected_index > i) {
					v3d->twmode--;
				}
				
			}

			BLI_freelinkN(transform_spaces, ts);
			break;
		}
	}
}

void BIF_selectTransformOrientation(bContext *C, TransformOrientation *target) {
	ListBase *transform_spaces = &CTX_data_scene(C)->transform_spaces;
	View3D *v3d = CTX_wm_view3d(C);
	TransformOrientation *ts = transform_spaces->first;
	int i;
	
	for (i = 0, ts = transform_spaces->first; ts; ts = ts->next, i++) {
		if (ts == target) {
			v3d->twmode = V3D_MANIP_CUSTOM + i;
			break;
		}
	}
}

void BIF_selectTransformOrientationValue(bContext *C, int orientation) {
	View3D *v3d = CTX_wm_view3d(C);
	if(v3d) /* currently using generic poll */
		v3d->twmode = orientation;
}

EnumPropertyItem *BIF_enumTransformOrientation(bContext *C)
{
	Scene *scene;
	ListBase *transform_spaces;
	TransformOrientation *ts= NULL;

	EnumPropertyItem global	= {V3D_MANIP_GLOBAL, "GLOBAL", 0, "Global", ""};
	EnumPropertyItem normal = {V3D_MANIP_NORMAL, "NORMAL", 0, "Normal", ""};
	EnumPropertyItem local = {V3D_MANIP_LOCAL, "LOCAL", 0, "Local", ""};
	EnumPropertyItem view = {V3D_MANIP_VIEW, "VIEW", 0, "View", ""};
	EnumPropertyItem tmp = {0, "", 0, "", ""};
	EnumPropertyItem *item= NULL;
	int i = V3D_MANIP_CUSTOM, totitem= 0;

	RNA_enum_item_add(&item, &totitem, &global);
	RNA_enum_item_add(&item, &totitem, &normal);
	RNA_enum_item_add(&item, &totitem, &local);
	RNA_enum_item_add(&item, &totitem, &view);

	if(C) {
		scene= CTX_data_scene(C);

		if(scene) {
			transform_spaces = &scene->transform_spaces;
			ts = transform_spaces->first;
		}
	}
		
	if(ts)
		RNA_enum_item_add_separator(&item, &totitem);

	for(; ts; ts = ts->next) {
		tmp.identifier = "CUSTOM";
		tmp.name= ts->name;
		tmp.value = i++;
		RNA_enum_item_add(&item, &totitem, &tmp);
	}

	RNA_enum_item_end(&item, &totitem);

	return item;
}

char * BIF_menustringTransformOrientation(const bContext *C, char *title) {
	char menu[] = "%t|Global%x0|Local%x1|Gimbal%x4|Normal%x2|View%x3";
	ListBase *transform_spaces = &CTX_data_scene(C)->transform_spaces;
	TransformOrientation *ts;
	int i = V3D_MANIP_CUSTOM;
	char *str_menu, *p;
	
	
	str_menu = MEM_callocN(strlen(menu) + strlen(title) + 1 + 40 * BIF_countTransformOrientation(C), "UserTransSpace from matrix");
	p = str_menu;
	
	p += sprintf(str_menu, "%s", title);
	p += sprintf(p, "%s", menu);
	
	for (ts = transform_spaces->first; ts; ts = ts->next) {
		p += sprintf(p, "|%s%%x%d", ts->name, i++);
	}
	
	return str_menu;
}

int BIF_countTransformOrientation(const bContext *C) {
	ListBase *transform_spaces = &CTX_data_scene(C)->transform_spaces;
	TransformOrientation *ts;
	int count = 0;

	for (ts = transform_spaces->first; ts; ts = ts->next) {
		count++;
	}
	
	return count;
}

void applyTransformOrientation(const bContext *C, float mat[3][3], char *name) {
	TransformOrientation *ts;
	View3D *v3d = CTX_wm_view3d(C);
	int selected_index = (v3d->twmode - V3D_MANIP_CUSTOM);
	int i;
	
	if (selected_index >= 0) {
		for (i = 0, ts = CTX_data_scene(C)->transform_spaces.first; ts; ts = ts->next, i++) {
			if (selected_index == i) {
				
				if (name)
					strcpy(name, ts->name);
				
				copy_m3_m3(mat, ts->mat);
				break;
			}
		}
  	}
}

static int count_bone_select(bArmature *arm, ListBase *lb, int do_it) 
{
	Bone *bone;
	int do_next;
	int total = 0;
	
	for(bone= lb->first; bone; bone= bone->next) {
		bone->flag &= ~BONE_TRANSFORM;
		do_next = do_it;
		if(do_it) {
			if(bone->layer & arm->layer) {
				if (bone->flag & BONE_SELECTED) {
					bone->flag |= BONE_TRANSFORM;
					total++;
					do_next= 0;	// no transform on children if one parent bone is selected
				}
			}
		}
		total += count_bone_select(arm, &bone->childbase, do_next);
	}
	
	return total;
}

void initTransformOrientation(bContext *C, TransInfo *t)
{
	View3D *v3d = CTX_wm_view3d(C);
	Object *ob = CTX_data_active_object(C);
	Object *obedit = CTX_data_active_object(C);

	switch(t->current_orientation) {
	case V3D_MANIP_GLOBAL:
		strcpy(t->spacename, "global");
		break;

	case V3D_MANIP_GIMBAL:
		unit_m3(t->spacemtx);
		if(ob)
			gimbal_axis(ob, t->spacemtx);
		break;
	case V3D_MANIP_NORMAL:
		if(obedit || (ob && ob->mode & OB_MODE_POSE)) {
			strcpy(t->spacename, "normal");
			ED_getTransformOrientationMatrix(C, t->spacemtx, (v3d->around == V3D_ACTIVE));
			break;
		}
		/* no break we define 'normal' as 'local' in Object mode */
	case V3D_MANIP_LOCAL:
		strcpy(t->spacename, "local");
		
		if(ob) {
			copy_m3_m4(t->spacemtx, ob->obmat);
			normalize_m3(t->spacemtx);
		} else {
			unit_m3(t->spacemtx);
		}
		
		break;
		
	case V3D_MANIP_VIEW:
		if (t->ar->regiontype == RGN_TYPE_WINDOW)
		{
			RegionView3D *rv3d = t->ar->regiondata;
			float mat[3][3];

			strcpy(t->spacename, "view");
			copy_m3_m4(mat, rv3d->viewinv);
			normalize_m3(mat);
			copy_m3_m3(t->spacemtx, mat);
		}
		else
		{
			unit_m3(t->spacemtx);
		}
		break;
	default: /* V3D_MANIP_CUSTOM */
		applyTransformOrientation(C, t->spacemtx, t->spacename);
		break;
	}
}

int getTransformOrientation(const bContext *C, float normal[3], float plane[3], int activeOnly)
{
	Scene *scene = CTX_data_scene(C);
	View3D *v3d = CTX_wm_view3d(C);
	Object *obedit= CTX_data_edit_object(C);
	Base *base;
	Object *ob = OBACT;
	int result = ORIENTATION_NONE;

	normal[0] = normal[1] = normal[2] = 0;
	plane[0] = plane[1] = plane[2] = 0;

	if(obedit)
	{
		float imat[3][3], mat[3][3];
		
		/* we need the transpose of the inverse for a normal... */
		copy_m3_m4(imat, ob->obmat);
		
		invert_m3_m3(mat, imat);
		transpose_m3(mat);

		ob= obedit;

		if(ob->type==OB_MESH)
		{
			Mesh *me= ob->data;
			EditMesh *em = me->edit_mesh;
			EditVert *eve;
			EditSelection ese;
			float vec[3]= {0,0,0};
			
			/* USE LAST SELECTED WITH ACTIVE */
			if (activeOnly && EM_get_actSelection(em, &ese))
			{
				EM_editselection_normal(normal, &ese);
				EM_editselection_plane(plane, &ese);
				
				switch (ese.type)
				{
					case EDITVERT:
						result = ORIENTATION_VERT;
						break;
					case EDITEDGE:
						result = ORIENTATION_EDGE;
						break;
					case EDITFACE:
						result = ORIENTATION_FACE;
						break;
				}
			}
			else
			{
				if (em->totfacesel >= 1)
				{
					EditFace *efa;
					
					for(efa= em->faces.first; efa; efa= efa->next)
					{
						if(efa->f & SELECT)
						{
							VECADD(normal, normal, efa->n);
							sub_v3_v3v3(vec, efa->v2->co, efa->v1->co);
							VECADD(plane, plane, vec);
						}
					}
					
					result = ORIENTATION_FACE;
				}
				else if (em->totvertsel == 3)
				{
					EditVert *v1 = NULL, *v2 = NULL, *v3 = NULL;
					float cotangent[3];
					
					for (eve = em->verts.first; eve; eve = eve->next)
					{
						if ( eve->f & SELECT ) {
							if (v1 == NULL) {
								v1 = eve; 
							}
							else if (v2 == NULL) {
								v2 = eve;
							}
							else {
								v3 = eve;

								sub_v3_v3v3(plane, v2->co, v1->co);
								sub_v3_v3v3(cotangent, v3->co, v2->co);
								cross_v3_v3v3(normal, cotangent, plane);
								break;
							}
						}
					}

					/* if there's an edge available, use that for the tangent */
					if (em->totedgesel >= 1)
					{
						EditEdge *eed = NULL;
	
						for(eed= em->edges.first; eed; eed= eed->next) {
							if(eed->f & SELECT) {
								sub_v3_v3v3(plane, eed->v2->co, eed->v1->co);
								break;
							}
						}
					}

					result = ORIENTATION_FACE;
				}
				else if (em->totedgesel == 1)
				{
					EditEdge *eed;

					for(eed= em->edges.first; eed; eed= eed->next) {
						if(eed->f & SELECT) {
							/* use average vert normals as plane and edge vector as normal */
							VECCOPY(plane, eed->v1->no);
							VECADD(plane, plane, eed->v2->no);
							sub_v3_v3v3(normal, eed->v2->co, eed->v1->co);
							break;
						}
					}
					result = ORIENTATION_EDGE;
				}
				else if (em->totvertsel == 2)
				{
					EditVert *v1 = NULL, *v2 = NULL;
		
					for (eve = em->verts.first; eve; eve = eve->next)
					{
						if ( eve->f & SELECT ) {
							if (v1 == NULL) {
								v1 = eve; 
							}
							else {
								v2 = eve;
								
								VECCOPY(plane, v1->no);
								VECADD(plane, plane, v2->no);
								sub_v3_v3v3(normal, v2->co, v1->co);
								break; 
							}
						}
					}
					result = ORIENTATION_EDGE;
				}
				else if (em->totvertsel == 1)
				{
					for (eve = em->verts.first; eve; eve = eve->next)
					{
						if ( eve->f & SELECT ) {
							VECCOPY(normal, eve->no);
							break;
						}
					}
					result = ORIENTATION_VERT;
				}
				else if (em->totvertsel > 3)
				{
					normal[0] = normal[1] = normal[2] = 0;
					
					for (eve = em->verts.first; eve; eve = eve->next)
					{
						if ( eve->f & SELECT ) {
							add_v3_v3v3(normal, normal, eve->no);
						}
					}
					normalize_v3(normal);
					result = ORIENTATION_VERT;
				}
			}
		} /* end editmesh */
		else if ELEM(obedit->type, OB_CURVE, OB_SURF)
		{
			Curve *cu= obedit->data;
			Nurb *nu;
			BezTriple *bezt;
			int a;
			
			for (nu = cu->editnurb->first; nu; nu = nu->next)
			{
				/* only bezier has a normal */
				if(nu->type == CU_BEZIER)
				{
					bezt= nu->bezt;
					a= nu->pntsu;
					while(a--)
					{
						/* exception */
						if ( (bezt->f1 & SELECT) + (bezt->f2 & SELECT) + (bezt->f3 & SELECT) > SELECT )
						{
							sub_v3_v3v3(normal, bezt->vec[0], bezt->vec[2]);
						}
						else
						{
							if(bezt->f1)
							{
								sub_v3_v3v3(normal, bezt->vec[0], bezt->vec[1]);
							}
							if(bezt->f2)
							{
								sub_v3_v3v3(normal, bezt->vec[0], bezt->vec[2]);
							}
							if(bezt->f3)
							{
								sub_v3_v3v3(normal, bezt->vec[1], bezt->vec[2]);
							}
						}
						bezt++;
					}
				}
			}
			
			if (normal[0] != 0 || normal[1] != 0 || normal[2] != 0)
			{
				result = ORIENTATION_NORMAL;
			}
		}
		else if(obedit->type==OB_MBALL)
		{
#if 0 // XXX
			/* editmball.c */
			extern ListBase editelems;  /* go away ! */
			MetaElem *ml, *ml_sel = NULL;
	
			/* loop and check that only one element is selected */	
			for (ml = editelems.first; ml; ml = ml->next)
			{
				if (ml->flag & SELECT) {
					if (ml_sel == NULL)
					{
						ml_sel = ml;
					}
					else
					{
						ml_sel = NULL;
						break;
					}
				}
			}
			
			if (ml_sel)
			{	
				float mat[4][4];

				/* Rotation of MetaElem is stored in quat */
 				quat_to_mat4( mat,ml_sel->quat);

				VECCOPY(normal, mat[2]);
				VECCOPY(plane, mat[1]);

				mul_v3_fl(plane, -1.0);
				
				result = ORIENTATION_NORMAL;
			}
#endif
			
		}
		else if (obedit->type == OB_ARMATURE)
		{
			bArmature *arm = obedit->data;
			EditBone *ebone;
			
			for (ebone = arm->edbo->first; ebone; ebone=ebone->next) {
				if (arm->layer & ebone->layer)
				{
					if (ebone->flag & BONE_SELECTED)
					{
						float mat[3][3];
						float vec[3];
						sub_v3_v3v3(vec, ebone->tail, ebone->head);
						normalize_v3(vec);
						add_v3_v3v3(normal, normal, vec);
						
						vec_roll_to_mat3(vec, ebone->roll, mat);
						add_v3_v3v3(plane, plane, mat[2]);
					}
				}
			}
			
			normalize_v3(normal);
			normalize_v3(plane);

			if (plane[0] != 0 || plane[1] != 0 || plane[2] != 0)
			{
				result = ORIENTATION_EDGE;
			}

		}

		/* Vectors from edges don't need the special transpose inverse multiplication */
		if (result == ORIENTATION_EDGE)
		{
			mul_mat3_m4_v3(ob->obmat, normal);
			mul_mat3_m4_v3(ob->obmat, plane);
		}
		else
		{
			mul_m3_v3(mat, normal);
			mul_m3_v3(mat, plane);
		}
	}
	else if(ob && (ob->mode & OB_MODE_POSE))
	{
		bArmature *arm= ob->data;
		bPoseChannel *pchan;
		int totsel;
		
		totsel = count_bone_select(arm, &arm->bonebase, 1);
		if(totsel) {
			float imat[3][3], mat[3][3];

			/* use channels to get stats */
			for(pchan= ob->pose->chanbase.first; pchan; pchan= pchan->next) {
				if (pchan->bone && pchan->bone->flag & BONE_TRANSFORM) {
					add_v3_v3v3(normal, normal, pchan->pose_mat[2]);
					add_v3_v3v3(plane, plane, pchan->pose_mat[1]);
				}
			}
			mul_v3_fl(plane, -1.0);
			
			/* we need the transpose of the inverse for a normal... */
			copy_m3_m4(imat, ob->obmat);
			
			invert_m3_m3(mat, imat);
			transpose_m3(mat);
			mul_m3_v3(mat, normal);
			mul_m3_v3(mat, plane);
			
			result = ORIENTATION_EDGE;
		}
	}
	else if(ob && (ob->mode & (OB_MODE_SCULPT|OB_MODE_VERTEX_PAINT|OB_MODE_WEIGHT_PAINT|OB_MODE_TEXTURE_PAINT|OB_MODE_PARTICLE_EDIT)))
	{
	}
	else {
		/* we need the one selected object, if its not active */
		ob = OBACT;
		if(ob && !(ob->flag & SELECT)) ob = NULL;
		
		for(base= scene->base.first; base; base= base->next) {
			if TESTBASELIB(v3d, base) {
				if(ob == NULL) { 
					ob= base->object;
					break;
				}
			}
		}
		
		VECCOPY(normal, ob->obmat[2]);
		VECCOPY(plane, ob->obmat[1]);
		result = ORIENTATION_NORMAL;
	}
	
	return result;
}

void ED_getTransformOrientationMatrix(const bContext *C, float orientation_mat[][3], int activeOnly)
{
	float normal[3]={0.0, 0.0, 0.0};
	float plane[3]={0.0, 0.0, 0.0};

	int type;

	type = getTransformOrientation(C, normal, plane, activeOnly);

	switch (type)
	{
		case ORIENTATION_NORMAL:
			if (createSpaceNormalTangent(orientation_mat, normal, plane) == 0)
			{
				type = ORIENTATION_NONE;
			}
			break;
		case ORIENTATION_VERT:
			if (createSpaceNormal(orientation_mat, normal) == 0)
			{
				type = ORIENTATION_NONE;
			}
			break;
		case ORIENTATION_EDGE:
			if (createSpaceNormalTangent(orientation_mat, normal, plane) == 0)
			{
				type = ORIENTATION_NONE;
			}
			break;
		case ORIENTATION_FACE:
			if (createSpaceNormalTangent(orientation_mat, normal, plane) == 0)
			{
				type = ORIENTATION_NONE;
			}
			break;
	}

	if (type == ORIENTATION_NONE)
	{
<<<<<<< HEAD
		Mat3One(orientation_mat);
=======
		unit_m3(orientation_mat);
>>>>>>> bee2335a
	}
}<|MERGE_RESOLUTION|>--- conflicted
+++ resolved
@@ -963,10 +963,6 @@
 
 	if (type == ORIENTATION_NONE)
 	{
-<<<<<<< HEAD
-		Mat3One(orientation_mat);
-=======
 		unit_m3(orientation_mat);
->>>>>>> bee2335a
 	}
 }