--- conflicted
+++ resolved
@@ -1207,12 +1207,7 @@
 }
 
 static bool nearest_world_mesh(SnapObjectContext *sctx,
-<<<<<<< HEAD
                                const SnapObjectParams *params,
-                               Object *ob_eval,
-=======
-                               const struct SnapObjectParams *params,
->>>>>>> 5b39f396
                                const Mesh *me_eval,
                                const float (*obmat)[4],
                                bool use_hide,
