--- conflicted
+++ resolved
@@ -93,11 +93,8 @@
 #include "BLI_math.h"
 #include "BLI_blenlib.h"
 #include "BLI_editVert.h"
-<<<<<<< HEAD
 #include "BLI_array.h"
-=======
 #include "BLI_utildefines.h"
->>>>>>> 2198cfdb
 
 #include "RNA_access.h"
 
@@ -289,13 +286,8 @@
 
 /* ********************* edge (for crease) ***** */
 
-<<<<<<< HEAD
-static void createTransEdge(bContext *C, TransInfo *t) {
+static void createTransEdge(TransInfo *t) {
 	BMEditMesh *em = ((Mesh *)t->obedit->data)->edit_btmesh;
-=======
-static void createTransEdge(TransInfo *t) {
-	EditMesh *em = ((Mesh *)t->obedit->data)->edit_mesh;
->>>>>>> 2198cfdb
 	TransData *td = NULL;
 	BMEdge *eed;
 	BMIter iter;
@@ -1926,11 +1918,11 @@
 			VECADD(cent, cent, l->v->co);
 		}
 
-		VECMUL(cent, 1.0f / (float)efa->len);
+		mul_v3_fl(cent, 1.0f / (float)efa->len);
 	}
 
 	if (cent[0] == 0.0f && cent[1] == 0.0f && cent[2] == 0.0f) cent[2] = 1.0f;
-	VECCOPY(centout, cent);
+	copy_v3_v3(centout, cent);
 }
 
 #define VertsToTransData(t, td, em, eve, bweight) \
@@ -1990,7 +1982,6 @@
 }
 #endif
 
-<<<<<<< HEAD
 /* *********************** CrazySpace correction. Now without doing subsurf optimal ****************** */
 
 static void make_vertexcos__mapFunc(void *userData, int index, float *co, float *no_f, short *no_s)
@@ -2133,12 +2124,8 @@
 #endif
 }
 
-void createTransBMeshVerts(TransInfo *t, BME_Mesh *bm, BME_TransData_Head *td) {
+static void createTransBMeshVerts(TransInfo *t, BME_Mesh *bm, BME_TransData_Head *td) {
 #if 0
-=======
-#if 0
-static void createTransBMeshVerts(TransInfo *t, BME_Mesh *bm, BME_TransData_Head *td) {
->>>>>>> 2198cfdb
 	BME_Vert *v;
 	BME_TransData *vtd;
 	TransData *tob;
@@ -2164,7 +2151,6 @@
 #endif
 	t->total = 0;
 }
-#endif
 
 static void createTransEditVerts(bContext *C, TransInfo *t)
 {
@@ -2583,14 +2569,7 @@
 	int count=0, countsel=0;
 	int propmode = t->flag & T_PROP_EDIT;
 
-<<<<<<< HEAD
-	if(!ED_uvedit_test(t->obedit)) return;
-=======
-	EditMesh *em = ((Mesh *)t->obedit->data)->edit_mesh;
-	EditFace *efa;
-
 	if(!ED_space_image_show_uvedit(sima, t->obedit)) return;
->>>>>>> 2198cfdb
 
 	/* count */
 	BM_ITER(efa, &iter, em->bm, BM_FACES_OF_MESH, NULL) {
@@ -5145,7 +5124,7 @@
 		{
 			BMEditMesh *em = ((Mesh *)t->obedit->data)->edit_btmesh;
 			/* table needs to be created for each edit command, since vertices can move etc */
-			mesh_octree_table(t->obedit, em, NULL, 'e');
+			// BMESH_TODO mesh_octree_table(t->obedit, em, NULL, 'e');
 		}
 	}
 	else if ((t->flag & T_POSE) && (t->poseobj)) {
@@ -5202,17 +5181,10 @@
 
 		for (i = 0; i < t->total; i++) {
 			TransData *td = t->data + i;
-<<<<<<< HEAD
-			Object *ob = td->ob;
 				ListBase pidlist;
 				PTCacheID *pid;
-			
-=======
-			ListBase pidlist;
-			PTCacheID *pid;
 			ob = td->ob;
 
->>>>>>> 2198cfdb
 			if (td->flag & TD_NOACTION)
 				break;
 			
@@ -5231,19 +5203,11 @@
 			if (BKE_ptcache_object_reset(t->scene, ob, PTCACHE_RESET_OUTDATED))
 					ob->recalc |= OB_RECALC_DATA;
 
-<<<<<<< HEAD
-				/* Needed for proper updating of "quick cached" dynamics. */
-				/* Creates troubles for moving animated objects without */
-				/* autokey though, probably needed is an anim sys override? */
-				/* Please remove if some other solution is found. -jahka */
-				DAG_id_flush_update(&ob->id, OB_RECALC_OB);
-=======
 			/* Needed for proper updating of "quick cached" dynamics. */
 			/* Creates troubles for moving animated objects without */
 			/* autokey though, probably needed is an anim sys override? */
 			/* Please remove if some other solution is found. -jahka */
 			DAG_id_tag_update(&ob->id, OB_RECALC_OB);
->>>>>>> 2198cfdb
 
 			/* Set autokey if necessary */
 			if (!cancelled) {
