/*
 * ***** BEGIN GPL LICENSE BLOCK *****
 *
 * This program is free software; you can redistribute it and/or
 * modify it under the terms of the GNU General Public License
 * as published by the Free Software Foundation; either version 2
 * of the License, or (at your option) any later version.
 *
 * This program is distributed in the hope that it will be useful,
 * but WITHOUT ANY WARRANTY; without even the implied warranty of
 * MERCHANTABILITY or FITNESS FOR A PARTICULAR PURPOSE.  See the
 * GNU General Public License for more details.
 *
 * You should have received a copy of the GNU General Public License
 * along with this program; if not, write to the Free Software Foundation,
 * Inc., 51 Franklin Street, Fifth Floor, Boston, MA 02110-1301, USA.
 *
 * The Original Code is Copyright (C) 2007, Blender Foundation
 * This is a new part of Blender
 *
 * Contributor(s): Joshua Leung
 *
 * ***** END GPL LICENSE BLOCK *****
 */

/** \file blender/editors/armature/pose_lib.c
 *  \ingroup edarmature
 */

#include <string.h>
#include <math.h>

#include "MEM_guardedalloc.h"

#include "BLI_blenlib.h"
#include "BLI_dlrbTree.h"
#include "BLI_string_utils.h"

#include "BLT_translation.h"

#include "DNA_anim_types.h"
#include "DNA_armature_types.h"
#include "DNA_object_types.h"
#include "DNA_scene_types.h"

#include "BKE_animsys.h"
#include "BKE_action.h"
#include "BKE_armature.h"
#include "BKE_global.h"
#include "BKE_idprop.h"
#include "BKE_library.h"
#include "BKE_object.h"

#include "BKE_context.h"
#include "BKE_report.h"

#include "DEG_depsgraph.h"

#include "RNA_access.h"
#include "RNA_define.h"
#include "RNA_enum_types.h"

#include "WM_api.h"
#include "WM_types.h"

#include "UI_interface.h"
#include "UI_resources.h"

#include "ED_anim_api.h"
#include "ED_armature.h"
#include "ED_keyframes_draw.h"
#include "ED_keyframing.h"
#include "ED_keyframes_edit.h"
#include "ED_screen.h"
#include "ED_object.h"

#include "armature_intern.h"

/* ******* XXX ********** */

static void action_set_activemarker(void *UNUSED(a), void *UNUSED(b), void *UNUSED(c)) {}

/* ************************************************************* */
/* == POSE-LIBRARY TOOL FOR BLENDER ==
 *
 * Overview:
 *  This tool allows animators to store a set of frequently used poses to dump into
 *  the active action to help in "budget" productions to quickly block out new actions.
 *  It acts as a kind of "glorified clipboard for poses", allowing for naming of poses.
 *
 * Features:
 *	- PoseLibs are simply normal Actions
 *	- Each "pose" is simply a set of keyframes that occur on a particular frame
 *		-> a set of TimeMarkers that belong to each Action, help 'label' where a 'pose' can be
 *		   found in the Action
 *	- The Scrollwheel or PageUp/Down buttons when used in a special mode or after pressing/holding
 *	  [a modifier] key, cycles through the poses available for the active pose's poselib, allowing the
 *	  animator to preview what action best suits that pose
 */
/* ************************************************************* */


/* gets the first available frame in poselib to store a pose on
 *	- frames start from 1, and a pose should occur on every frame... 0 is error!
 */
static int poselib_get_free_index(bAction *act)
{
	TimeMarker *marker;
	int low = 0, high = 0;
	bool changed = false;

	/* sanity checks */
	if (ELEM(NULL, act, act->markers.first)) return 1;

	/* As poses are not stored in chronological order, we must iterate over this list
	 * a few times until we don't make any new discoveries (mostly about the lower bound).
	 * Prevents problems with deleting then trying to add new poses [#27412]
	 */
	do {
		changed = false;

		for (marker = act->markers.first; marker; marker = marker->next) {
			/* only increase low if value is 1 greater than low, to find "gaps" where
			 * poses were removed from the poselib
			 */
			if (marker->frame == (low + 1)) {
				low++;
				changed = true;
			}

			/* value replaces high if it is the highest value encountered yet */
			if (marker->frame > high) {
				high = marker->frame;
				changed = true;
			}
		}
	} while (changed != 0);

	/* - if low is not equal to high, then low+1 is a gap
	 * - if low is equal to high, then high+1 is the next index (add at end)
	 */
	if (low < high)
		return (low + 1);
	else
		return (high + 1);
}

/* returns the active pose for a poselib */
static TimeMarker *poselib_get_active_pose(bAction *act)
{
	if ((act) && (act->active_marker))
		return BLI_findlink(&act->markers, act->active_marker - 1);
	else
		return NULL;
}

/* Get object that Pose Lib should be found on */
/* XXX C can be zero */
static Object *get_poselib_object(bContext *C)
{
	ScrArea *sa;

	/* sanity check */
	if (C == NULL)
		return NULL;

	sa = CTX_wm_area(C);

	if (sa && (sa->spacetype == SPACE_BUTS))
		return ED_object_context(C);
	else
		return BKE_object_pose_armature_get(CTX_data_active_object(C));
}

/* Poll callback for operators that require existing PoseLib data (with poses) to work */
static int has_poselib_pose_data_poll(bContext *C)
{
	Object *ob = get_poselib_object(C);
	return (ob && ob->poselib);
}

/* Poll callback for operators that require existing PoseLib data (with poses)
 * as they need to do some editing work on those poses (i.e. not on lib-linked actions)
 */
static int has_poselib_pose_data_for_editing_poll(bContext *C)
{
	Object *ob = get_poselib_object(C);
	return (ob && ob->poselib && !ID_IS_LINKED(ob->poselib));
}

/* ----------------------------------- */

/* Initialize a new poselib (whether it is needed or not) */
static bAction *poselib_init_new(Object *ob)
{
	/* sanity checks - only for armatures */
	if (ELEM(NULL, ob, ob->pose))
		return NULL;

	/* init object's poselib action (unlink old one if there) */
	if (ob->poselib)
		id_us_min(&ob->poselib->id);

	ob->poselib = BKE_action_add(G.main, "PoseLib");
	ob->poselib->idroot = ID_OB;

	return ob->poselib;
}

/* Initialize a new poselib (checks if that needs to happen) */
static bAction *poselib_validate(Object *ob)
{
	if (ELEM(NULL, ob, ob->pose))
		return NULL;
	else if (ob->poselib == NULL)
		return poselib_init_new(ob);
	else
		return ob->poselib;
}

/* ************************************************************* */
/* Pose Lib UI Operators */

static int poselib_new_exec(bContext *C, wmOperator *UNUSED(op))
{
	Object *ob = get_poselib_object(C);

	/* sanity checks */
	if (ob == NULL)
		return OPERATOR_CANCELLED;

	/* new method here deals with the rest... */
	poselib_init_new(ob);

	/* notifier here might evolve? */
	WM_event_add_notifier(C, NC_OBJECT | ND_POSE, NULL);

	return OPERATOR_FINISHED;
}

void POSELIB_OT_new(wmOperatorType *ot)
{
	/* identifiers */
	ot->name = "New Pose Library";
	ot->idname = "POSELIB_OT_new";
	ot->description = "Add New Pose Library to active Object";

	/* callbacks */
	ot->exec = poselib_new_exec;
	ot->poll = ED_operator_posemode;

	/* flags */
	ot->flag = OPTYPE_REGISTER | OPTYPE_UNDO;
}

/* ------------------------------------------------ */

static int poselib_unlink_exec(bContext *C, wmOperator *UNUSED(op))
{
	Object *ob = get_poselib_object(C);

	/* sanity checks */
	if (ELEM(NULL, ob, ob->poselib))
		return OPERATOR_CANCELLED;

	/* there should be a poselib (we just checked above!), so just lower its user count and remove */
	id_us_min(&ob->poselib->id);
	ob->poselib = NULL;

	/* notifier here might evolve? */
	WM_event_add_notifier(C, NC_OBJECT | ND_POSE, NULL);

	return OPERATOR_FINISHED;
}

void POSELIB_OT_unlink(wmOperatorType *ot)
{
	/* identifiers */
	ot->name = "Unlink Pose Library";
	ot->idname = "POSELIB_OT_unlink";
	ot->description = "Remove Pose Library from active Object";

	/* callbacks */
	ot->exec = poselib_unlink_exec;
	ot->poll = has_poselib_pose_data_poll;

	/* flags */
	ot->flag = OPTYPE_REGISTER | OPTYPE_UNDO;
}

/* ************************************************************* */
/* Pose Editing Operators */

/* This tool automagically generates/validates poselib data so that it corresponds to the data
 * in the action. This is for use in making existing actions usable as poselibs.
 */
static int poselib_sanitize_exec(bContext *C, wmOperator *op)
{
	Object *ob = get_poselib_object(C);
	bAction *act = (ob) ? ob->poselib : NULL;
	DLRBT_Tree keys;
	ActKeyColumn *ak;
	TimeMarker *marker, *markern;

	/* validate action */
	if (act == NULL) {
		BKE_report(op->reports, RPT_WARNING, "No action to validate");
		return OPERATOR_CANCELLED;
	}

	/* determine which frames have keys */
	BLI_dlrbTree_init(&keys);
	action_to_keylist(NULL, act, &keys, NULL);
	BLI_dlrbTree_linkedlist_sync(&keys);

	/* for each key, make sure there is a corresponding pose */
	for (ak = keys.first; ak; ak = ak->next) {
		/* check if any pose matches this */
		/* TODO: don't go looking through the list like this every time... */
		for (marker = act->markers.first; marker; marker = marker->next) {
			if (IS_EQ((double)marker->frame, (double)ak->cfra)) {
				marker->flag = -1;
				break;
			}
		}

		/* add new if none found */
		if (marker == NULL) {
			/* add pose to poselib */
			marker = MEM_callocN(sizeof(TimeMarker), "ActionMarker");

			BLI_snprintf(marker->name, sizeof(marker->name), "F%d Pose", (int)ak->cfra);

			marker->frame = (int)ak->cfra;
			marker->flag = -1;

			BLI_addtail(&act->markers, marker);
		}
	}

	/* remove all untagged poses (unused), and remove all tags */
	for (marker = act->markers.first; marker; marker = markern) {
		markern = marker->next;

		if (marker->flag != -1)
			BLI_freelinkN(&act->markers, marker);
		else
			marker->flag = 0;
	}

	/* free temp memory */
	BLI_dlrbTree_free(&keys);

	/* send notifiers for this - using keyframe editing notifiers, since action
	 * may be being shown in anim editors as active action
	 */
	WM_event_add_notifier(C, NC_ANIMATION | ND_KEYFRAME | NA_EDITED, NULL);

	return OPERATOR_FINISHED;
}

void POSELIB_OT_action_sanitize(wmOperatorType *ot)
{
	/* identifiers */
	ot->name = "Sanitize Pose Library Action";
	ot->idname = "POSELIB_OT_action_sanitize";
	ot->description = "Make action suitable for use as a Pose Library";

	/* callbacks */
	ot->exec = poselib_sanitize_exec;
	ot->poll = has_poselib_pose_data_for_editing_poll;

	/* flags */
	ot->flag = OPTYPE_REGISTER | OPTYPE_UNDO;
}

/* ------------------------------------------ */

/* Poll callback for adding poses to a PoseLib */
static int poselib_add_poll(bContext *C)
{
	/* There are 2 cases we need to be careful with:
	 *  1) When this operator is invoked from a hotkey, there may be no PoseLib yet
	 *  2) If a PoseLib already exists, we can't edit the action if it is a lib-linked
	 *     actions, as data will be lost when saving the file
	 */
	if (ED_operator_posemode(C)) {
		Object *ob = get_poselib_object(C);
		if (ob) {
			if ((ob->poselib == NULL) || !ID_IS_LINKED(ob->poselib)) {
				return true;
			}
		}
	}
	return false;
}

static void poselib_add_menu_invoke__replacemenu(bContext *C, uiLayout *layout, void *UNUSED(arg))
{
	Object *ob = get_poselib_object(C);
	bAction *act = ob->poselib; /* never NULL */
	TimeMarker *marker;

	wmOperatorType *ot = WM_operatortype_find("POSELIB_OT_pose_add", 1);

	BLI_assert(ot != NULL);

	/* set the operator execution context correctly */
	uiLayoutSetOperatorContext(layout, WM_OP_EXEC_DEFAULT);

	/* add each marker to this menu */
	for (marker = act->markers.first; marker; marker = marker->next) {
		PointerRNA props_ptr;
		uiItemFullO_ptr(
		        layout, ot,
		        marker->name, ICON_ARMATURE_DATA, NULL,
		        WM_OP_EXEC_DEFAULT, 0, &props_ptr);
		RNA_int_set(&props_ptr, "frame", marker->frame);
		RNA_string_set(&props_ptr, "name", marker->name);
	}
}

static int poselib_add_menu_invoke(bContext *C, wmOperator *op, const wmEvent *UNUSED(event))
{
	Scene *scene = CTX_data_scene(C);
	Object *ob = get_poselib_object(C);
	bPose *pose = (ob) ? ob->pose : NULL;
	uiPopupMenu *pup;
	uiLayout *layout;

	/* sanity check */
	if (ELEM(NULL, ob, pose))
		return OPERATOR_CANCELLED;

	/* start building */
	pup = UI_popup_menu_begin(C, op->type->name, ICON_NONE);
	layout = UI_popup_menu_layout(pup);
	uiLayoutSetOperatorContext(layout, WM_OP_EXEC_DEFAULT);

	/* add new (adds to the first unoccupied frame) */
	uiItemIntO(layout, IFACE_("Add New"), ICON_NONE, "POSELIB_OT_pose_add", "frame", poselib_get_free_index(ob->poselib));

	/* check if we have any choices to add a new pose in any other way */
	if ((ob->poselib) && (ob->poselib->markers.first)) {
		/* add new (on current frame) */
		uiItemIntO(layout, IFACE_("Add New (Current Frame)"), ICON_NONE, "POSELIB_OT_pose_add", "frame", CFRA);

		/* replace existing - submenu */
		uiItemMenuF(layout, IFACE_("Replace Existing..."), 0, poselib_add_menu_invoke__replacemenu, NULL);
	}

	UI_popup_menu_end(C, pup);

	/* this operator is only for a menu, not used further */
	return OPERATOR_INTERFACE;
}


static int poselib_add_exec(bContext *C, wmOperator *op)
{
	Object *ob = get_poselib_object(C);
	bAction *act = poselib_validate(ob);
	bPose *pose = (ob) ? ob->pose : NULL;
	TimeMarker *marker;
	KeyingSet *ks;
	int frame = RNA_int_get(op->ptr, "frame");
	char name[64];

	/* sanity check (invoke should have checked this anyway) */
	if (ELEM(NULL, ob, pose))
		return OPERATOR_CANCELLED;

	/* get name to give to pose */
	RNA_string_get(op->ptr, "name", name);

	/* add pose to poselib - replaces any existing pose there
	 *	- for the 'replace' option, this should end up finding the appropriate marker,
	 *	  so no new one will be added
	 */
	for (marker = act->markers.first; marker; marker = marker->next) {
		if (marker->frame == frame) {
			BLI_strncpy(marker->name, name, sizeof(marker->name));
			break;
		}
	}
	if (marker == NULL) {
		marker = MEM_callocN(sizeof(TimeMarker), "ActionMarker");

		BLI_strncpy(marker->name, name, sizeof(marker->name));
		marker->frame = frame;

		BLI_addtail(&act->markers, marker);
	}

	/* validate name */
	BLI_uniquename(&act->markers, marker, DATA_("Pose"), '.', offsetof(TimeMarker, name), sizeof(marker->name));

	/* use Keying Set to determine what to store for the pose */
	ks = ANIM_builtin_keyingset_get_named(NULL, ANIM_KS_WHOLE_CHARACTER_SELECTED_ID); /* this includes custom props :)*/
	ANIM_apply_keyingset(C, NULL, act, ks, MODIFYKEY_MODE_INSERT, (float)frame);

	/* store new 'active' pose number */
	act->active_marker = BLI_listbase_count(&act->markers);
<<<<<<< HEAD
	DEG_id_tag_update(&act->id, DEG_TAG_COPY_ON_WRITE);
=======
>>>>>>> 44505b38

	/* done */
	return OPERATOR_FINISHED;
}

void POSELIB_OT_pose_add(wmOperatorType *ot)
{
	/* identifiers */
	ot->name = "PoseLib Add Pose";
	ot->idname = "POSELIB_OT_pose_add";
	ot->description = "Add the current Pose to the active Pose Library";

	/* api callbacks */
	ot->invoke = poselib_add_menu_invoke;
	ot->exec = poselib_add_exec;
	ot->poll = poselib_add_poll;

	/* flags */
	ot->flag = OPTYPE_REGISTER | OPTYPE_UNDO;

	/* properties */
	RNA_def_int(ot->srna, "frame", 1, 0, INT_MAX, "Frame", "Frame to store pose on", 0, INT_MAX);
	RNA_def_string(ot->srna, "name", "Pose", 64, "Pose Name", "Name of newly added Pose");
}

/* ----- */

/* can be called with C == NULL */
static const EnumPropertyItem *poselib_stored_pose_itemf(bContext *C, PointerRNA *UNUSED(ptr), PropertyRNA *UNUSED(prop), bool *r_free)
{
	Object *ob = get_poselib_object(C);
	bAction *act = (ob) ? ob->poselib : NULL;
	TimeMarker *marker;
	EnumPropertyItem *item = NULL, item_tmp = {0};
	int totitem = 0;
	int i = 0;

	if (C == NULL) {
		return DummyRNA_NULL_items;
	}

	/* check that the action exists */
	if (act) {
		/* add each marker to the list */
		for (marker = act->markers.first, i = 0; marker; marker = marker->next, i++) {
			item_tmp.identifier = item_tmp.name = marker->name;
			item_tmp.icon = ICON_ARMATURE_DATA;
			item_tmp.value = i;
			RNA_enum_item_add(&item, &totitem, &item_tmp);
		}
	}

	RNA_enum_item_end(&item, &totitem);
	*r_free = true;

	return item;
}

static int poselib_remove_exec(bContext *C, wmOperator *op)
{
	Object *ob = get_poselib_object(C);
	bAction *act = (ob) ? ob->poselib : NULL;
	TimeMarker *marker;
	int marker_index;
	FCurve *fcu;
	PropertyRNA *prop;

	/* check if valid poselib */
	if (act == NULL) {
		BKE_report(op->reports, RPT_ERROR, "Object does not have pose lib data");
		return OPERATOR_CANCELLED;
	}

	prop = RNA_struct_find_property(op->ptr, "pose");
	if (RNA_property_is_set(op->ptr, prop)) {
		marker_index = RNA_property_enum_get(op->ptr, prop);
	}
	else {
		marker_index = act->active_marker - 1;
	}

	/* get index (and pointer) of pose to remove */
	marker = BLI_findlink(&act->markers, marker_index);
	if (marker == NULL) {
		BKE_reportf(op->reports, RPT_ERROR, "Invalid pose specified %d", marker_index);
		return OPERATOR_CANCELLED;
	}

	/* remove relevant keyframes */
	for (fcu = act->curves.first; fcu; fcu = fcu->next) {
		BezTriple *bezt;
		unsigned int i;

		if (fcu->bezt) {
			for (i = 0, bezt = fcu->bezt; i < fcu->totvert; i++, bezt++) {
				/* check if remove */
				if (IS_EQF(bezt->vec[1][0], (float)marker->frame)) {
					delete_fcurve_key(fcu, i, 1);
					break;
				}
			}
		}
	}

	/* remove poselib from list */
	BLI_freelinkN(&act->markers, marker);

	/* fix active pose number */
	act->active_marker = 0;

	/* send notifiers for this - using keyframe editing notifiers, since action
	 * may be being shown in anim editors as active action
	 */
	WM_event_add_notifier(C, NC_ANIMATION | ND_KEYFRAME | NA_EDITED, NULL);
<<<<<<< HEAD
	DEG_id_tag_update(&act->id, DEG_TAG_COPY_ON_WRITE);
=======
>>>>>>> 44505b38

	/* done */
	return OPERATOR_FINISHED;
}

void POSELIB_OT_pose_remove(wmOperatorType *ot)
{
	PropertyRNA *prop;

	/* identifiers */
	ot->name = "PoseLib Remove Pose";
	ot->idname = "POSELIB_OT_pose_remove";
	ot->description = "Remove nth pose from the active Pose Library";

	/* api callbacks */
	ot->invoke = WM_menu_invoke;
	ot->exec = poselib_remove_exec;
	ot->poll = has_poselib_pose_data_for_editing_poll;

	/* flags */
	ot->flag = OPTYPE_REGISTER | OPTYPE_UNDO;

	/* properties */
	prop = RNA_def_enum(ot->srna, "pose", DummyRNA_NULL_items, 0, "Pose", "The pose to remove");
	RNA_def_enum_funcs(prop, poselib_stored_pose_itemf);
	RNA_def_property_flag(prop, PROP_ENUM_NO_TRANSLATE);
	ot->prop = prop;
}

static int poselib_rename_invoke(bContext *C, wmOperator *op, const wmEvent *event)
{
	Object *ob = get_poselib_object(C);
	bAction *act = (ob) ? ob->poselib : NULL;
	TimeMarker *marker;

	/* check if valid poselib */
	if (act == NULL) {
		BKE_report(op->reports, RPT_ERROR, "Object does not have pose lib data");
		return OPERATOR_CANCELLED;
	}

	/* get index (and pointer) of pose to remove */
	marker = BLI_findlink(&act->markers, act->active_marker - 1);
	if (marker == NULL) {
		BKE_report(op->reports, RPT_ERROR, "Invalid index for pose");
		return OPERATOR_CANCELLED;
	}
	else {
		/* use the existing name of the marker as the name, and use the active marker as the one to rename */
		RNA_enum_set(op->ptr, "pose", act->active_marker - 1);
		RNA_string_set(op->ptr, "name", marker->name);
	}

	/* part to sync with other similar operators... */
	return WM_operator_props_popup_confirm(C, op, event);
}

static int poselib_rename_exec(bContext *C, wmOperator *op)
{
	Object *ob = BKE_object_pose_armature_get(CTX_data_active_object(C));
	bAction *act = (ob) ? ob->poselib : NULL;
	TimeMarker *marker;
	char newname[64];

	/* check if valid poselib */
	if (act == NULL) {
		BKE_report(op->reports, RPT_ERROR, "Object does not have pose lib data");
		return OPERATOR_CANCELLED;
	}

	/* get index (and pointer) of pose to remove */
	marker = BLI_findlink(&act->markers, RNA_enum_get(op->ptr, "pose"));
	if (marker == NULL) {
		BKE_report(op->reports, RPT_ERROR, "Invalid index for pose");
		return OPERATOR_CANCELLED;
	}

	/* get new name */
	RNA_string_get(op->ptr, "name", newname);

	/* copy name and validate it */
	BLI_strncpy(marker->name, newname, sizeof(marker->name));
	BLI_uniquename(&act->markers, marker, DATA_("Pose"), '.', offsetof(TimeMarker, name), sizeof(marker->name));

	/* send notifiers for this - using keyframe editing notifiers, since action
	 * may be being shown in anim editors as active action
	 */
	WM_event_add_notifier(C, NC_ANIMATION | ND_KEYFRAME | NA_EDITED, NULL);

	/* done */
	return OPERATOR_FINISHED;
}

void POSELIB_OT_pose_rename(wmOperatorType *ot)
{
	PropertyRNA *prop;

	/* identifiers */
	ot->name = "PoseLib Rename Pose";
	ot->idname = "POSELIB_OT_pose_rename";
	ot->description = "Rename specified pose from the active Pose Library";

	/* api callbacks */
	ot->invoke = poselib_rename_invoke;
	ot->exec = poselib_rename_exec;
	ot->poll = has_poselib_pose_data_for_editing_poll;

	/* flags */
	ot->flag = OPTYPE_REGISTER | OPTYPE_UNDO;

	/* properties */
	/* NOTE: name not pose is the operator's "main" property, so that it will get activated in the popup for easy renaming */
	ot->prop = RNA_def_string(ot->srna, "name", "RenamedPose", 64, "New Pose Name", "New name for pose");
	prop = RNA_def_enum(ot->srna, "pose", DummyRNA_NULL_items, 0, "Pose", "The pose to rename");
	RNA_def_enum_funcs(prop, poselib_stored_pose_itemf);
	RNA_def_property_flag(prop, PROP_ENUM_NO_TRANSLATE);
}

static int poselib_move_exec(bContext *C, wmOperator *op)
{
	Object *ob = get_poselib_object(C);
	bAction *act = (ob) ? ob->poselib : NULL;
	TimeMarker *marker;
	int marker_index;
	int dir;
	PropertyRNA *prop;

	/* check if valid poselib */
	if (act == NULL) {
		BKE_report(op->reports, RPT_ERROR, "Object does not have pose lib data");
		return OPERATOR_CANCELLED;
	}

	prop = RNA_struct_find_property(op->ptr, "pose");
	if (RNA_property_is_set(op->ptr, prop)) {
		marker_index = RNA_property_enum_get(op->ptr, prop);
	}
	else {
		marker_index = act->active_marker - 1;
	}

	/* get index (and pointer) of pose to remove */
	marker = BLI_findlink(&act->markers, marker_index);
	if (marker == NULL) {
		BKE_reportf(op->reports, RPT_ERROR, "Invalid pose specified %d", marker_index);
		return OPERATOR_CANCELLED;
	}

	dir = RNA_enum_get(op->ptr, "direction");

	/* move pose */
	if (BLI_listbase_link_move(&act->markers, marker, dir)) {
		act->active_marker = marker_index + dir + 1;

		/* send notifiers for this - using keyframe editing notifiers, since action
		 * may be being shown in anim editors as active action
		 */
		WM_event_add_notifier(C, NC_ANIMATION | ND_KEYFRAME | NA_EDITED, NULL);
	}
	else {
		return OPERATOR_CANCELLED;
	}

	/* done */
	return OPERATOR_FINISHED;
}

void POSELIB_OT_pose_move(wmOperatorType *ot)
{
	PropertyRNA *prop;
	static const EnumPropertyItem pose_lib_pose_move[] = {
		{-1, "UP", 0, "Up", ""},
		{1, "DOWN", 0, "Down", ""},
		{0, NULL, 0, NULL, NULL}
	};

	/* identifiers */
	ot->name = "PoseLib Move Pose";
	ot->idname = "POSELIB_OT_pose_move";
	ot->description = "Move the pose up or down in the active Pose Library";

	/* api callbacks */
	ot->invoke = WM_menu_invoke;
	ot->exec = poselib_move_exec;
	ot->poll = has_poselib_pose_data_for_editing_poll;

	/* flags */
	ot->flag = OPTYPE_REGISTER | OPTYPE_UNDO;

	/* properties */
	prop = RNA_def_enum(ot->srna, "pose", DummyRNA_NULL_items, 0, "Pose", "The pose to move");
	RNA_def_enum_funcs(prop, poselib_stored_pose_itemf);
	RNA_def_property_flag(prop, PROP_ENUM_NO_TRANSLATE);
	ot->prop = prop;

	RNA_def_enum(ot->srna, "direction", pose_lib_pose_move, 0, "Direction",
	             "Direction to move the chosen pose towards");
}



/* ************************************************************* */
/* Pose-Lib Browsing/Previewing Operator */

/* Simple struct for storing settings/data for use during PoseLib preview */
typedef struct tPoseLib_PreviewData {
	ListBase backups;       /* tPoseLib_Backup structs for restoring poses */
	ListBase searchp;       /* LinkData structs storing list of poses which match the current search-string */

	Scene *scene;           /* active scene */
	ScrArea *sa;            /* active area */

	PointerRNA rna_ptr;     /* RNA-Pointer to Object 'ob' */
	Object *ob;             /* object to work on */
	bArmature *arm;         /* object's armature data */
	bPose *pose;            /* object's pose */
	bAction *act;           /* poselib to use */
	TimeMarker *marker;     /* 'active' pose */

	int totcount;           /* total number of elements to work on */

	short state;            /* state of main loop */
	short redraw;           /* redraw/update settings during main loop */
	short flag;             /* flags for various settings */

	short search_cursor;    /* position of cursor in searchstr (cursor occurs before the item at the nominated index) */
	char searchstr[64];     /* (Part of) Name to search for to filter poses that get shown */
	char searchold[64];     /* Previously set searchstr (from last loop run), so that we can detected when to rebuild searchp */

	char headerstr[UI_MAX_DRAW_STR];    /* Info-text to print in header */
} tPoseLib_PreviewData;

/* defines for tPoseLib_PreviewData->state values */
enum {
	PL_PREVIEW_ERROR = -1,
	PL_PREVIEW_RUNNING,
	PL_PREVIEW_CONFIRM,
	PL_PREVIEW_CANCEL,
	PL_PREVIEW_RUNONCE
};

/* defines for tPoseLib_PreviewData->redraw values */
enum {
	PL_PREVIEW_NOREDRAW = 0,
	PL_PREVIEW_REDRAWALL,
	PL_PREVIEW_REDRAWHEADER,
};

/* defines for tPoseLib_PreviewData->flag values */
enum {
	PL_PREVIEW_FIRSTTIME    = (1 << 0),
	PL_PREVIEW_SHOWORIGINAL = (1 << 1),
	PL_PREVIEW_ANY_BONE_SELECTED = (1 << 2),
};

/* ---------------------------- */

/* simple struct for storing backup info */
typedef struct tPoseLib_Backup {
	struct tPoseLib_Backup *next, *prev;

	bPoseChannel *pchan;        /* pose channel backups are for */

	bPoseChannel olddata;       /* copy of pose channel's old data (at start) */
	IDProperty *oldprops;       /* copy (needs freeing) of pose channel's properties (at start) */
} tPoseLib_Backup;

/* Makes a copy of the current pose for restoration purposes - doesn't do constraints currently */
static void poselib_backup_posecopy(tPoseLib_PreviewData *pld)
{
	bActionGroup *agrp;
	bPoseChannel *pchan;
	bool selected = false;

	/* determine whether any bone is selected. */
	LISTBASE_FOREACH (bPoseChannel *, bchan, &pld->pose->chanbase) {
		selected = bchan->bone != NULL && bchan->bone->flag & BONE_SELECTED;
		if (selected) {
			pld->flag |= PL_PREVIEW_ANY_BONE_SELECTED;
			break;
		}
	}
	if (!selected) {
		pld->flag &= ~PL_PREVIEW_ANY_BONE_SELECTED;
	}

	/* for each posechannel that has an actionchannel in */
	for (agrp = pld->act->groups.first; agrp; agrp = agrp->next) {
		/* try to find posechannel */
		pchan = BKE_pose_channel_find_name(pld->pose, agrp->name);

		/* backup data if available */
		if (pchan) {
			tPoseLib_Backup *plb;

			/* store backup */
			plb = MEM_callocN(sizeof(tPoseLib_Backup), "tPoseLib_Backup");

			plb->pchan = pchan;
			memcpy(&plb->olddata, plb->pchan, sizeof(bPoseChannel));

			if (pchan->prop)
				plb->oldprops = IDP_CopyProperty(pchan->prop);

			BLI_addtail(&pld->backups, plb);

			/* mark as being affected */
			pld->totcount++;
		}
	}
}

/* Restores original pose */
static void poselib_backup_restore(tPoseLib_PreviewData *pld)
{
	tPoseLib_Backup *plb;

	for (plb = pld->backups.first; plb; plb = plb->next) {
		/* copy most of data straight back */
		memcpy(plb->pchan, &plb->olddata, sizeof(bPoseChannel));

		/* just overwrite values of properties from the stored copies (there should be some) */
		if (plb->oldprops)
			IDP_SyncGroupValues(plb->pchan->prop, plb->oldprops);

		/* TODO: constraints settings aren't restored yet, even though these could change (though not that likely) */
	}
}

/* Free list of backups, including any side data it may use */
static void poselib_backup_free_data(tPoseLib_PreviewData *pld)
{
	tPoseLib_Backup *plb, *plbn;

	for (plb = pld->backups.first; plb; plb = plbn) {
		plbn = plb->next;

		/* free custom data */
		if (plb->oldprops) {
			IDP_FreeProperty(plb->oldprops);
			MEM_freeN(plb->oldprops);
		}

		/* free backup element now */
		BLI_freelinkN(&pld->backups, plb);
	}
}

/* ---------------------------- */

/* Applies the appropriate stored pose from the pose-library to the current pose
 *	- assumes that a valid object, with a poselib has been supplied
 *	- gets the string to print in the header
 *  - this code is based on the code for extract_pose_from_action in blenkernel/action.c
 */
static void poselib_apply_pose(tPoseLib_PreviewData *pld)
{
	PointerRNA *ptr = &pld->rna_ptr;
	bArmature *arm = pld->arm;
	bPose *pose = pld->pose;
	bPoseChannel *pchan;
	bAction *act = pld->act;
	bActionGroup *agrp;

	KeyframeEditData ked = {{NULL}};
	KeyframeEditFunc group_ok_cb;
	int frame = 1;
	const bool any_bone_selected = pld->flag & PL_PREVIEW_ANY_BONE_SELECTED;

	/* get the frame */
	if (pld->marker)
		frame = pld->marker->frame;
	else
		return;


	/* init settings for testing groups for keyframes */
	group_ok_cb = ANIM_editkeyframes_ok(BEZT_OK_FRAMERANGE);
	ked.f1 = ((float)frame) - 0.5f;
	ked.f2 = ((float)frame) + 0.5f;

	/* start applying - only those channels which have a key at this point in time! */
	for (agrp = act->groups.first; agrp; agrp = agrp->next) {
		/* check if group has any keyframes */
		if (ANIM_animchanneldata_keyframes_loop(&ked, NULL, agrp, ALE_GROUP, NULL, group_ok_cb, NULL)) {
			/* has keyframe on this frame, so try to get a PoseChannel with this name */
			pchan = BKE_pose_channel_find_name(pose, agrp->name);

			if (pchan) {
				bool ok = 0;

				/* check if this bone should get any animation applied */
				if (!any_bone_selected) {
					/* if no bones are selected, then any bone is ok */
					ok = 1;
				}
				else if (pchan->bone) {
					/* only ok if bone is visible and selected */
					if ((pchan->bone->flag & BONE_SELECTED) &&
					    (pchan->bone->flag & BONE_HIDDEN_P) == 0 &&
					    (pchan->bone->layer & arm->layer))
					{
						ok = 1;
					}
				}

				if (ok)
					animsys_evaluate_action_group(ptr, act, agrp, NULL, (float)frame);
			}
		}
	}
}

/* Auto-keys/tags bones affected by the pose used from the poselib */
static void poselib_keytag_pose(bContext *C, Scene *scene, tPoseLib_PreviewData *pld)
{
	bPose *pose = pld->pose;
	bPoseChannel *pchan;
	bAction *act = pld->act;
	bActionGroup *agrp;

	KeyingSet *ks = ANIM_get_keyingset_for_autokeying(scene, ANIM_KS_WHOLE_CHARACTER_ID);
	ListBase dsources = {NULL, NULL};
	bool autokey = autokeyframe_cfra_can_key(scene, &pld->ob->id);
	const bool any_bone_selected = pld->flag & PL_PREVIEW_ANY_BONE_SELECTED;

	/* start tagging/keying */
	for (agrp = act->groups.first; agrp; agrp = agrp->next) {
		/* only for selected bones unless there aren't any selected, in which case all are included  */
		pchan = BKE_pose_channel_find_name(pose, agrp->name);

		if (pchan) {
			if (!any_bone_selected || ((pchan->bone) && (pchan->bone->flag & BONE_SELECTED))) {
				if (autokey) {
					/* add datasource override for the PoseChannel, to be used later */
					ANIM_relative_keyingset_add_source(&dsources, &pld->ob->id, &RNA_PoseBone, pchan);

					/* clear any unkeyed tags */
					if (pchan->bone)
						pchan->bone->flag &= ~BONE_UNKEYED;
				}
				else {
					/* add unkeyed tags */
					if (pchan->bone)
						pchan->bone->flag |= BONE_UNKEYED;
				}
			}
		}
	}

	/* perform actual auto-keying now */
	if (autokey) {
		/* insert keyframes for all relevant bones in one go */
		ANIM_apply_keyingset(C, &dsources, NULL, ks, MODIFYKEY_MODE_INSERT, (float)CFRA);
		BLI_freelistN(&dsources);
	}

	/* send notifiers for this */
	WM_event_add_notifier(C, NC_ANIMATION | ND_KEYFRAME | NA_EDITED, NULL);
}

/* Apply the relevant changes to the pose */
static void poselib_preview_apply(bContext *C, wmOperator *op)
{
	tPoseLib_PreviewData *pld = (tPoseLib_PreviewData *)op->customdata;

	/* only recalc pose (and its dependencies) if pose has changed */
	if (pld->redraw == PL_PREVIEW_REDRAWALL) {
		/* don't clear pose if firsttime */
		if ((pld->flag & PL_PREVIEW_FIRSTTIME) == 0)
			poselib_backup_restore(pld);
		else
			pld->flag &= ~PL_PREVIEW_FIRSTTIME;

		/* pose should be the right one to draw (unless we're temporarily not showing it) */
		if ((pld->flag & PL_PREVIEW_SHOWORIGINAL) == 0) {
			RNA_int_set(op->ptr, "pose_index", BLI_findindex(&pld->act->markers, pld->marker));
			poselib_apply_pose(pld);
		}
		else
			RNA_int_set(op->ptr, "pose_index", -2);  /* -2 means don't apply any pose */

		/* old optimize trick... this enforces to bypass the depgraph
		 *	- note: code copied from transform_generics.c -> recalcData()
		 */
		// FIXME: shouldn't this use the builtin stuff?
		if ((pld->arm->flag & ARM_DELAYDEFORM) == 0)
			DEG_id_tag_update(&pld->ob->id, OB_RECALC_DATA);  /* sets recalc flags */
		else
			BKE_pose_where_is(CTX_data_depsgraph(C), pld->scene, pld->ob);
	}

	/* do header print - if interactively previewing */
	if (pld->state == PL_PREVIEW_RUNNING) {
		if (pld->flag & PL_PREVIEW_SHOWORIGINAL) {
			BLI_strncpy(pld->headerstr,
			            IFACE_("PoseLib Previewing Pose: [Showing Original Pose] | Use Tab to start previewing poses again"),
			            sizeof(pld->headerstr));
			ED_area_headerprint(pld->sa, pld->headerstr);
		}
		else if (pld->searchstr[0]) {
			char tempstr[65];
			char markern[64];
			short index;

			/* get search-string */
			index = pld->search_cursor;

			if (index >= 0 && index < sizeof(tempstr) - 1) {
				memcpy(&tempstr[0], &pld->searchstr[0], index);
				tempstr[index] = '|';
				memcpy(&tempstr[index + 1], &pld->searchstr[index], (sizeof(tempstr) - 1) - index);
			}
			else {
				BLI_strncpy(tempstr, pld->searchstr, sizeof(tempstr));
			}

			/* get marker name */
			BLI_strncpy(markern, pld->marker ? pld->marker->name : "No Matches", sizeof(markern));

			BLI_snprintf(pld->headerstr, sizeof(pld->headerstr),
			             IFACE_("PoseLib Previewing Pose: Filter - [%s] | "
			                    "Current Pose - \"%s\"  | "
			                    "Use ScrollWheel or PageUp/Down to change"),
			             tempstr, markern);
			ED_area_headerprint(pld->sa, pld->headerstr);
		}
		else {
			BLI_snprintf(pld->headerstr, sizeof(pld->headerstr),
			             IFACE_("PoseLib Previewing Pose: \"%s\"  | "
			                    "Use ScrollWheel or PageUp/Down to change"),
			             pld->marker->name);
			ED_area_headerprint(pld->sa, pld->headerstr);
		}
	}

	/* request drawing of view + clear redraw flag */
	WM_event_add_notifier(C, NC_OBJECT | ND_POSE, pld->ob);
	pld->redraw = PL_PREVIEW_NOREDRAW;
}

/* ---------------------------- */

/* This helper function is called during poselib_preview_poses to find the
 * pose to preview next (after a change event)
 */
static void poselib_preview_get_next(tPoseLib_PreviewData *pld, int step)
{
	/* stop if not going anywhere, as we assume that there is a direction to move in */
	if (step == 0)
		return;

	/* search-string dictates a special approach */
	if (pld->searchstr[0]) {
		TimeMarker *marker;
		LinkData *ld, *ldn, *ldc;

		/* free and rebuild if needed (i.e. if search-str changed) */
		if (!STREQ(pld->searchstr, pld->searchold)) {
			/* free list of temporary search matches */
			BLI_freelistN(&pld->searchp);

			/* generate a new list of search matches */
			for (marker = pld->act->markers.first; marker; marker = marker->next) {
				/* does the name partially match?
				 *  - don't worry about case, to make it easier for users to quickly input a name (or
				 *	  part of one), which is the whole point of this feature
				 */
				if (BLI_strcasestr(marker->name, pld->searchstr)) {
					/* make link-data to store reference to it */
					ld = MEM_callocN(sizeof(LinkData), "PoseMatch");
					ld->data = marker;
					BLI_addtail(&pld->searchp, ld);
				}
			}

			/* set current marker to NULL (so that we start from first) */
			pld->marker = NULL;
		}

		/* check if any matches */
		if (BLI_listbase_is_empty(&pld->searchp)) {
			pld->marker = NULL;
			return;
		}

		/* find first match */
		for (ldc = pld->searchp.first; ldc; ldc = ldc->next) {
			if (ldc->data == pld->marker)
				break;
		}
		if (ldc == NULL)
			ldc = pld->searchp.first;

		/* Loop through the matches in a cyclic fashion, incrementing/decrementing step as appropriate
		 * until step == 0. At this point, marker should be the correct marker.
		 */
		if (step > 0) {
			for (ld = ldc; ld && step; ld = ldn, step--)
				ldn = (ld->next) ? ld->next : pld->searchp.first;
		}
		else {
			for (ld = ldc; ld && step; ld = ldn, step++)
				ldn = (ld->prev) ? ld->prev : pld->searchp.last;
		}

		/* set marker */
		if (ld)
			pld->marker = ld->data;
	}
	else {
		TimeMarker *marker, *next;

		/* if no marker, because we just ended searching, then set that to the start of the list */
		if (pld->marker == NULL)
			pld->marker = pld->act->markers.first;

		/* Loop through the markers in a cyclic fashion, incrementing/decrementing step as appropriate
		 * until step == 0. At this point, marker should be the correct marker.
		 */
		if (step > 0) {
			for (marker = pld->marker; marker && step; marker = next, step--)
				next = (marker->next) ? marker->next : pld->act->markers.first;
		}
		else {
			for (marker = pld->marker; marker && step; marker = next, step++)
				next = (marker->prev) ? marker->prev : pld->act->markers.last;
		}

		/* it should be fairly impossible for marker to be NULL */
		if (marker)
			pld->marker = marker;
	}
}

/* specially handle events for searching */
static void poselib_preview_handle_search(tPoseLib_PreviewData *pld, unsigned short event, char ascii)
{
	/* try doing some form of string manipulation first */
	switch (event) {
		case BACKSPACEKEY:
			if (pld->searchstr[0] && pld->search_cursor) {
				short len = strlen(pld->searchstr);
				short index = pld->search_cursor;
				short i;

				for (i = index; i <= len; i++)
					pld->searchstr[i - 1] = pld->searchstr[i];

				pld->search_cursor--;

				poselib_preview_get_next(pld, 1);
				pld->redraw = PL_PREVIEW_REDRAWALL;
				return;
			}
			break;

		case DELKEY:
			if (pld->searchstr[0] && pld->searchstr[1]) {
				short len = strlen(pld->searchstr);
				short index = pld->search_cursor;
				int i;

				if (index < len) {
					for (i = index; i < len; i++)
						pld->searchstr[i] = pld->searchstr[i + 1];

					poselib_preview_get_next(pld, 1);
					pld->redraw = PL_PREVIEW_REDRAWALL;
					return;
				}
			}
			break;
	}

	if (ascii) {
		/* character to add to the string */
		short index = pld->search_cursor;
		short len = (pld->searchstr[0]) ? strlen(pld->searchstr) : 0;
		short i;

		if (len) {
			for (i = len; i > index; i--)
				pld->searchstr[i] = pld->searchstr[i - 1];
		}
		else
			pld->searchstr[1] = 0;

		pld->searchstr[index] = ascii;
		pld->search_cursor++;

		poselib_preview_get_next(pld, 1);
		pld->redraw = PL_PREVIEW_REDRAWALL;
	}
}

/* handle events for poselib_preview_poses */
static int poselib_preview_handle_event(bContext *UNUSED(C), wmOperator *op, const wmEvent *event)
{
	tPoseLib_PreviewData *pld = op->customdata;
	int ret = OPERATOR_RUNNING_MODAL;

	/* only accept 'press' event, and ignore 'release', so that we don't get double actions */
	if (ELEM(event->val, KM_PRESS, KM_NOTHING) == 0) {
		//printf("PoseLib: skipping event with type '%s' and val %d\n", WM_key_event_string(event->type, false), event->val);
		return ret;
	}

	/* backup stuff that needs to occur before every operation
	 *	- make a copy of searchstr, so that we know if cache needs to be rebuilt
	 */
	BLI_strncpy(pld->searchold, pld->searchstr, sizeof(pld->searchold));

	/* if we're currently showing the original pose, only certain events are handled */
	if (pld->flag & PL_PREVIEW_SHOWORIGINAL) {
		switch (event->type) {
			/* exit - cancel */
			case ESCKEY:
			case RIGHTMOUSE:
				pld->state = PL_PREVIEW_CANCEL;
				break;

			/* exit - confirm */
			case LEFTMOUSE:
			case RETKEY:
			case PADENTER:
			case SPACEKEY:
				pld->state = PL_PREVIEW_CONFIRM;
				break;

			/* view manipulation */
			/* we add pass through here, so that the operators responsible for these can still run,
			 * even though we still maintain control (as RUNNING_MODAL flag is still set too)
			 */
			case PAD0: case PAD1: case PAD2: case PAD3: case PAD4:
			case PAD5: case PAD6: case PAD7: case PAD8: case PAD9:
			case PADPLUSKEY: case PADMINUS:
			case MIDDLEMOUSE: case MOUSEMOVE:
				//pld->redraw = PL_PREVIEW_REDRAWHEADER;
				ret = OPERATOR_PASS_THROUGH;
				break;

			/* quicky compare to original */
			case TABKEY:
				pld->flag &= ~PL_PREVIEW_SHOWORIGINAL;
				pld->redraw = PL_PREVIEW_REDRAWALL;
				break;
		}

		/* EXITS HERE... */
		return ret;
	}

	/* NORMAL EVENT HANDLING... */
	/* searching takes priority over normal activity */
	switch (event->type) {
		/* exit - cancel */
		case ESCKEY:
		case RIGHTMOUSE:
			pld->state = PL_PREVIEW_CANCEL;
			break;

		/* exit - confirm */
		case LEFTMOUSE:
		case RETKEY:
		case PADENTER:
		case SPACEKEY:
			pld->state = PL_PREVIEW_CONFIRM;
			break;

		/* toggle between original pose and poselib pose*/
		case TABKEY:
			pld->flag |= PL_PREVIEW_SHOWORIGINAL;
			pld->redraw = PL_PREVIEW_REDRAWALL;
			break;

		/* change to previous pose (cyclic) */
		case PAGEUPKEY:
		case WHEELUPMOUSE:
			poselib_preview_get_next(pld, -1);
			pld->redraw = PL_PREVIEW_REDRAWALL;
			break;

		/* change to next pose (cyclic) */
		case PAGEDOWNKEY:
		case WHEELDOWNMOUSE:
			poselib_preview_get_next(pld, 1);
			pld->redraw = PL_PREVIEW_REDRAWALL;
			break;

		/* jump 5 poses (cyclic, back) */
		case DOWNARROWKEY:
			poselib_preview_get_next(pld, -5);
			pld->redraw = PL_PREVIEW_REDRAWALL;
			break;

		/* jump 5 poses (cyclic, forward) */
		case UPARROWKEY:
			poselib_preview_get_next(pld, 5);
			pld->redraw = PL_PREVIEW_REDRAWALL;
			break;

		/* change to next pose or searching cursor control */
		case RIGHTARROWKEY:
			if (pld->searchstr[0]) {
				/* move text-cursor to the right */
				if (pld->search_cursor < strlen(pld->searchstr))
					pld->search_cursor++;
				pld->redraw = PL_PREVIEW_REDRAWHEADER;
			}
			else {
				/* change to next pose (cyclic) */
				poselib_preview_get_next(pld, 1);
				pld->redraw = PL_PREVIEW_REDRAWALL;
			}
			break;

		/* change to next pose or searching cursor control */
		case LEFTARROWKEY:
			if (pld->searchstr[0]) {
				/* move text-cursor to the left */
				if (pld->search_cursor)
					pld->search_cursor--;
				pld->redraw = PL_PREVIEW_REDRAWHEADER;
			}
			else {
				/* change to previous pose (cyclic) */
				poselib_preview_get_next(pld, -1);
				pld->redraw = PL_PREVIEW_REDRAWALL;
			}
			break;

		/* change to first pose or start of searching string */
		case HOMEKEY:
			if (pld->searchstr[0]) {
				pld->search_cursor = 0;
				pld->redraw = PL_PREVIEW_REDRAWHEADER;
			}
			else {
				/* change to first pose */
				pld->marker = pld->act->markers.first;
				pld->act->active_marker = 1;

				pld->redraw = PL_PREVIEW_REDRAWALL;
			}
			break;

		/* change to last pose or start of searching string */
		case ENDKEY:
			if (pld->searchstr[0]) {
				pld->search_cursor = strlen(pld->searchstr);
				pld->redraw = PL_PREVIEW_REDRAWHEADER;
			}
			else {
				/* change to last pose */
				pld->marker = pld->act->markers.last;
				pld->act->active_marker = BLI_listbase_count(&pld->act->markers);

				pld->redraw = PL_PREVIEW_REDRAWALL;
			}
			break;

		/* view manipulation */
		/* we add pass through here, so that the operators responsible for these can still run,
		 * even though we still maintain control (as RUNNING_MODAL flag is still set too)
		 */
		case MIDDLEMOUSE: case MOUSEMOVE:
			//pld->redraw = PL_PREVIEW_REDRAWHEADER;
			ret = OPERATOR_PASS_THROUGH;
			break;

		/* view manipulation, or searching */
		case PAD0: case PAD1: case PAD2: case PAD3: case PAD4:
		case PAD5: case PAD6: case PAD7: case PAD8: case PAD9:
		case PADPLUSKEY: case PADMINUS:
			if (pld->searchstr[0]) {
				/* searching... */
				poselib_preview_handle_search(pld, event->type, event->ascii);
			}
			else {
				/* view manipulation (see above) */
				//pld->redraw = PL_PREVIEW_REDRAWHEADER;
				ret = OPERATOR_PASS_THROUGH;
			}
			break;

		/* otherwise, assume that searching might be able to handle it */
		default:
			poselib_preview_handle_search(pld, event->type, event->ascii);
			break;
	}

	return ret;
}

/* ---------------------------- */

/* Init PoseLib Previewing data */
static void poselib_preview_init_data(bContext *C, wmOperator *op)
{
	tPoseLib_PreviewData *pld;
	Object *ob = get_poselib_object(C);
	int pose_index = RNA_int_get(op->ptr, "pose_index");

	/* set up preview state info */
	op->customdata = pld = MEM_callocN(sizeof(tPoseLib_PreviewData), "PoseLib Preview Data");

	/* get basic data */
	pld->ob = ob;
	pld->arm = (ob) ? (ob->data) : NULL;
	pld->pose = (ob) ? (ob->pose) : NULL;
	pld->act = (ob) ? (ob->poselib) : NULL;

	pld->scene = CTX_data_scene(C);
	pld->sa = CTX_wm_area(C);

	/* get starting pose based on RNA-props for this operator */
	if (pose_index == -1)
		pld->marker = poselib_get_active_pose(pld->act);
	else if (pose_index == -2)
		pld->flag |= PL_PREVIEW_SHOWORIGINAL;
	else
		pld->marker = (pld->act) ? BLI_findlink(&pld->act->markers, pose_index) : NULL;

	/* check if valid poselib */
	if (ELEM(NULL, pld->ob, pld->pose, pld->arm)) {
		BKE_report(op->reports, RPT_ERROR, "Pose lib is only for armatures in pose mode");
		pld->state = PL_PREVIEW_ERROR;
		return;
	}
	if (pld->act == NULL) {
		BKE_report(op->reports, RPT_ERROR, "Object does not have a valid pose lib");
		pld->state = PL_PREVIEW_ERROR;
		return;
	}
	if (pld->marker == NULL) {
		if (pld->act->markers.first) {
			/* just use first one then... */
			pld->marker = pld->act->markers.first;
			if (pose_index > -2)
				BKE_report(op->reports, RPT_WARNING, "Pose lib had no active pose");
		}
		else {
			BKE_report(op->reports, RPT_ERROR, "Pose lib has no poses to preview/apply");
			pld->state = PL_PREVIEW_ERROR;
			return;
		}
	}

	/* get ID pointer for applying poses */
	RNA_id_pointer_create(&ob->id, &pld->rna_ptr);

	/* make backups for restoring pose */
	poselib_backup_posecopy(pld);

	/* set flags for running */
	pld->state = PL_PREVIEW_RUNNING;
	pld->redraw = PL_PREVIEW_REDRAWALL;
	pld->flag |= PL_PREVIEW_FIRSTTIME;

	/* set depsgraph flags */
	/* make sure the lock is set OK, unlock can be accidentally saved? */
	pld->pose->flag |= POSE_LOCKED;
	pld->pose->flag &= ~POSE_DO_UNLOCK;

	/* clear strings + search */
	pld->headerstr[0] = pld->searchstr[0] = pld->searchold[0] = '\0';
	pld->search_cursor = 0;
}

/* After previewing poses */
static void poselib_preview_cleanup(bContext *C, wmOperator *op)
{
	tPoseLib_PreviewData *pld = (tPoseLib_PreviewData *)op->customdata;
	Scene *scene = pld->scene;
	Object *ob = pld->ob;
	bPose *pose = pld->pose;
	bArmature *arm = pld->arm;
	bAction *act = pld->act;
	TimeMarker *marker = pld->marker;

	/* redraw the header so that it doesn't show any of our stuff anymore */
	ED_area_headerprint(pld->sa, NULL);

	/* this signal does one recalc on pose, then unlocks, so ESC or edit will work */
	pose->flag |= POSE_DO_UNLOCK;

	/* clear pose if canceled */
	if (pld->state == PL_PREVIEW_CANCEL) {
		poselib_backup_restore(pld);

		/* old optimize trick... this enforces to bypass the depgraph
		 *	- note: code copied from transform_generics.c -> recalcData()
		 */
		if ((arm->flag & ARM_DELAYDEFORM) == 0)
			DEG_id_tag_update(&ob->id, OB_RECALC_DATA);  /* sets recalc flags */
		else
			BKE_pose_where_is(CTX_data_depsgraph(C), scene, ob);
	}
	else if (pld->state == PL_PREVIEW_CONFIRM) {
		/* tag poses as appropriate */
		poselib_keytag_pose(C, scene, pld);

		/* change active pose setting */
		act->active_marker = BLI_findindex(&act->markers, marker) + 1;
		action_set_activemarker(act, marker, NULL);

		/* Update event for pose and deformation children */
<<<<<<< HEAD
		DEG_id_tag_update(&ob->id, OB_RECALC_DATA);
		
=======
		DAG_id_tag_update(&ob->id, OB_RECALC_DATA);

>>>>>>> 44505b38
		/* updates */
		if (IS_AUTOKEY_MODE(scene, NORMAL)) {
			//remake_action_ipos(ob->action);
		}
		else
			BKE_pose_where_is(CTX_data_depsgraph(C), scene, ob);
	}

	/* Request final redraw of the view. */
	WM_event_add_notifier(C, NC_OBJECT | ND_POSE, pld->ob);

	/* free memory used for backups and searching */
	poselib_backup_free_data(pld);
	BLI_freelistN(&pld->searchp);

	/* free temp data for operator */
	MEM_freeN(pld);
	op->customdata = NULL;
}

/* End previewing operation */
static int poselib_preview_exit(bContext *C, wmOperator *op)
{
	tPoseLib_PreviewData *pld = op->customdata;
	int exit_state = pld->state;

	/* finish up */
	poselib_preview_cleanup(C, op);

	if (ELEM(exit_state, PL_PREVIEW_CANCEL, PL_PREVIEW_ERROR))
		return OPERATOR_CANCELLED;
	else
		return OPERATOR_FINISHED;
}

/* Cancel previewing operation (called when exiting Blender) */
static void poselib_preview_cancel(bContext *C, wmOperator *op)
{
	poselib_preview_exit(C, op);
}

/* main modal status check */
static int poselib_preview_modal(bContext *C, wmOperator *op, const wmEvent *event)
{
	tPoseLib_PreviewData *pld = op->customdata;
	int ret;

	/* 1) check state to see if we're still running */
	if (pld->state != PL_PREVIEW_RUNNING)
		return poselib_preview_exit(C, op);

	/* 2) handle events */
	ret = poselib_preview_handle_event(C, op, event);

	/* 3) apply changes and redraw, otherwise, confirming goes wrong */
	if (pld->redraw)
		poselib_preview_apply(C, op);

	return ret;
}

/* Modal Operator init */
static int poselib_preview_invoke(bContext *C, wmOperator *op, const wmEvent *UNUSED(event))
{
	tPoseLib_PreviewData *pld;

	/* check if everything is ok, and init settings for modal operator */
	poselib_preview_init_data(C, op);
	pld = (tPoseLib_PreviewData *)op->customdata;

	if (pld->state == PL_PREVIEW_ERROR) {
		/* an error occurred, so free temp mem used */
		poselib_preview_cleanup(C, op);
		return OPERATOR_CANCELLED;
	}

	/* do initial apply to have something to look at */
	poselib_preview_apply(C, op);

	/* add temp handler if we're running as a modal operator */
	WM_event_add_modal_handler(C, op);

	return OPERATOR_RUNNING_MODAL;
}

/* Repeat operator */
static int poselib_preview_exec(bContext *C, wmOperator *op)
{
	tPoseLib_PreviewData *pld;

	/* check if everything is ok, and init settings for modal operator */
	poselib_preview_init_data(C, op);
	pld = (tPoseLib_PreviewData *)op->customdata;

	if (pld->state == PL_PREVIEW_ERROR) {
		/* an error occurred, so free temp mem used */
		poselib_preview_cleanup(C, op);
		return OPERATOR_CANCELLED;
	}

	/* the exec() callback is effectively a 'run-once' scenario, so set the state to that
	 * so that everything draws correctly
	 */
	pld->state = PL_PREVIEW_RUNONCE;

	/* apply the active pose */
	poselib_preview_apply(C, op);

	/* now, set the status to exit */
	pld->state = PL_PREVIEW_CONFIRM;

	/* cleanup */
	return poselib_preview_exit(C, op);
}

void POSELIB_OT_browse_interactive(wmOperatorType *ot)
{
	/* identifiers */
	ot->name = "PoseLib Browse Poses";
	ot->idname = "POSELIB_OT_browse_interactive";
	ot->description = "Interactively browse poses in 3D-View";

	/* callbacks */
	ot->invoke = poselib_preview_invoke;
	ot->modal = poselib_preview_modal;
	ot->cancel = poselib_preview_cancel;
	ot->exec = poselib_preview_exec;
	ot->poll = has_poselib_pose_data_poll;

	/* flags */
	ot->flag = OPTYPE_REGISTER | OPTYPE_UNDO | OPTYPE_BLOCKING;

	/* properties */
	// TODO: make the pose_index into a proper enum instead of a cryptic int...
	ot->prop = RNA_def_int(ot->srna, "pose_index", -1, -2, INT_MAX, "Pose", "Index of the pose to apply (-2 for no change to pose, -1 for poselib active pose)", 0, INT_MAX);

	// XXX: percentage vs factor?
	/* not used yet */
	/* RNA_def_float_factor(ot->srna, "blend_factor", 1.0f, 0.0f, 1.0f, "Blend Factor", "Amount that the pose is applied on top of the existing poses", 0.0f, 1.0f); */
}

void POSELIB_OT_apply_pose(wmOperatorType *ot)
{
	/* identifiers */
	ot->name = "Apply Pose Library Pose";
	ot->idname = "POSELIB_OT_apply_pose";
	ot->description = "Apply specified Pose Library pose to the rig";

	/* callbacks */
	ot->exec = poselib_preview_exec;
	ot->poll = has_poselib_pose_data_poll;

	/* flags */
	ot->flag = OPTYPE_REGISTER | OPTYPE_UNDO;

	/* properties */
	/* TODO: make the pose_index into a proper enum instead of a cryptic int... */
	ot->prop = RNA_def_int(ot->srna, "pose_index", -1, -2, INT_MAX, "Pose", "Index of the pose to apply (-2 for no change to pose, -1 for poselib active pose)", 0, INT_MAX);
}<|MERGE_RESOLUTION|>--- conflicted
+++ resolved
@@ -501,10 +501,7 @@
 
 	/* store new 'active' pose number */
 	act->active_marker = BLI_listbase_count(&act->markers);
-<<<<<<< HEAD
 	DEG_id_tag_update(&act->id, DEG_TAG_COPY_ON_WRITE);
-=======
->>>>>>> 44505b38
 
 	/* done */
 	return OPERATOR_FINISHED;
@@ -619,10 +616,7 @@
 	 * may be being shown in anim editors as active action
 	 */
 	WM_event_add_notifier(C, NC_ANIMATION | ND_KEYFRAME | NA_EDITED, NULL);
-<<<<<<< HEAD
 	DEG_id_tag_update(&act->id, DEG_TAG_COPY_ON_WRITE);
-=======
->>>>>>> 44505b38
 
 	/* done */
 	return OPERATOR_FINISHED;
@@ -1631,13 +1625,8 @@
 		action_set_activemarker(act, marker, NULL);
 
 		/* Update event for pose and deformation children */
-<<<<<<< HEAD
 		DEG_id_tag_update(&ob->id, OB_RECALC_DATA);
-		
-=======
-		DAG_id_tag_update(&ob->id, OB_RECALC_DATA);
-
->>>>>>> 44505b38
+
 		/* updates */
 		if (IS_AUTOKEY_MODE(scene, NORMAL)) {
 			//remake_action_ipos(ob->action);
