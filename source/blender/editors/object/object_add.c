/*
 * ***** BEGIN GPL LICENSE BLOCK *****
 *
 * This program is free software; you can redistribute it and/or
 * modify it under the terms of the GNU General Public License
 * as published by the Free Software Foundation; either version 2
 * of the License, or (at your option) any later version.
 *
 * This program is distributed in the hope that it will be useful,
 * but WITHOUT ANY WARRANTY; without even the implied warranty of
 * MERCHANTABILITY or FITNESS FOR A PARTICULAR PURPOSE.  See the
 * GNU General Public License for more details.
 *
 * You should have received a copy of the GNU General Public License
 * along with this program; if not, write to the Free Software Foundation,
 * Inc., 51 Franklin Street, Fifth Floor, Boston, MA 02110-1301, USA.
 *
 * The Original Code is Copyright (C) 2001-2002 by NaN Holding BV.
 * All rights reserved.
 *
 * Contributor(s): Blender Foundation, 2002-2008 full recode
 *
 * ***** END GPL LICENSE BLOCK *****
 */

/** \file blender/editors/object/object_add.c
 *  \ingroup edobj
 */


#include <stdlib.h>
#include <string.h>
#include <ctype.h>

#include "MEM_guardedalloc.h"

#include "DNA_anim_types.h"
#include "DNA_camera_types.h"
#include "DNA_collection_types.h"
#include "DNA_curve_types.h"
#include "DNA_lamp_types.h"
#include "DNA_key_types.h"
#include "DNA_material_types.h"
#include "DNA_mesh_types.h"
#include "DNA_meta_types.h"
#include "DNA_object_fluidsim_types.h"
#include "DNA_object_force_types.h"
#include "DNA_object_types.h"
#include "DNA_lightprobe_types.h"
#include "DNA_scene_types.h"
#include "DNA_vfont_types.h"
#include "DNA_gpencil_types.h"

#include "BLI_utildefines.h"
#include "BLI_ghash.h"
#include "BLI_listbase.h"
#include "BLI_math.h"
#include "BLI_string.h"

#include "BLT_translation.h"

#include "BKE_action.h"
#include "BKE_anim.h"
#include "BKE_animsys.h"
#include "BKE_armature.h"
#include "BKE_camera.h"
#include "BKE_collection.h"
#include "BKE_context.h"
#include "BKE_constraint.h"
#include "BKE_curve.h"
#include "BKE_displist.h"
#include "BKE_effect.h"
#include "BKE_font.h"
#include "BKE_gpencil.h"
#include "BKE_key.h"
#include "BKE_lamp.h"
#include "BKE_lattice.h"
#include "BKE_layer.h"
#include "BKE_library.h"
#include "BKE_library_query.h"
#include "BKE_library_remap.h"
#include "BKE_lightprobe.h"
#include "BKE_main.h"
#include "BKE_material.h"
#include "BKE_mball.h"
#include "BKE_mesh.h"
#include "BKE_mesh_runtime.h"
#include "BKE_nla.h"
#include "BKE_object.h"
#include "BKE_particle.h"
#include "BKE_report.h"
#include "BKE_scene.h"
#include "BKE_screen.h"
#include "BKE_speaker.h"

#include "DEG_depsgraph.h"
#include "DEG_depsgraph_build.h"
#include "DEG_depsgraph_query.h"

#include "RNA_access.h"
#include "RNA_define.h"
#include "RNA_enum_types.h"

#include "WM_api.h"
#include "WM_types.h"

#include "ED_armature.h"
#include "ED_curve.h"
#include "ED_gpencil.h"
#include "ED_mball.h"
#include "ED_mesh.h"
#include "ED_node.h"
#include "ED_object.h"
#include "ED_physics.h"
#include "ED_render.h"
#include "ED_screen.h"
#include "ED_transform.h"
#include "ED_view3d.h"

#include "UI_resources.h"

#include "object_intern.h"

/* this is an exact copy of the define in rna_lamp.c
 * kept here because of linking order.
 * Icons are only defined here */
const EnumPropertyItem rna_enum_light_type_items[] = {
	{LA_LOCAL, "POINT", ICON_LIGHT_POINT, "Point", "Omnidirectional point light source"},
	{LA_SUN, "SUN", ICON_LIGHT_SUN, "Sun", "Constant direction parallel ray light source"},
	{LA_SPOT, "SPOT", ICON_LIGHT_SPOT, "Spot", "Directional cone light source"},
	{LA_AREA, "AREA", ICON_LIGHT_AREA, "Area", "Directional area light source"},
	{0, NULL, 0, NULL, NULL}
};

/* copy from rna_object_force.c */
static const EnumPropertyItem field_type_items[] = {
	{PFIELD_FORCE, "FORCE", ICON_FORCE_FORCE, "Force", ""},
	{PFIELD_WIND, "WIND", ICON_FORCE_WIND, "Wind", ""},
	{PFIELD_VORTEX, "VORTEX", ICON_FORCE_VORTEX, "Vortex", ""},
	{PFIELD_MAGNET, "MAGNET", ICON_FORCE_MAGNETIC, "Magnetic", ""},
	{PFIELD_HARMONIC, "HARMONIC", ICON_FORCE_HARMONIC, "Harmonic", ""},
	{PFIELD_CHARGE, "CHARGE", ICON_FORCE_CHARGE, "Charge", ""},
	{PFIELD_LENNARDJ, "LENNARDJ", ICON_FORCE_LENNARDJONES, "Lennard-Jones", ""},
	{PFIELD_TEXTURE, "TEXTURE", ICON_FORCE_TEXTURE, "Texture", ""},
	{PFIELD_GUIDE, "GUIDE", ICON_FORCE_CURVE, "Curve Guide", ""},
	{PFIELD_BOID, "BOID", ICON_FORCE_BOID, "Boid", ""},
	{PFIELD_TURBULENCE, "TURBULENCE", ICON_FORCE_TURBULENCE, "Turbulence", ""},
	{PFIELD_DRAG, "DRAG", ICON_FORCE_DRAG, "Drag", ""},
	{PFIELD_SMOKEFLOW, "SMOKE", ICON_FORCE_SMOKEFLOW, "Smoke Flow", ""},
	{0, NULL, 0, NULL, NULL}
};

static EnumPropertyItem lightprobe_type_items[] = {
	{LIGHTPROBE_TYPE_CUBE, "CUBEMAP", ICON_LIGHTPROBE_CUBEMAP, "Reflection Cubemap",
     "Reflection probe with spherical or cubic attenuation"},
	{LIGHTPROBE_TYPE_PLANAR, "PLANAR", ICON_LIGHTPROBE_PLANAR, "Reflection Plane",
     "Planar reflection probe"},
	{LIGHTPROBE_TYPE_GRID, "GRID", ICON_LIGHTPROBE_GRID, "Irradiance Volume",
     "Irradiance probe to capture diffuse indirect lighting"},
	{0, NULL, 0, NULL, NULL}
};

/************************** Exported *****************************/

void ED_object_location_from_view(bContext *C, float loc[3])
{
	const Scene *scene = CTX_data_scene(C);
	copy_v3_v3(loc, scene->cursor.location);
}

void ED_object_rotation_from_quat(float rot[3], const float viewquat[4], const char align_axis)
{
	BLI_assert(align_axis >= 'X' && align_axis <= 'Z');

	switch (align_axis) {
		case 'X':
		{
			/* Same as 'rv3d->viewinv[1]' */
			float axis_y[4] = {0.0f, 1.0f, 0.0f};
			float quat_y[4], quat[4];
			axis_angle_to_quat(quat_y, axis_y, M_PI_2);
			mul_qt_qtqt(quat, viewquat, quat_y);
			quat_to_eul(rot, quat);
			break;
		}
		case 'Y':
		{
			quat_to_eul(rot, viewquat);
			rot[0] -= (float)M_PI_2;
			break;
		}
		case 'Z':
		{
			quat_to_eul(rot, viewquat);
			break;
		}
	}
}

void ED_object_rotation_from_view(bContext *C, float rot[3], const char align_axis)
{
	RegionView3D *rv3d = CTX_wm_region_view3d(C);
	BLI_assert(align_axis >= 'X' && align_axis <= 'Z');
	if (rv3d) {
		float viewquat[4];
		copy_qt_qt(viewquat, rv3d->viewquat);
		viewquat[0] *= -1.0f;
		ED_object_rotation_from_quat(rot, viewquat, align_axis);
	}
	else {
		zero_v3(rot);
	}
}

void ED_object_base_init_transform(bContext *C, Base *base, const float loc[3], const float rot[3])
{
	Object *ob = base->object;
	Scene *scene = CTX_data_scene(C);
	Depsgraph *depsgraph = CTX_data_depsgraph(C);

	if (!scene) return;

	if (loc)
		copy_v3_v3(ob->loc, loc);

	if (rot)
		copy_v3_v3(ob->rot, rot);

	BKE_object_where_is_calc(depsgraph, scene, ob);
}

/* Uses context to figure out transform for primitive.
 * Returns standard diameter. */
float ED_object_new_primitive_matrix(
        bContext *C, Object *obedit,
        const float loc[3], const float rot[3], float primmat[4][4])
{
	Scene *scene = CTX_data_scene(C);
	View3D *v3d = CTX_wm_view3d(C);
	float mat[3][3], rmat[3][3], cmat[3][3], imat[3][3];

	unit_m4(primmat);

	eul_to_mat3(rmat, rot);
	invert_m3(rmat);

	/* inverse transform for initial rotation and object */
	copy_m3_m4(mat, obedit->obmat);
	mul_m3_m3m3(cmat, rmat, mat);
	invert_m3_m3(imat, cmat);
	copy_m4_m3(primmat, imat);

	/* center */
	copy_v3_v3(primmat[3], loc);
	sub_v3_v3v3(primmat[3], primmat[3], obedit->obmat[3]);
	invert_m3_m3(imat, mat);
	mul_m3_v3(imat, primmat[3]);

	{
		const float dia = v3d ? ED_view3d_grid_scale(scene, v3d, NULL) : ED_scene_grid_scale(scene, NULL);
		return dia;
	}

	// return 1.0f;
}

/********************* Add Object Operator ********************/

static void view_align_update(struct Main *UNUSED(main), struct Scene *UNUSED(scene), struct PointerRNA *ptr)
{
	RNA_struct_idprops_unset(ptr, "rotation");
}

void ED_object_add_unit_props_size(wmOperatorType *ot)
{
	RNA_def_float_distance(ot->srna, "size", 2.0f, 0.0, OBJECT_ADD_SIZE_MAXF, "Size", "", 0.001, 100.00);
}

void ED_object_add_unit_props_radius(wmOperatorType *ot)
{
	RNA_def_float_distance(ot->srna, "radius", 1.0f, 0.0, OBJECT_ADD_SIZE_MAXF, "Radius", "", 0.001, 100.00);
}

void ED_object_add_generic_props(wmOperatorType *ot, bool do_editmode)
{
	PropertyRNA *prop;

	/* note: this property gets hidden for add-camera operator */
	prop = RNA_def_boolean(ot->srna, "view_align", 0, "Align to View", "Align the new object to the view");
	RNA_def_property_update_runtime(prop, view_align_update);

	if (do_editmode) {
		prop = RNA_def_boolean(ot->srna, "enter_editmode", 0, "Enter Editmode",
		                       "Enter editmode when adding this object");
		RNA_def_property_flag(prop, PROP_HIDDEN | PROP_SKIP_SAVE);
	}

	prop = RNA_def_float_vector_xyz(ot->srna, "location", 3, NULL, -OBJECT_ADD_SIZE_MAXF, OBJECT_ADD_SIZE_MAXF,
	                                "Location", "Location for the newly added object", -1000.0f, 1000.0f);
	RNA_def_property_flag(prop, PROP_SKIP_SAVE);
	prop = RNA_def_float_rotation(ot->srna, "rotation", 3, NULL, -OBJECT_ADD_SIZE_MAXF, OBJECT_ADD_SIZE_MAXF,
	                              "Rotation", "Rotation for the newly added object",
	                              DEG2RADF(-360.0f), DEG2RADF(360.0f));
	RNA_def_property_flag(prop, PROP_SKIP_SAVE);
}

void ED_object_add_mesh_props(wmOperatorType *ot)
{
	RNA_def_boolean(ot->srna, "calc_uvs", true, "Generate UVs", "Generate a default UV map");
}

bool ED_object_add_generic_get_opts(
        bContext *C, wmOperator *op, const char view_align_axis,
        float loc[3], float rot[3],
        bool *enter_editmode, ushort *local_view_bits, bool *is_view_aligned)
{
	PropertyRNA *prop;

	/* Switch to Edit mode? optional prop */
	if ((prop = RNA_struct_find_property(op->ptr, "enter_editmode"))) {
		bool _enter_editmode;
		if (!enter_editmode)
			enter_editmode = &_enter_editmode;

		if (RNA_property_is_set(op->ptr, prop) && enter_editmode)
			*enter_editmode = RNA_property_boolean_get(op->ptr, prop);
		else {
			*enter_editmode = (U.flag & USER_ADD_EDITMODE) != 0;
			RNA_property_boolean_set(op->ptr, prop, *enter_editmode);
		}
	}

	if (local_view_bits) {
		View3D *v3d = CTX_wm_view3d(C);
		if (v3d && v3d->localvd) {
			*local_view_bits = v3d->local_view_uuid;
		}
	}

	/* Location! */
	{
		float _loc[3];
		if (!loc)
			loc = _loc;

		if (RNA_struct_property_is_set(op->ptr, "location")) {
			RNA_float_get_array(op->ptr, "location", loc);
		}
		else {
			ED_object_location_from_view(C, loc);
			RNA_float_set_array(op->ptr, "location", loc);
		}
	}

	/* Rotation! */
	{
		bool _is_view_aligned;
		float _rot[3];
		if (!is_view_aligned)
			is_view_aligned = &_is_view_aligned;
		if (!rot)
			rot = _rot;

		if (RNA_struct_property_is_set(op->ptr, "rotation"))
			*is_view_aligned = false;
		else if (RNA_struct_property_is_set(op->ptr, "view_align"))
			*is_view_aligned = RNA_boolean_get(op->ptr, "view_align");
		else {
			*is_view_aligned = (U.flag & USER_ADD_VIEWALIGNED) != 0;
			RNA_boolean_set(op->ptr, "view_align", *is_view_aligned);
		}

		if (*is_view_aligned) {
			ED_object_rotation_from_view(C, rot, view_align_axis);
			RNA_float_set_array(op->ptr, "rotation", rot);
		}
		else
			RNA_float_get_array(op->ptr, "rotation", rot);
	}

	return true;
}

/* For object add primitive operators.
 * Do not call undo push in this function (users of this function have to). */
Object *ED_object_add_type(
        bContext *C,
        int type, const char *name,
        const float loc[3], const float rot[3],
        bool enter_editmode, ushort local_view_bits)
{
	Main *bmain = CTX_data_main(C);
	Scene *scene = CTX_data_scene(C);
	ViewLayer *view_layer = CTX_data_view_layer(C);
	Object *ob;

	/* for as long scene has editmode... */
	if (CTX_data_edit_object(C)) {
		ED_object_editmode_exit(C, EM_FREEDATA | EM_WAITCURSOR);
	}

	/* deselects all, sets active object */
	ob = BKE_object_add(bmain, scene, view_layer, type, name);
	BASACT(view_layer)->local_view_bits = local_view_bits;
	/* editor level activate, notifiers */
	ED_object_base_activate(C, view_layer->basact);

	/* more editor stuff */
	ED_object_base_init_transform(C, view_layer->basact, loc, rot);

	/* TODO(sergey): This is weird to manually tag objects for update, better to
	 * use DEG_id_tag_update here perhaps.
	 */
	DEG_id_type_tag(bmain, ID_OB);
	DEG_relations_tag_update(bmain);
	if (ob->data != NULL) {
		DEG_id_tag_update_ex(bmain, (ID *)ob->data, ID_RECALC_EDITORS);
	}

	if (enter_editmode)
		ED_object_editmode_enter(C, EM_IGNORE_LAYER);

	WM_event_add_notifier(C, NC_SCENE | ND_LAYER_CONTENT, scene);

	/* TODO(sergey): Use proper flag for tagging here. */
	DEG_id_tag_update(&scene->id, 0);

	return ob;
}

/* for object add operator */
static int object_add_exec(bContext *C, wmOperator *op)
{
	Object *ob;
	bool enter_editmode;
	ushort local_view_bits;
	float loc[3], rot[3], radius;

	WM_operator_view3d_unit_defaults(C, op);
	if (!ED_object_add_generic_get_opts(C, op, 'Z', loc, rot, &enter_editmode, &local_view_bits, NULL)) {
		return OPERATOR_CANCELLED;
	}
	radius = RNA_float_get(op->ptr, "radius");
	ob = ED_object_add_type(C, RNA_enum_get(op->ptr, "type"), NULL, loc, rot, enter_editmode, local_view_bits);

	if (ob->type == OB_LATTICE) {
		/* lattice is a special case!
		 * we never want to scale the obdata since that is the rest-state */
		copy_v3_fl(ob->size, radius);
	}
	else {
		BKE_object_obdata_size_init(ob, radius);
	}

	return OPERATOR_FINISHED;
}

void OBJECT_OT_add(wmOperatorType *ot)
{
	/* identifiers */
	ot->name = "Add Object";
	ot->description = "Add an object to the scene";
	ot->idname = "OBJECT_OT_add";

	/* api callbacks */
	ot->exec = object_add_exec;
	ot->poll = ED_operator_objectmode;

	/* flags */
	ot->flag = OPTYPE_REGISTER | OPTYPE_UNDO;

	/* properties */
	ED_object_add_unit_props_radius(ot);
	RNA_def_enum(ot->srna, "type", rna_enum_object_type_items, 0, "Type", "");

	ED_object_add_generic_props(ot, true);
}

/********************** Add Probe Operator **********************/

/* for object add operator */
static const char *get_lightprobe_defname(int type)
{
	switch (type) {
		case LIGHTPROBE_TYPE_GRID: return CTX_DATA_(BLT_I18NCONTEXT_ID_LAMP, "IrradianceVolume");
		case LIGHTPROBE_TYPE_PLANAR: return CTX_DATA_(BLT_I18NCONTEXT_ID_LAMP, "ReflectionPlane");
		case LIGHTPROBE_TYPE_CUBE: return CTX_DATA_(BLT_I18NCONTEXT_ID_LAMP, "ReflectionCubemap");
		default:
			return CTX_DATA_(BLT_I18NCONTEXT_ID_LAMP, "LightProbe");
	}
}

static int lightprobe_add_exec(bContext *C, wmOperator *op)
{
	Object *ob;
	LightProbe *probe;
	int type;
	bool enter_editmode;
	ushort local_view_bits;
	float loc[3], rot[3];
	float radius;

	WM_operator_view3d_unit_defaults(C, op);
	if (!ED_object_add_generic_get_opts(C, op, 'Z', loc, rot, &enter_editmode, &local_view_bits, NULL)) {
		return OPERATOR_CANCELLED;
	}
	type = RNA_enum_get(op->ptr, "type");
	radius = RNA_float_get(op->ptr, "radius");

	ob = ED_object_add_type(C, OB_LIGHTPROBE, get_lightprobe_defname(type), loc, rot, false, local_view_bits);
	BKE_object_obdata_size_init(ob, radius);

	probe = (LightProbe *)ob->data;
	probe->type = type;

	switch (type) {
		case LIGHTPROBE_TYPE_GRID:
			probe->distinf = 0.3f;
			probe->falloff = 1.0f;
			probe->clipsta = 0.01f;
			break;
		case LIGHTPROBE_TYPE_PLANAR:
			probe->distinf = 0.1f;
			probe->falloff = 0.5f;
			probe->clipsta = 0.001f;
			ob->empty_drawsize = 0.5f;
			break;
		case LIGHTPROBE_TYPE_CUBE:
			probe->attenuation_type = LIGHTPROBE_SHAPE_ELIPSOID;
			break;
		default:
			BLI_assert(!"LightProbe type not configured.");
			break;
	}

	DEG_relations_tag_update(CTX_data_main(C));

	return OPERATOR_FINISHED;
}

void OBJECT_OT_lightprobe_add(wmOperatorType *ot)
{
	/* identifiers */
	ot->name = "Add Light Probe";
	ot->description = "Add a light probe object";
	ot->idname = "OBJECT_OT_lightprobe_add";

	/* api callbacks */
	ot->exec = lightprobe_add_exec;
	ot->poll = ED_operator_objectmode;

	/* flags */
	ot->flag = OPTYPE_REGISTER | OPTYPE_UNDO;

	/* properties */
	ot->prop = RNA_def_enum(ot->srna, "type", lightprobe_type_items, 0, "Type", "");

	ED_object_add_unit_props_radius(ot);
	ED_object_add_generic_props(ot, true);
}

/********************* Add Effector Operator ********************/

/* for object add operator */
static int effector_add_exec(bContext *C, wmOperator *op)
{
	Object *ob;
	int type;
	bool enter_editmode;
	ushort local_view_bits;
	float loc[3], rot[3];
	float mat[4][4];
	float dia;

	WM_operator_view3d_unit_defaults(C, op);
	if (!ED_object_add_generic_get_opts(C, op, 'Z', loc, rot, &enter_editmode, &local_view_bits, NULL)) {
		return OPERATOR_CANCELLED;
	}
	type = RNA_enum_get(op->ptr, "type");
	dia = RNA_float_get(op->ptr, "radius");

	if (type == PFIELD_GUIDE) {
		Curve *cu;
		const char *name = CTX_DATA_(BLT_I18NCONTEXT_ID_OBJECT, "CurveGuide");
		ob = ED_object_add_type(C, OB_CURVE, name, loc, rot, false, local_view_bits);

		cu = ob->data;
		cu->flag |= CU_PATH | CU_3D;
		ED_object_editmode_enter(C, 0);
		ED_object_new_primitive_matrix(C, ob, loc, rot, mat);
		BLI_addtail(&cu->editnurb->nurbs, ED_curve_add_nurbs_primitive(C, ob, mat, CU_NURBS | CU_PRIM_PATH, dia));
		if (!enter_editmode)
			ED_object_editmode_exit(C, EM_FREEDATA);
	}
	else {
		const char *name = CTX_DATA_(BLT_I18NCONTEXT_ID_OBJECT, "Field");
		ob = ED_object_add_type(C, OB_EMPTY, name, loc, rot, false, local_view_bits);
		BKE_object_obdata_size_init(ob, dia);
		if (ELEM(type, PFIELD_WIND, PFIELD_VORTEX))
			ob->empty_drawtype = OB_SINGLE_ARROW;
	}

	ob->pd = BKE_partdeflect_new(type);

	DEG_relations_tag_update(CTX_data_main(C));

	return OPERATOR_FINISHED;
}

void OBJECT_OT_effector_add(wmOperatorType *ot)
{
	/* identifiers */
	ot->name = "Add Effector";
	ot->description = "Add an empty object with a physics effector to the scene";
	ot->idname = "OBJECT_OT_effector_add";

	/* api callbacks */
	ot->exec = effector_add_exec;
	ot->poll = ED_operator_objectmode;

	/* flags */
	ot->flag = OPTYPE_REGISTER | OPTYPE_UNDO;

	/* properties */
	ot->prop = RNA_def_enum(ot->srna, "type", field_type_items, 0, "Type", "");

	ED_object_add_unit_props_radius(ot);
	ED_object_add_generic_props(ot, true);
}

/********************* Add Camera Operator ********************/

static int object_camera_add_exec(bContext *C, wmOperator *op)
{
	View3D *v3d = CTX_wm_view3d(C);
	Scene *scene = CTX_data_scene(C);
	Object *ob;
	Camera *cam;
	bool enter_editmode;
	ushort local_view_bits;
	float loc[3], rot[3];

	/* force view align for cameras */
	RNA_boolean_set(op->ptr, "view_align", true);

	if (!ED_object_add_generic_get_opts(C, op, 'Z', loc, rot, &enter_editmode, &local_view_bits, NULL)) {
		return OPERATOR_CANCELLED;
	}
	ob = ED_object_add_type(C, OB_CAMERA, NULL, loc, rot, false, local_view_bits);

	if (v3d) {
		if (v3d->camera == NULL)
			v3d->camera = ob;
		if (v3d->scenelock && scene->camera == NULL) {
			scene->camera = ob;
		}
	}

	cam = ob->data;
	cam->drawsize = v3d ? ED_view3d_grid_scale(scene, v3d, NULL) : ED_scene_grid_scale(scene, NULL);

	return OPERATOR_FINISHED;
}

void OBJECT_OT_camera_add(wmOperatorType *ot)
{
	PropertyRNA *prop;

	/* identifiers */
	ot->name = "Add Camera";
	ot->description = "Add a camera object to the scene";
	ot->idname = "OBJECT_OT_camera_add";

	/* api callbacks */
	ot->exec = object_camera_add_exec;
	ot->poll = ED_operator_objectmode;

	/* flags */
	ot->flag = OPTYPE_REGISTER | OPTYPE_UNDO;

	ED_object_add_generic_props(ot, true);

	/* hide this for cameras, default */
	prop = RNA_struct_type_find_property(ot->srna, "view_align");
	RNA_def_property_flag(prop, PROP_HIDDEN);
}


/********************* Add Metaball Operator ********************/

static int object_metaball_add_exec(bContext *C, wmOperator *op)
{
	Object *obedit = CTX_data_edit_object(C);
	bool newob = false;
	bool enter_editmode;
	ushort local_view_bits;
	float loc[3], rot[3];
	float mat[4][4];
	float dia;

	WM_operator_view3d_unit_defaults(C, op);
	if (!ED_object_add_generic_get_opts(C, op, 'Z', loc, rot, &enter_editmode, &local_view_bits, NULL)) {
		return OPERATOR_CANCELLED;
	}
	if (obedit == NULL || obedit->type != OB_MBALL) {
		obedit = ED_object_add_type(C, OB_MBALL, NULL, loc, rot, true, local_view_bits);
		newob = true;
	}
	else {
		DEG_id_tag_update(&obedit->id, ID_RECALC_GEOMETRY);
	}

	ED_object_new_primitive_matrix(C, obedit, loc, rot, mat);
	dia = RNA_float_get(op->ptr, "radius");

	ED_mball_add_primitive(C, obedit, mat, dia, RNA_enum_get(op->ptr, "type"));

	/* userdef */
	if (newob && !enter_editmode) {
		ED_object_editmode_exit(C, EM_FREEDATA);
	}

	WM_event_add_notifier(C, NC_OBJECT | ND_DRAW, obedit);

	return OPERATOR_FINISHED;
}

void OBJECT_OT_metaball_add(wmOperatorType *ot)
{
	/* identifiers */
	ot->name = "Add Metaball";
	ot->description = "Add an metaball object to the scene";
	ot->idname = "OBJECT_OT_metaball_add";

	/* api callbacks */
	ot->invoke = WM_menu_invoke;
	ot->exec = object_metaball_add_exec;
	ot->poll = ED_operator_scene_editable;

	/* flags */
	ot->flag = OPTYPE_REGISTER | OPTYPE_UNDO;

	ot->prop = RNA_def_enum(ot->srna, "type", rna_enum_metaelem_type_items, 0, "Primitive", "");

	ED_object_add_unit_props_radius(ot);
	ED_object_add_generic_props(ot, true);
}

/********************* Add Text Operator ********************/

static int object_add_text_exec(bContext *C, wmOperator *op)
{
	Object *obedit = CTX_data_edit_object(C);
	bool enter_editmode;
	ushort local_view_bits;
	float loc[3], rot[3];

	WM_operator_view3d_unit_defaults(C, op);
	if (!ED_object_add_generic_get_opts(C, op, 'Z', loc, rot, &enter_editmode, &local_view_bits, NULL)) {
		return OPERATOR_CANCELLED;
	}
	if (obedit && obedit->type == OB_FONT)
		return OPERATOR_CANCELLED;

	obedit = ED_object_add_type(C, OB_FONT, NULL, loc, rot, enter_editmode, local_view_bits);
	BKE_object_obdata_size_init(obedit, RNA_float_get(op->ptr, "radius"));

	WM_event_add_notifier(C, NC_OBJECT | ND_DRAW, obedit);

	return OPERATOR_FINISHED;
}

void OBJECT_OT_text_add(wmOperatorType *ot)
{
	/* identifiers */
	ot->name = "Add Text";
	ot->description = "Add a text object to the scene";
	ot->idname = "OBJECT_OT_text_add";

	/* api callbacks */
	ot->exec = object_add_text_exec;
	ot->poll = ED_operator_objectmode;

	/* flags */
	ot->flag = OPTYPE_REGISTER | OPTYPE_UNDO;

	/* properties */
	ED_object_add_unit_props_radius(ot);
	ED_object_add_generic_props(ot, true);
}

/********************* Add Armature Operator ********************/

static int object_armature_add_exec(bContext *C, wmOperator *op)
{
	Object *obedit = CTX_data_edit_object(C);
	RegionView3D *rv3d = CTX_wm_region_view3d(C);
	bool newob = false;
	bool enter_editmode;
	ushort local_view_bits;
	float loc[3], rot[3], dia;
	bool view_aligned = rv3d && (U.flag & USER_ADD_VIEWALIGNED);

	WM_operator_view3d_unit_defaults(C, op);
	if (!ED_object_add_generic_get_opts(C, op, 'Z', loc, rot, &enter_editmode, &local_view_bits, NULL)) {
		return OPERATOR_CANCELLED;
	}
	if ((obedit == NULL) || (obedit->type != OB_ARMATURE)) {
		obedit = ED_object_add_type(C, OB_ARMATURE, NULL, loc, rot, true, local_view_bits);
		ED_object_editmode_enter(C, 0);
		newob = true;
	}
	else {
		DEG_id_tag_update(&obedit->id, ID_RECALC_GEOMETRY);
	}

	if (obedit == NULL) {
		BKE_report(op->reports, RPT_ERROR, "Cannot create editmode armature");
		return OPERATOR_CANCELLED;
	}

	dia = RNA_float_get(op->ptr, "radius");
	ED_armature_ebone_add_primitive(obedit, dia, view_aligned);

	/* userdef */
	if (newob && !enter_editmode)
		ED_object_editmode_exit(C, EM_FREEDATA);

	WM_event_add_notifier(C, NC_OBJECT | ND_DRAW, obedit);

	return OPERATOR_FINISHED;
}

void OBJECT_OT_armature_add(wmOperatorType *ot)
{
	/* identifiers */
	ot->name = "Add Armature";
	ot->description = "Add an armature object to the scene";
	ot->idname = "OBJECT_OT_armature_add";

	/* api callbacks */
	ot->exec = object_armature_add_exec;
	ot->poll = ED_operator_objectmode;

	/* flags */
	ot->flag = OPTYPE_REGISTER | OPTYPE_UNDO;

	/* properties */
	ED_object_add_unit_props_radius(ot);
	ED_object_add_generic_props(ot, true);
}

/********************* Add Empty Operator ********************/

static int object_empty_add_exec(bContext *C, wmOperator *op)
{
	Object *ob;
	int type = RNA_enum_get(op->ptr, "type");
	ushort local_view_bits;
	float loc[3], rot[3];

	WM_operator_view3d_unit_defaults(C, op);
	if (!ED_object_add_generic_get_opts(C, op, 'Z', loc, rot, NULL, &local_view_bits, NULL)) {
		return OPERATOR_CANCELLED;
	}
	ob = ED_object_add_type(C, OB_EMPTY, NULL, loc, rot, false, local_view_bits);

	BKE_object_empty_draw_type_set(ob, type);
	BKE_object_obdata_size_init(ob, RNA_float_get(op->ptr, "radius"));

	return OPERATOR_FINISHED;
}

void OBJECT_OT_empty_add(wmOperatorType *ot)
{
	/* identifiers */
	ot->name = "Add Empty";
	ot->description = "Add an empty object to the scene";
	ot->idname = "OBJECT_OT_empty_add";

	/* api callbacks */
	ot->invoke = WM_menu_invoke;
	ot->exec = object_empty_add_exec;
	ot->poll = ED_operator_objectmode;

	/* flags */
	ot->flag = OPTYPE_REGISTER | OPTYPE_UNDO;

	/* properties */
	ot->prop = RNA_def_enum(ot->srna, "type", rna_enum_object_empty_drawtype_items, 0, "Type", "");

	ED_object_add_unit_props_radius(ot);
	ED_object_add_generic_props(ot, false);
}

static int empty_drop_named_image_invoke(bContext *C, wmOperator *op, const wmEvent *event)
{
	Scene *scene = CTX_data_scene(C);

	Image *ima = NULL;

	ima = (Image *)WM_operator_drop_load_path(C, op, ID_IM);
	if (!ima) {
		return OPERATOR_CANCELLED;
	}
	/* handled below */
	id_us_min((ID *)ima);

	Object *ob = NULL;
	Object *ob_cursor = ED_view3d_give_object_under_cursor(C, event->mval);

	/* either change empty under cursor or create a new empty */
	if (ob_cursor && ob_cursor->type == OB_EMPTY) {
		WM_event_add_notifier(C, NC_SCENE | ND_OB_ACTIVE, scene);
		DEG_id_tag_update((ID *)ob_cursor, ID_RECALC_TRANSFORM);
		ob = ob_cursor;
	}
	else {
		/* add new empty */
		ushort local_view_bits;
		float rot[3];

		if (!ED_object_add_generic_get_opts(C, op, 'Z', NULL, rot, NULL, &local_view_bits, NULL)) {
			return OPERATOR_CANCELLED;
		}
		ob = ED_object_add_type(C, OB_EMPTY, NULL, NULL, rot, false, local_view_bits);

		ED_object_location_from_view(C, ob->loc);
		ED_view3d_cursor3d_position(C, event->mval, false, ob->loc);
		ED_object_rotation_from_view(C, ob->rot, 'Z');
		ob->empty_drawsize = 5.0f;
	}

	BKE_object_empty_draw_type_set(ob, OB_EMPTY_IMAGE);

	id_us_min(ob->data);
	ob->data = ima;
	id_us_plus(ob->data);

	return OPERATOR_FINISHED;
}

void OBJECT_OT_drop_named_image(wmOperatorType *ot)
{
	PropertyRNA *prop;

	/* identifiers */
	ot->name = "Add Empty Image/Drop Image To Empty";
	ot->description = "Add an empty image type to scene with data";
	ot->idname = "OBJECT_OT_drop_named_image";

	/* api callbacks */
	ot->invoke = empty_drop_named_image_invoke;
	ot->poll = ED_operator_objectmode;

	/* flags */
	ot->flag = OPTYPE_REGISTER | OPTYPE_UNDO;

	/* properties */
	prop = RNA_def_string(ot->srna, "filepath", NULL, FILE_MAX, "Filepath", "Path to image file");
	RNA_def_property_flag(prop, PROP_HIDDEN | PROP_SKIP_SAVE);
	RNA_def_boolean(ot->srna, "relative_path", true, "Relative Path", "Select the file relative to the blend file");
	RNA_def_property_flag(prop, PROP_HIDDEN | PROP_SKIP_SAVE);
	prop = RNA_def_string(ot->srna, "name", NULL, MAX_ID_NAME - 2, "Name", "Image name to assign");
	RNA_def_property_flag(prop, PROP_HIDDEN | PROP_SKIP_SAVE);
	ED_object_add_generic_props(ot, false);
}

/********************* Add Gpencil Operator ********************/

static int object_gpencil_add_exec(bContext *C, wmOperator *op)
{
	Object *ob = CTX_data_active_object(C);
	bGPdata *gpd = (ob && (ob->type == OB_GPENCIL)) ? ob->data : NULL;

	const int type = RNA_enum_get(op->ptr, "type");

	ushort local_view_bits;
	float loc[3], rot[3];
	bool newob = false;

	/* Note: We use 'Y' here (not 'Z'), as */
	WM_operator_view3d_unit_defaults(C, op);
	if (!ED_object_add_generic_get_opts(C, op, 'Y', loc, rot, NULL, &local_view_bits, NULL)) {
		return OPERATOR_CANCELLED;
	}
	/* add new object if not currently editing a GP object,
	 * or if "empty" was chosen (i.e. user wants a blank GP canvas)
	 */
	if ((gpd == NULL) || (GPENCIL_ANY_MODE(gpd) == false) || (type == GP_EMPTY)) {
		const char *ob_name = NULL;
		switch (type) {
			case GP_MONKEY:
			{
				ob_name = "Suzanne";
				break;
			}
			case GP_STROKE:
			{
				ob_name = "Stroke";
				break;
			}
			default:
			{
				break;
			}
		}

		float radius = RNA_float_get(op->ptr, "radius");
		ob = ED_object_add_type(C, OB_GPENCIL, ob_name, loc, rot, true, local_view_bits);
		gpd = ob->data;
		newob = true;

		BKE_object_obdata_size_init(ob, GP_OBGPENCIL_DEFAULT_SIZE * radius);
	}
	else {
		DEG_id_tag_update(&ob->id, ID_RECALC_GEOMETRY);
		WM_event_add_notifier(C, NC_GPENCIL | ND_DATA | NA_ADDED, NULL);
	}

	/* create relevant geometry */
	switch (type) {
		case GP_STROKE:
		{
			float radius = RNA_float_get(op->ptr, "radius");
			float mat[4][4];

			ED_object_new_primitive_matrix(C, ob, loc, rot, mat);
			mul_v3_fl(mat[0], radius);
			mul_v3_fl(mat[1], radius);
			mul_v3_fl(mat[2], radius);

			ED_gpencil_create_stroke(C, mat);
			break;
		}
		case GP_MONKEY:
		{
			float radius = RNA_float_get(op->ptr, "radius");
			float mat[4][4];

			ED_object_new_primitive_matrix(C, ob, loc, rot, mat);
			mul_v3_fl(mat[0], radius);
			mul_v3_fl(mat[1], radius);
			mul_v3_fl(mat[2], radius);

			ED_gpencil_create_monkey(C, mat);
			break;
		}
		case GP_EMPTY:
			/* do nothing */
			break;

		default:
			BKE_report(op->reports, RPT_WARNING, "Not implemented");
			break;
	}

	/* if this is a new object, initialise default stuff (colors, etc.) */
	if (newob) {
		ED_gpencil_add_defaults(C);
	}

	return OPERATOR_FINISHED;
}

void OBJECT_OT_gpencil_add(wmOperatorType *ot)
{
	/* identifiers */
	ot->name = "Add Grease Pencil";
	ot->description = "Add a Grease Pencil object to the scene";
	ot->idname = "OBJECT_OT_gpencil_add";

	/* api callbacks */
	ot->invoke = WM_menu_invoke;
	ot->exec = object_gpencil_add_exec;
	ot->poll = ED_operator_scene_editable;

	/* flags */
	ot->flag = OPTYPE_REGISTER | OPTYPE_UNDO;

	/* properties */
	ED_object_add_unit_props_radius(ot);
	ED_object_add_generic_props(ot, false);

	ot->prop = RNA_def_enum(ot->srna, "type", rna_enum_object_gpencil_type_items, 0, "Type", "");
}

/********************* Add Light Operator ********************/

static const char *get_light_defname(int type)
{
	switch (type) {
		case LA_LOCAL: return CTX_DATA_(BLT_I18NCONTEXT_ID_LAMP, "Point");
		case LA_SUN: return CTX_DATA_(BLT_I18NCONTEXT_ID_LAMP, "Sun");
		case LA_SPOT: return CTX_DATA_(BLT_I18NCONTEXT_ID_LAMP, "Spot");
		case LA_AREA: return CTX_DATA_(BLT_I18NCONTEXT_ID_LAMP, "Area");
		default:
			return CTX_DATA_(BLT_I18NCONTEXT_ID_LAMP, "Light");
	}
}

static int object_light_add_exec(bContext *C, wmOperator *op)
{
	Scene *scene = CTX_data_scene(C);
	Object *ob;
	Lamp *la;
	int type = RNA_enum_get(op->ptr, "type");
	ushort local_view_bits;
	float loc[3], rot[3];

	WM_operator_view3d_unit_defaults(C, op);
	if (!ED_object_add_generic_get_opts(C, op, 'Z', loc, rot, NULL, &local_view_bits, NULL)) {
		return OPERATOR_CANCELLED;
	}
	ob = ED_object_add_type(C, OB_LAMP, get_light_defname(type), loc, rot, false, local_view_bits);

	float size = RNA_float_get(op->ptr, "radius");
	/* Better defaults for light size. */
	switch (type) {
		case LA_LOCAL:
		case LA_SPOT:
			break;
		case LA_AREA:
			size *= 4.0f;
			break;
		default:
			size *= 0.5f;
			break;
	}
	BKE_object_obdata_size_init(ob, size);

	la = (Lamp *)ob->data;
	la->type = type;

	if (BKE_scene_uses_cycles(scene)) {
		ED_node_shader_default(C, &la->id);
		la->use_nodes = true;
	}

	return OPERATOR_FINISHED;
}

void OBJECT_OT_light_add(wmOperatorType *ot)
{
	/* identifiers */
	ot->name = "Add Light";
	ot->description = "Add a light object to the scene";
	ot->idname = "OBJECT_OT_light_add";

	/* api callbacks */
	ot->invoke = WM_menu_invoke;
	ot->exec = object_light_add_exec;
	ot->poll = ED_operator_objectmode;

	/* flags */
	ot->flag = OPTYPE_REGISTER | OPTYPE_UNDO;

	/* properties */
	ot->prop = RNA_def_enum(ot->srna, "type", rna_enum_light_type_items, 0, "Type", "");
	RNA_def_property_translation_context(ot->prop, BLT_I18NCONTEXT_ID_LAMP);

	ED_object_add_unit_props_radius(ot);
	ED_object_add_generic_props(ot, false);
}

/********************* Add Collection Instance Operator ********************/

static int collection_instance_add_exec(bContext *C, wmOperator *op)
{
	Main *bmain = CTX_data_main(C);
	Collection *collection;
	ushort local_view_bits;
	float loc[3], rot[3];

	if (RNA_struct_property_is_set(op->ptr, "name")) {
		char name[MAX_ID_NAME - 2];

		RNA_string_get(op->ptr, "name", name);
		collection = (Collection *)BKE_libblock_find_name(bmain, ID_GR, name);

		if (0 == RNA_struct_property_is_set(op->ptr, "location")) {
			const wmEvent *event = CTX_wm_window(C)->eventstate;
			ARegion *ar = CTX_wm_region(C);
			const int mval[2] = {event->x - ar->winrct.xmin,
			                     event->y - ar->winrct.ymin};
			ED_object_location_from_view(C, loc);
			ED_view3d_cursor3d_position(C, mval, false, loc);
			RNA_float_set_array(op->ptr, "location", loc);
		}
	}
	else
		collection = BLI_findlink(&CTX_data_main(C)->collection, RNA_enum_get(op->ptr, "collection"));

	if (!ED_object_add_generic_get_opts(C, op, 'Z', loc, rot, NULL, &local_view_bits, NULL)) {
		return OPERATOR_CANCELLED;
	}
	if (collection) {
		Scene *scene = CTX_data_scene(C);
		ViewLayer *view_layer = CTX_data_view_layer(C);

		/* Avoid dependency cycles. */
		LayerCollection *active_lc = BKE_layer_collection_get_active(view_layer);
		while (BKE_collection_find_cycle(active_lc->collection, collection)) {
			active_lc = BKE_layer_collection_activate_parent(view_layer, active_lc);
		}

		Object *ob = ED_object_add_type(C, OB_EMPTY, collection->id.name + 2, loc, rot, false, local_view_bits);
		ob->dup_group = collection;
		ob->transflag |= OB_DUPLICOLLECTION;
		id_us_plus(&collection->id);

		/* works without this except if you try render right after, see: 22027 */
		DEG_relations_tag_update(bmain);
		DEG_id_tag_update(&scene->id, ID_RECALC_SELECT);
		WM_event_add_notifier(C, NC_SCENE | ND_OB_ACTIVE, scene);

		return OPERATOR_FINISHED;
	}

	return OPERATOR_CANCELLED;
}

/* only used as menu */
void OBJECT_OT_collection_instance_add(wmOperatorType *ot)
{
	PropertyRNA *prop;

	/* identifiers */
	ot->name = "Add Collection Instance";
	ot->description = "Add a collection instance";
	ot->idname = "OBJECT_OT_collection_instance_add";

	/* api callbacks */
	ot->invoke = WM_enum_search_invoke;
	ot->exec = collection_instance_add_exec;
	ot->poll = ED_operator_objectmode;

	/* flags */
	ot->flag = OPTYPE_REGISTER | OPTYPE_UNDO;

	/* properties */
	RNA_def_string(ot->srna, "name", "Collection", MAX_ID_NAME - 2, "Name", "Collection name to add");
	prop = RNA_def_enum(ot->srna, "collection", DummyRNA_NULL_items, 0, "Collection", "");
	RNA_def_enum_funcs(prop, RNA_collection_itemf);
	RNA_def_property_flag(prop, PROP_ENUM_NO_TRANSLATE);
	ot->prop = prop;
	ED_object_add_generic_props(ot, false);
}

/********************* Add Speaker Operator ********************/

static int object_speaker_add_exec(bContext *C, wmOperator *op)
{
	Object *ob;
	ushort local_view_bits;
	float loc[3], rot[3];
	Scene *scene = CTX_data_scene(C);

	if (!ED_object_add_generic_get_opts(C, op, 'Z', loc, rot, NULL, &local_view_bits, NULL)) {
		return OPERATOR_CANCELLED;
	}
	ob = ED_object_add_type(C, OB_SPEAKER, NULL, loc, rot, false, local_view_bits);

	/* to make it easier to start using this immediately in NLA, a default sound clip is created
	 * ready to be moved around to retime the sound and/or make new sound clips
	 */
	{
		/* create new data for NLA hierarchy */
		AnimData *adt = BKE_animdata_add_id(&ob->id);
		NlaTrack *nlt = BKE_nlatrack_add(adt, NULL);
		NlaStrip *strip = BKE_nla_add_soundstrip(scene, ob->data);
		strip->start = CFRA;
		strip->end += strip->start;

		/* hook them up */
		BKE_nlatrack_add_strip(nlt, strip);

		/* auto-name the strip, and give the track an interesting name  */
		BLI_strncpy(nlt->name, DATA_("SoundTrack"), sizeof(nlt->name));
		BKE_nlastrip_validate_name(adt, strip);

		WM_event_add_notifier(C, NC_ANIMATION | ND_NLA | NA_EDITED, NULL);
	}

	return OPERATOR_FINISHED;
}

void OBJECT_OT_speaker_add(wmOperatorType *ot)
{
	/* identifiers */
	ot->name = "Add Speaker";
	ot->description = "Add a speaker object to the scene";
	ot->idname = "OBJECT_OT_speaker_add";

	/* api callbacks */
	ot->exec = object_speaker_add_exec;
	ot->poll = ED_operator_objectmode;

	/* flags */
	ot->flag = OPTYPE_REGISTER | OPTYPE_UNDO;

	ED_object_add_generic_props(ot, true);
}

/**************************** Delete Object *************************/

/* remove base from a specific scene */
/* note: now unlinks constraints as well */
void ED_object_base_free_and_unlink(Main *bmain, Scene *scene, Object *ob)
{
	if (BKE_library_ID_is_indirectly_used(bmain, ob) &&
	    ID_REAL_USERS(ob) <= 1 && ID_EXTRA_USERS(ob) == 0)
	{
		/* We cannot delete indirectly used object... */
		printf("WARNING, undeletable object '%s', should have been catched before reaching this function!",
		       ob->id.name + 2);
		return;
	}

	DEG_id_tag_update_ex(bmain, &ob->id, ID_RECALC_BASE_FLAGS);

	BKE_scene_collections_object_remove(bmain, scene, ob, true);
}

static int object_delete_exec(bContext *C, wmOperator *op)
{
	Main *bmain = CTX_data_main(C);
	Scene *scene = CTX_data_scene(C);
	wmWindowManager *wm = CTX_wm_manager(C);
	wmWindow *win;
	const bool use_global = RNA_boolean_get(op->ptr, "use_global");
	uint changed_count = 0;

	if (CTX_data_edit_object(C))
		return OPERATOR_CANCELLED;

	CTX_DATA_BEGIN (C, Object *, ob, selected_objects)
	{
		const bool is_indirectly_used = BKE_library_ID_is_indirectly_used(bmain, ob);
		if (ob->id.tag & LIB_TAG_INDIRECT) {
			/* Can this case ever happen? */
			BKE_reportf(op->reports, RPT_WARNING, "Cannot delete indirectly linked object '%s'", ob->id.name + 2);
			continue;
		}
		else if (is_indirectly_used && ID_REAL_USERS(ob) <= 1 && ID_EXTRA_USERS(ob) == 0) {
			BKE_reportf(op->reports, RPT_WARNING,
			        "Cannot delete object '%s' from scene '%s', indirectly used objects need at least one user",
			        ob->id.name + 2, scene->id.name + 2);
			continue;
		}

		/* if grease pencil object, set cache as dirty */
		if (ob->type == OB_GPENCIL) {
			bGPdata *gpd = (bGPdata *)ob->data;
			DEG_id_tag_update(&gpd->id, ID_RECALC_TRANSFORM | ID_RECALC_GEOMETRY);
		}

		/* This is sort of a quick hack to address T51243 - Proper thing to do here would be to nuke most of all this
		 * custom scene/object/base handling, and use generic lib remap/query for that.
		 * But this is for later (aka 2.8, once layers & co are settled and working).
		 */
		if (use_global && ob->id.lib == NULL) {
			/* We want to nuke the object, let's nuke it the easy way (not for linked data though)... */
			BKE_libblock_delete(bmain, &ob->id);
			changed_count += 1;
			continue;
		}

		/* remove from Grease Pencil parent */
		/* XXX This is likely not correct? Will also remove parent from grease pencil from other scenes,
		 *     even when use_global is false... */
		for (bGPdata *gpd = bmain->gpencil.first; gpd; gpd = gpd->id.next) {
			for (bGPDlayer *gpl = gpd->layers.first; gpl; gpl = gpl->next) {
				if (gpl->parent != NULL) {
					if (gpl->parent == ob) {
						gpl->parent = NULL;
					}
				}
			}
		}

		/* remove from current scene only */
		ED_object_base_free_and_unlink(bmain, scene, ob);
		changed_count += 1;

		if (use_global) {
			Scene *scene_iter;
			for (scene_iter = bmain->scene.first; scene_iter; scene_iter = scene_iter->id.next) {
				if (scene_iter != scene && !ID_IS_LINKED(scene_iter)) {
					if (is_indirectly_used && ID_REAL_USERS(ob) <= 1 && ID_EXTRA_USERS(ob) == 0) {
						BKE_reportf(op->reports, RPT_WARNING,
						            "Cannot delete object '%s' from scene '%s', indirectly used objects need at least one user",
						            ob->id.name + 2, scene_iter->id.name + 2);
						break;
					}
					ED_object_base_free_and_unlink(bmain, scene_iter, ob);
				}
			}
		}
		/* end global */
	}
	CTX_DATA_END;

	BKE_reportf(op->reports, RPT_INFO, "Deleted %u object(s)", changed_count);

	if (changed_count == 0) {
		return OPERATOR_CANCELLED;
	}

	/* delete has to handle all open scenes */
	BKE_main_id_tag_listbase(&bmain->scene, LIB_TAG_DOIT, true);
	for (win = wm->windows.first; win; win = win->next) {
		scene = WM_window_get_active_scene(win);

		if (scene->id.tag & LIB_TAG_DOIT) {
			scene->id.tag &= ~LIB_TAG_DOIT;

			DEG_relations_tag_update(bmain);

			DEG_id_tag_update(&scene->id, ID_RECALC_SELECT);
			WM_event_add_notifier(C, NC_SCENE | ND_OB_ACTIVE, scene);
			WM_event_add_notifier(C, NC_SCENE | ND_LAYER_CONTENT, scene);
		}
	}

	return OPERATOR_FINISHED;
}

void OBJECT_OT_delete(wmOperatorType *ot)
{
	/* identifiers */
	ot->name = "Delete";
	ot->description = "Delete selected objects";
	ot->idname = "OBJECT_OT_delete";

	/* api callbacks */
	ot->invoke = WM_operator_confirm_or_exec;
	ot->exec = object_delete_exec;
	ot->poll = ED_operator_objectmode;

	/* flags */
	ot->flag = OPTYPE_REGISTER | OPTYPE_UNDO;

	PropertyRNA *prop;
	prop = RNA_def_boolean(ot->srna, "use_global", 0, "Delete Globally", "Remove object from all scenes");
	RNA_def_property_flag(prop, PROP_HIDDEN | PROP_SKIP_SAVE);
	WM_operator_properties_confirm_or_exec(ot);
}

/**************************** Copy Utilities ******************************/

/* after copying objects, copied data should get new pointers */
static void copy_object_set_idnew(bContext *C)
{
	Main *bmain = CTX_data_main(C);

	CTX_DATA_BEGIN (C, Object *, ob, selected_editable_objects)
	{
		BKE_libblock_relink_to_newid(&ob->id);
	}
	CTX_DATA_END;

	BKE_main_id_clear_newpoins(bmain);
}

/********************* Make Duplicates Real ************************/

/**
 * \note regarding hashing dupli-objects when using OB_DUPLICOLLECTION, skip the first member of #DupliObject.persistent_id
 * since its a unique index and we only want to know if the group objects are from the same dupli-group instance.
 */
static unsigned int dupliobject_group_hash(const void *ptr)
{
	const DupliObject *dob = ptr;
	unsigned int hash = BLI_ghashutil_ptrhash(dob->ob);
	unsigned int i;
	for (i = 1; (i < MAX_DUPLI_RECUR) && dob->persistent_id[i] != INT_MAX; i++) {
		hash ^= (dob->persistent_id[i] ^ i);
	}
	return hash;
}

/**
 * \note regarding hashing dupli-objects when NOT using OB_DUPLICOLLECTION, include the first member of #DupliObject.persistent_id
 * since its the index of the vertex/face the object is instantiated on and we want to identify objects on the same vertex/face.
 */
static unsigned int dupliobject_hash(const void *ptr)
{
	const DupliObject *dob = ptr;
	unsigned int hash = BLI_ghashutil_ptrhash(dob->ob);
	hash ^= (dob->persistent_id[0] ^ 0);
	return hash;
}

/* Compare function that matches dupliobject_group_hash */
static bool dupliobject_group_cmp(const void *a_, const void *b_)
{
	const DupliObject *a = a_;
	const DupliObject *b = b_;
	unsigned int i;

	if (a->ob != b->ob) {
		return true;
	}

	for (i = 1; (i < MAX_DUPLI_RECUR); i++) {
		if (a->persistent_id[i] != b->persistent_id[i]) {
			return true;
		}
		else if (a->persistent_id[i] == INT_MAX) {
			break;
		}
	}

	/* matching */
	return false;
}

/* Compare function that matches dupliobject_hash */
static bool dupliobject_cmp(const void *a_, const void *b_)
{
	const DupliObject *a = a_;
	const DupliObject *b = b_;

	if (a->ob != b->ob) {
		return true;
	}

	if (a->persistent_id[0] != b->persistent_id[0]) {
		return true;
	}

	/* matching */
	return false;
}

static void make_object_duplilist_real(bContext *C, Scene *scene, Base *base,
                                       const bool use_base_parent,
                                       const bool use_hierarchy)
{
	Main *bmain = CTX_data_main(C);
	ViewLayer *view_layer = CTX_data_view_layer(C);
	Depsgraph *depsgraph = CTX_data_depsgraph(C);
	ListBase *lb_duplis;
	DupliObject *dob;
	GHash *dupli_gh, *parent_gh = NULL;

	if (!(base->object->transflag & OB_DUPLI)) {
		return;
	}

	Object *object_eval = DEG_get_evaluated_object(depsgraph, base->object);
	lb_duplis = object_duplilist(depsgraph, scene, object_eval);

	dupli_gh = BLI_ghash_ptr_new(__func__);
	if (use_hierarchy) {
		if (base->object->transflag & OB_DUPLICOLLECTION) {
			parent_gh = BLI_ghash_new(dupliobject_group_hash, dupliobject_group_cmp, __func__);
		}
		else {
			parent_gh = BLI_ghash_new(dupliobject_hash, dupliobject_cmp, __func__);
		}
	}

	for (dob = lb_duplis->first; dob; dob = dob->next) {
		Object *ob_src = DEG_get_original_object(dob->ob);
		Object *ob_dst = ID_NEW_SET(dob->ob, BKE_object_copy(bmain, ob_src));
		Base *base_dst;

		/* font duplis can have a totcol without material, we get them from parent
		 * should be implemented better...
		 */
		if (ob_dst->mat == NULL) {
			ob_dst->totcol = 0;
		}

		BKE_collection_object_add_from(bmain, scene, base->object, ob_dst);
		base_dst = BKE_view_layer_base_find(view_layer, ob_dst);
		BLI_assert(base_dst != NULL);

		BKE_scene_object_base_flag_sync_from_base(base_dst);

		/* make sure apply works */
		BKE_animdata_free(&ob_dst->id, true);
		ob_dst->adt = NULL;

		/* Proxies are not to be copied. */
		ob_dst->proxy_from = NULL;
		ob_dst->proxy_group = NULL;
		ob_dst->proxy = NULL;

		ob_dst->parent = NULL;
		BKE_constraints_free(&ob_dst->constraints);
		ob_dst->runtime.curve_cache = NULL;
		ob_dst->transflag &= ~OB_DUPLI;

		copy_m4_m4(ob_dst->obmat, dob->mat);
		BKE_object_apply_mat4(ob_dst, ob_dst->obmat, false, false);

		BLI_ghash_insert(dupli_gh, dob, ob_dst);
		if (parent_gh) {
			void **val;
			/* Due to nature of hash/comparison of this ghash, a lot of duplis may be considered as 'the same',
			 * this avoids trying to insert same key several time and raise asserts in debug builds... */
			if (!BLI_ghash_ensure_p(parent_gh, dob, &val)) {
				*val = ob_dst;
			}
		}
	}

	for (dob = lb_duplis->first; dob; dob = dob->next) {
		Object *ob_src = DEG_get_original_object(dob->ob);
		Object *ob_dst = BLI_ghash_lookup(dupli_gh, dob);

		/* Remap new object to itself, and clear again newid pointer of orig object. */
		BKE_libblock_relink_to_newid(&ob_dst->id);

		DEG_id_tag_update(&ob_dst->id, ID_RECALC_GEOMETRY);

		if (use_hierarchy) {
			/* original parents */
			Object *ob_src_par = ob_src->parent;
			Object *ob_dst_par = NULL;

			/* find parent that was also made real */
			if (ob_src_par) {
				/* OK to keep most of the members uninitialized,
				 * they won't be read, this is simply for a hash lookup. */
				DupliObject dob_key;
				dob_key.ob = ob_src_par;
				if (base->object->transflag & OB_DUPLICOLLECTION) {
					memcpy(&dob_key.persistent_id[1],
					       &dob->persistent_id[1],
					       sizeof(dob->persistent_id[1]) * (MAX_DUPLI_RECUR - 1));
				}
				else {
					dob_key.persistent_id[0] = dob->persistent_id[0];
				}
				ob_dst_par = BLI_ghash_lookup(parent_gh, &dob_key);
			}

			if (ob_dst_par) {
				/* allow for all possible parent types */
				ob_dst->partype = ob_src->partype;
				BLI_strncpy(ob_dst->parsubstr, ob_src->parsubstr, sizeof(ob_dst->parsubstr));
				ob_dst->par1 = ob_src->par1;
				ob_dst->par2 = ob_src->par2;
				ob_dst->par3 = ob_src->par3;

				copy_m4_m4(ob_dst->parentinv, ob_src->parentinv);

				ob_dst->parent = ob_dst_par;
			}
			else if (use_base_parent) {
				ob_dst->parent = base->object;
				ob_dst->partype = PAROBJECT;
			}
		}
		else if (use_base_parent) {
			/* since we are ignoring the internal hierarchy - parent all to the
			 * base object */
			ob_dst->parent = base->object;
			ob_dst->partype = PAROBJECT;
		}

		if (ob_dst->parent) {
			/* note, this may be the parent of other objects, but it should
			 * still work out ok */
			BKE_object_apply_mat4(ob_dst, dob->mat, false, true);

			/* to set ob_dst->orig and in case there's any other discrepancies */
			DEG_id_tag_update(&ob_dst->id, ID_RECALC_TRANSFORM);
		}
	}

	if (base->object->transflag & OB_DUPLICOLLECTION && base->object->dup_group) {
		for (Object *ob = bmain->object.first; ob; ob = ob->id.next) {
			if (ob->proxy_group == base->object) {
				ob->proxy = NULL;
				ob->proxy_from = NULL;
				DEG_id_tag_update(&ob->id, ID_RECALC_TRANSFORM);
			}
		}
	}

	BLI_ghash_free(dupli_gh, NULL, NULL);
	if (parent_gh) {
		BLI_ghash_free(parent_gh, NULL, NULL);
	}

	free_object_duplilist(lb_duplis);

	BKE_main_id_clear_newpoins(bmain);

	base->object->transflag &= ~OB_DUPLI;
	DEG_id_tag_update(&base->object->id, ID_RECALC_COPY_ON_WRITE);
}

static int object_duplicates_make_real_exec(bContext *C, wmOperator *op)
{
	Main *bmain = CTX_data_main(C);
	Scene *scene = CTX_data_scene(C);

	const bool use_base_parent = RNA_boolean_get(op->ptr, "use_base_parent");
	const bool use_hierarchy = RNA_boolean_get(op->ptr, "use_hierarchy");

	BKE_main_id_clear_newpoins(bmain);

	CTX_DATA_BEGIN (C, Base *, base, selected_editable_bases)
	{
		make_object_duplilist_real(C, scene, base, use_base_parent, use_hierarchy);

		/* dependencies were changed */
		WM_event_add_notifier(C, NC_OBJECT | ND_PARENT, base->object);
	}
	CTX_DATA_END;

	DEG_relations_tag_update(bmain);
	WM_event_add_notifier(C, NC_SCENE, scene);
	WM_main_add_notifier(NC_OBJECT | ND_DRAW, NULL);

	return OPERATOR_FINISHED;
}

void OBJECT_OT_duplicates_make_real(wmOperatorType *ot)
{
	/* identifiers */
	ot->name = "Make Duplicates Real";
	ot->description = "Make dupli objects attached to this object real";
	ot->idname = "OBJECT_OT_duplicates_make_real";

	/* api callbacks */
	ot->exec = object_duplicates_make_real_exec;

	ot->poll = ED_operator_objectmode;

	/* flags */
	ot->flag = OPTYPE_REGISTER | OPTYPE_UNDO | OPTYPE_USE_EVAL_DATA;

	RNA_def_boolean(ot->srna, "use_base_parent", 0, "Parent", "Parent newly created objects to the original duplicator");
	RNA_def_boolean(ot->srna, "use_hierarchy", 0, "Keep Hierarchy", "Maintain parent child relationships");
}

/**************************** Convert **************************/

static const EnumPropertyItem convert_target_items[] = {
	{OB_CURVE, "CURVE", ICON_OUTLINER_OB_CURVE, "Curve from Mesh/Text", ""},
	{OB_MESH, "MESH", ICON_OUTLINER_OB_MESH, "Mesh from Curve/Meta/Surf/Text", ""},
	{0, NULL, 0, NULL, NULL}
};

static void convert_ensure_curve_cache(Depsgraph *depsgraph, Scene *scene, Object *ob)
{
	if (ob->runtime.curve_cache == NULL) {
		/* Force creation. This is normally not needed but on operator
		 * redo we might end up with an object which isn't evaluated yet.
		 * Also happens in case we are working on a copy of the object (all its caches have been nuked then).
		 */
		if (ELEM(ob->type, OB_SURF, OB_CURVE, OB_FONT)) {
			/* We need 'for render' ON here, to enable computing bevel dipslist if needed.
			 * Also makes sense anyway, we would not want e.g. to loose hidden parts etc. */
			BKE_displist_make_curveTypes(depsgraph, scene, ob, true, false);
		}
		else if (ob->type == OB_MBALL) {
			BKE_displist_make_mball(depsgraph, scene, ob);
		}
	}
}

static void curvetomesh(Main *bmain, Depsgraph *depsgraph, Scene *scene, Object *ob)
{
	convert_ensure_curve_cache(depsgraph, scene, ob);
	BKE_mesh_from_nurbs(bmain, ob); /* also does users */

	if (ob->type == OB_MESH) {
		BKE_object_free_modifiers(ob, 0);
	}
}

static bool convert_poll(bContext *C)
{
	Scene *scene = CTX_data_scene(C);
	Base *base_act = CTX_data_active_base(C);
	Object *obact = base_act ? base_act->object : NULL;

	return (!ID_IS_LINKED(scene) && obact && (BKE_object_is_in_editmode(obact) == false) &&
	        (base_act->flag & BASE_SELECTED) && !ID_IS_LINKED(obact));
}

/* Helper for convert_exec */
static Base *duplibase_for_convert(Main *bmain, Scene *scene, ViewLayer *view_layer, Base *base, Object *ob)
{
	Object *obn;
	Base *basen;

	if (ob == NULL) {
		ob = base->object;
	}

	obn = BKE_object_copy(bmain, ob);
	DEG_id_tag_update(&ob->id, ID_RECALC_TRANSFORM | ID_RECALC_GEOMETRY | ID_RECALC_ANIMATION);
	BKE_collection_object_add_from(bmain, scene, ob, obn);

	basen = BKE_view_layer_base_find(view_layer, obn);
	ED_object_base_select(basen, BA_SELECT);
	ED_object_base_select(basen, BA_DESELECT);
	return basen;
}

static int convert_exec(bContext *C, wmOperator *op)
{
	Main *bmain = CTX_data_main(C);
	Depsgraph *depsgraph = CTX_data_depsgraph(C);
	Scene *scene = CTX_data_scene(C);
	ViewLayer *view_layer = CTX_data_view_layer(C);
	Base *basen = NULL, *basact = NULL;
	Object *ob1, *obact = CTX_data_active_object(C);
	Curve *cu;
	Nurb *nu;
	MetaBall *mb;
	Mesh *me;
	const short target = RNA_enum_get(op->ptr, "target");
	bool keep_original = RNA_boolean_get(op->ptr, "keep_original");
	int a, mballConverted = 0;

	/* don't forget multiple users! */

	{
		FOREACH_SCENE_OBJECT_BEGIN(scene, ob)
		{
			ob->flag &= ~OB_DONE;

			/* flag data that's not been edited (only needed for !keep_original) */
			if (ob->data) {
				((ID *)ob->data)->tag |= LIB_TAG_DOIT;
			}

			/* possible metaball basis is not in this scene */
			if (ob->type == OB_MBALL && target == OB_MESH) {
				if (BKE_mball_is_basis(ob) == false) {
					Object *ob_basis;
					ob_basis = BKE_mball_basis_find(scene, ob);
					if (ob_basis) {
						ob_basis->flag &= ~OB_DONE;
					}
				}
			}
		}
		FOREACH_SCENE_OBJECT_END;
	}

	ListBase selected_editable_bases = CTX_data_collection_get(C, "selected_editable_bases");

	/* Ensure we get all meshes calculated with a sufficient data-mask,
	 * needed since re-evaluating single modifiers causes bugs if they depend
	 * on other objects data masks too, see: T50950. */
	{
		for (CollectionPointerLink *link = selected_editable_bases.first; link; link = link->next) {
			Base *base = link->ptr.data;
			Object *ob = base->object;

			/* The way object type conversion works currently (enforcing conversion of *all* objects using converted
<<<<<<< HEAD
			 * obdata, even some un-selected/hidden/inother scene ones, sounds totally bad to me.
			 * However, changing this is more design than bugfix, not to mention convoluted code below,
=======
			 * object-data, even some un-selected/hidden/another scene ones, sounds totally bad to me.
			 * However, changing this is more design than bug-fix, not to mention convoluted code below,
>>>>>>> 5c395301
			 * so that will be for later.
			 * But at the very least, do not do that with linked IDs! */
			if ((ID_IS_LINKED(ob) || (ob->data && ID_IS_LINKED(ob->data))) && !keep_original) {
				keep_original = true;
				BKE_reportf(op->reports, RPT_INFO,
				            "Converting some linked object/object data, enforcing 'Keep Original' option to True");
			}

			DEG_id_tag_update(&base->object->id, ID_RECALC_GEOMETRY);
		}

		uint64_t customdata_mask_prev = scene->customdata_mask;
		scene->customdata_mask |= CD_MASK_MESH;
		BKE_scene_graph_update_tagged(depsgraph, bmain);
		scene->customdata_mask = customdata_mask_prev;
	}

	for (CollectionPointerLink *link = selected_editable_bases.first; link; link = link->next) {
		Object *newob = NULL;
		Base *base = link->ptr.data;
		Object *ob = base->object;

		if (ob->flag & OB_DONE || !IS_TAGGED(ob->data)) {
			if (ob->type != target) {
				base->flag &= ~SELECT;
				ob->flag &= ~SELECT;
			}

			/* obdata already modified */
			if (!IS_TAGGED(ob->data)) {
				/* When 2 objects with linked data are selected, converting both
				 * would keep modifiers on all but the converted object [#26003] */
				if (ob->type == OB_MESH) {
					BKE_object_free_modifiers(ob, 0);  /* after derivedmesh calls! */
				}
				if (ob->type == OB_GPENCIL) {
					BKE_object_free_modifiers(ob, 0);  /* after derivedmesh calls! */
					BKE_object_free_shaderfx(ob, 0);
				}
			}
		}
		else if (ob->type == OB_MESH && target == OB_CURVE) {
			ob->flag |= OB_DONE;

			if (keep_original) {
				basen = duplibase_for_convert(bmain, scene, view_layer, base, NULL);
				newob = basen->object;

				/* decrement original mesh's usage count  */
				me = newob->data;
				id_us_min(&me->id);

				/* make a new copy of the mesh */
				newob->data = BKE_mesh_copy(bmain, me);
			}
			else {
				newob = ob;
			}

			BKE_mesh_to_curve(bmain, depsgraph, scene, newob);

			if (newob->type == OB_CURVE) {
				BKE_object_free_modifiers(newob, 0);   /* after derivedmesh calls! */
				ED_rigidbody_object_remove(bmain, scene, newob);
			}
		}
		else if (ob->type == OB_MESH) {
			ob->flag |= OB_DONE;

			if (keep_original) {
				basen = duplibase_for_convert(bmain, scene, view_layer, base, NULL);
				newob = basen->object;

				/* decrement original mesh's usage count  */
				me = newob->data;
				id_us_min(&me->id);

				/* make a new copy of the mesh */
				newob->data = BKE_mesh_copy(bmain, me);
			}
			else {
				newob = ob;
				DEG_id_tag_update(&ob->id, ID_RECALC_TRANSFORM | ID_RECALC_GEOMETRY | ID_RECALC_ANIMATION);
			}

			/* make new mesh data from the original copy */
			/* note: get the mesh from the original, not from the copy in some
			 * cases this doesn't give correct results (when MDEF is used for eg)
			 */
			Scene *scene_eval = (Scene *)DEG_get_evaluated_id(depsgraph, &scene->id);
			Object *ob_eval = DEG_get_evaluated_object(depsgraph, ob);
			Mesh *me_eval = mesh_get_eval_final(depsgraph, scene_eval, ob_eval, CD_MASK_MESH);
			me_eval = BKE_mesh_copy_for_eval(me_eval, false);
			BKE_mesh_nomain_to_mesh(me_eval, newob->data, newob, CD_MASK_MESH, true);
			BKE_object_free_modifiers(newob, 0);   /* after derivedmesh calls! */
		}
		else if (ob->type == OB_FONT) {
			ob->flag |= OB_DONE;

			if (keep_original) {
				basen = duplibase_for_convert(bmain, scene, view_layer, base, NULL);
				newob = basen->object;

				/* decrement original curve's usage count  */
				id_us_min(&((Curve *)newob->data)->id);

				/* make a new copy of the curve */
				newob->data = BKE_curve_copy(bmain, ob->data);
			}
			else {
				newob = ob;
			}

			cu = newob->data;

			/* TODO(sergey): Ideally DAG will create nurbs list for a curve data
			 *               datablock, but for until we've got granular update
			 *               lets take care by selves.
			 */
			/* XXX This may fail/crash, since BKE_vfont_to_curve() accesses evaluated data in some cases (bastien). */
			BKE_vfont_to_curve(newob, FO_EDIT);

			newob->type = OB_CURVE;
			cu->type = OB_CURVE;

			if (cu->vfont) {
				id_us_min(&cu->vfont->id);
				cu->vfont = NULL;
			}
			if (cu->vfontb) {
				id_us_min(&cu->vfontb->id);
				cu->vfontb = NULL;
			}
			if (cu->vfonti) {
				id_us_min(&cu->vfonti->id);
				cu->vfonti = NULL;
			}
			if (cu->vfontbi) {
				id_us_min(&cu->vfontbi->id);
				cu->vfontbi = NULL;
			}

			if (!keep_original) {
				/* other users */
				if (cu->id.us > 1) {
					for (ob1 = bmain->object.first; ob1; ob1 = ob1->id.next) {
						if (ob1->data == ob->data) {
							ob1->type = OB_CURVE;
							DEG_id_tag_update(&ob1->id, ID_RECALC_TRANSFORM | ID_RECALC_GEOMETRY | ID_RECALC_ANIMATION);
						}
					}
				}
			}

			for (nu = cu->nurb.first; nu; nu = nu->next)
				nu->charidx = 0;

			cu->flag &= ~CU_3D;
			BKE_curve_curve_dimension_update(cu);

			if (target == OB_MESH) {
				curvetomesh(bmain, depsgraph, scene, newob);

				/* meshes doesn't use displist */
				BKE_object_free_curve_cache(newob);
			}
		}
		else if (ELEM(ob->type, OB_CURVE, OB_SURF)) {
			ob->flag |= OB_DONE;

			if (target == OB_MESH) {
				if (keep_original) {
					basen = duplibase_for_convert(bmain, scene, view_layer, base, NULL);
					newob = basen->object;

					/* decrement original curve's usage count  */
					id_us_min(&((Curve *)newob->data)->id);

					/* make a new copy of the curve */
					newob->data = BKE_curve_copy(bmain, ob->data);
				}
				else {
					newob = ob;
				}

				curvetomesh(bmain, depsgraph, scene, newob);

				/* meshes doesn't use displist */
				BKE_object_free_curve_cache(newob);
			}
		}
		else if (ob->type == OB_MBALL && target == OB_MESH) {
			Object *baseob;

			base->flag &= ~BASE_SELECTED;
			ob->base_flag &= ~BASE_SELECTED;

			baseob = BKE_mball_basis_find(scene, ob);

			if (ob != baseob) {
				/* if motherball is converting it would be marked as done later */
				ob->flag |= OB_DONE;
			}

			if (!(baseob->flag & OB_DONE)) {
				baseob->flag |= OB_DONE;

				basen = duplibase_for_convert(bmain, scene, view_layer, base, baseob);
				newob = basen->object;

				mb = newob->data;
				id_us_min(&mb->id);

				newob->data = BKE_mesh_add(bmain, "Mesh");
				newob->type = OB_MESH;

				me = newob->data;
				me->totcol = mb->totcol;
				if (newob->totcol) {
					me->mat = MEM_dupallocN(mb->mat);
					for (a = 0; a < newob->totcol; a++) id_us_plus((ID *)me->mat[a]);
				}

				convert_ensure_curve_cache(depsgraph, scene, baseob);
				BKE_mesh_from_metaball(&baseob->runtime.curve_cache->disp, newob->data);

				if (obact->type == OB_MBALL) {
					basact = basen;
				}

				mballConverted = 1;
			}
		}
		else {
			continue;
		}

		/* Ensure new object has consistent material data with its new obdata. */
		if (newob) {
			test_object_materials(bmain, newob, newob->data);
		}

		/* tag obdata if it was been changed */

		/* If the original object is active then make this object active */
		if (basen) {
			if (ob == obact) {
				/* store new active base to update BASACT */
				basact = basen;
			}

			basen = NULL;
		}

		if (!keep_original && (ob->flag & OB_DONE)) {
			DEG_id_tag_update(&ob->id, ID_RECALC_GEOMETRY);
			((ID *)ob->data)->tag &= ~LIB_TAG_DOIT; /* flag not to convert this datablock again */
		}
	}
	BLI_freelistN(&selected_editable_bases);

	if (!keep_original) {
		if (mballConverted) {
			FOREACH_SCENE_OBJECT_BEGIN(scene, ob_mball)
			{
				if (ob_mball->type == OB_MBALL) {
					if (ob_mball->flag & OB_DONE) {
						Object *ob_basis = NULL;
						if (BKE_mball_is_basis(ob_mball) ||
						    ((ob_basis = BKE_mball_basis_find(scene, ob_mball)) && (ob_basis->flag & OB_DONE)))
						{
							ED_object_base_free_and_unlink(bmain, scene, ob_mball);
						}
					}
				}
			}
			FOREACH_SCENE_OBJECT_END;
		}
	}

// XXX	ED_object_editmode_enter(C, 0);
// XXX	exit_editmode(C, EM_FREEDATA|EM_WAITCURSOR); /* freedata, but no undo */

	if (basact) {
		/* active base was changed */
		ED_object_base_activate(C, basact);
		BASACT(view_layer) = basact;
	}
	else if (BASACT(view_layer)->object->flag & OB_DONE) {
		WM_event_add_notifier(C, NC_OBJECT | ND_MODIFIER, BASACT(view_layer)->object);
		WM_event_add_notifier(C, NC_OBJECT | ND_DATA, BASACT(view_layer)->object);
	}

	DEG_relations_tag_update(bmain);
	DEG_id_tag_update(&scene->id, ID_RECALC_SELECT);
	WM_event_add_notifier(C, NC_OBJECT | ND_DRAW, scene);
	WM_event_add_notifier(C, NC_SCENE | ND_OB_SELECT, scene);

	return OPERATOR_FINISHED;
}


void OBJECT_OT_convert(wmOperatorType *ot)
{
	/* identifiers */
	ot->name = "Convert to";
	ot->description = "Convert selected objects to another type";
	ot->idname = "OBJECT_OT_convert";

	/* api callbacks */
	ot->invoke = WM_menu_invoke;
	ot->exec = convert_exec;
	ot->poll = convert_poll;

	/* flags */
	ot->flag = OPTYPE_REGISTER | OPTYPE_UNDO;

	/* properties */
	ot->prop = RNA_def_enum(ot->srna, "target", convert_target_items, OB_MESH, "Target", "Type of object to convert to");
	RNA_def_boolean(ot->srna, "keep_original", 0, "Keep Original", "Keep original objects instead of replacing them");
}

/**************************** Duplicate ************************/

/*
 * dupflag: a flag made from constants declared in DNA_userdef_types.h
 * The flag tells adduplicate() whether to copy data linked to the object, or to reference the existing data.
 * U.dupflag for default operations or you can construct a flag as python does
 * if the dupflag is 0 then no data will be copied (linked duplicate) */

/* used below, assumes id.new is correct */
/* leaves selection of base/object unaltered */
/* Does set ID->newid pointers. */
static Base *object_add_duplicate_internal(Main *bmain, Scene *scene, ViewLayer *view_layer, Object *ob, int dupflag)
{
#define ID_NEW_REMAP_US(a)	if (      (a)->id.newid) { (a) = (void *)(a)->id.newid;       (a)->id.us++; }
#define ID_NEW_REMAP_US2(a)	if (((ID *)a)->newid)    { (a) = ((ID  *)a)->newid;     ((ID *)a)->us++;    }

	Base *base, *basen = NULL;
	Material ***matarar;
	Object *obn;
	ID *id;
	int a, didit;

	if (ob->mode & OB_MODE_POSE) {
		; /* nothing? */
	}
	else {
		obn = ID_NEW_SET(ob, BKE_object_copy(bmain, ob));
		DEG_id_tag_update(&obn->id, ID_RECALC_TRANSFORM | ID_RECALC_GEOMETRY);

		base = BKE_view_layer_base_find(view_layer, ob);
		if ((base != NULL) && (base->flag & BASE_VISIBLE)) {
			BKE_collection_object_add_from(bmain, scene, ob, obn);
		}
		else {
			LayerCollection *layer_collection = BKE_layer_collection_get_active(view_layer);
			BKE_collection_object_add(bmain, layer_collection->collection, obn);
		}
		basen = BKE_view_layer_base_find(view_layer, obn);
		basen->local_view_bits = base->local_view_bits;

		/* 1) duplis should end up in same collection as the original
		 * 2) Rigid Body sim participants MUST always be part of a collection...
		 */
		// XXX: is 2) really a good measure here?
		if (ob->rigidbody_object || ob->rigidbody_constraint) {
			Collection *collection;
			for (collection = bmain->collection.first; collection; collection = collection->id.next) {
				if (BKE_collection_has_object(collection, ob))
					BKE_collection_object_add(bmain, collection, obn);
			}
		}

		/* duplicates using userflags */
		if (dupflag & USER_DUP_ACT) {
			BKE_animdata_copy_id_action(bmain, &obn->id, true);
		}

		if (dupflag & USER_DUP_MAT) {
			for (a = 0; a < obn->totcol; a++) {
				id = (ID *)obn->mat[a];
				if (id) {
					ID_NEW_REMAP_US(obn->mat[a])
					else {
						obn->mat[a] = ID_NEW_SET(obn->mat[a], BKE_material_copy(bmain, obn->mat[a]));
						/* duplicate grease pencil settings */
						if (ob->mat[a]->gp_style) {
							obn->mat[a]->gp_style = MEM_dupallocN(ob->mat[a]->gp_style);
						}
					}
					id_us_min(id);

					if (dupflag & USER_DUP_ACT) {
						BKE_animdata_copy_id_action(bmain, &obn->mat[a]->id, true);
					}
				}
			}
		}
		if (dupflag & USER_DUP_PSYS) {
			ParticleSystem *psys;
			for (psys = obn->particlesystem.first; psys; psys = psys->next) {
				id = (ID *) psys->part;
				if (id) {
					ID_NEW_REMAP_US(psys->part)
					else {
						psys->part = ID_NEW_SET(psys->part, BKE_particlesettings_copy(bmain, psys->part));
					}

					if (dupflag & USER_DUP_ACT) {
						BKE_animdata_copy_id_action(bmain, &psys->part->id, true);
					}

					id_us_min(id);
				}
			}
		}

		id = obn->data;
		didit = 0;

		switch (obn->type) {
			case OB_MESH:
				if (dupflag & USER_DUP_MESH) {
					ID_NEW_REMAP_US2(obn->data)
					else {
						obn->data = ID_NEW_SET(obn->data, BKE_mesh_copy(bmain, obn->data));
						didit = 1;
					}
					id_us_min(id);
				}
				break;
			case OB_CURVE:
				if (dupflag & USER_DUP_CURVE) {
					ID_NEW_REMAP_US2(obn->data)
					else {
						obn->data = ID_NEW_SET(obn->data, BKE_curve_copy(bmain, obn->data));
						didit = 1;
					}
					id_us_min(id);
				}
				break;
			case OB_SURF:
				if (dupflag & USER_DUP_SURF) {
					ID_NEW_REMAP_US2(obn->data)
					else {
						obn->data = ID_NEW_SET(obn->data, BKE_curve_copy(bmain, obn->data));
						didit = 1;
					}
					id_us_min(id);
				}
				break;
			case OB_FONT:
				if (dupflag & USER_DUP_FONT) {
					ID_NEW_REMAP_US2(obn->data)
					else {
						obn->data = ID_NEW_SET(obn->data, BKE_curve_copy(bmain, obn->data));
						didit = 1;
					}
					id_us_min(id);
				}
				break;
			case OB_MBALL:
				if (dupflag & USER_DUP_MBALL) {
					ID_NEW_REMAP_US2(obn->data)
					else {
						obn->data = ID_NEW_SET(obn->data, BKE_mball_copy(bmain, obn->data));
						didit = 1;
					}
					id_us_min(id);
				}
				break;
			case OB_LAMP:
				if (dupflag & USER_DUP_LAMP) {
					ID_NEW_REMAP_US2(obn->data)
					else {
						obn->data = ID_NEW_SET(obn->data, BKE_lamp_copy(bmain, obn->data));
						didit = 1;
					}
					id_us_min(id);
				}
				break;
			case OB_ARMATURE:
				DEG_id_tag_update(&obn->id, ID_RECALC_GEOMETRY);
				if (obn->pose)
					BKE_pose_tag_recalc(bmain, obn->pose);
				if (dupflag & USER_DUP_ARM) {
					ID_NEW_REMAP_US2(obn->data)
					else {
						obn->data = ID_NEW_SET(obn->data, BKE_armature_copy(bmain, obn->data));
						BKE_pose_rebuild(bmain, obn, obn->data, true);
						didit = 1;
					}
					id_us_min(id);
				}
				break;
			case OB_LATTICE:
				if (dupflag != 0) {
					ID_NEW_REMAP_US2(obn->data)
					else {
						obn->data = ID_NEW_SET(obn->data, BKE_lattice_copy(bmain, obn->data));
						didit = 1;
					}
					id_us_min(id);
				}
				break;
			case OB_CAMERA:
				if (dupflag != 0) {
					ID_NEW_REMAP_US2(obn->data)
					else {
						obn->data = ID_NEW_SET(obn->data, BKE_camera_copy(bmain, obn->data));
						didit = 1;
					}
					id_us_min(id);
				}
				break;
			case OB_LIGHTPROBE:
				if (dupflag != 0) {
					ID_NEW_REMAP_US2(obn->data)
					else {
						obn->data = ID_NEW_SET(obn->data, BKE_lightprobe_copy(bmain, obn->data));
						didit = 1;
					}
					id_us_min(id);
				}
				break;
			case OB_SPEAKER:
				if (dupflag != 0) {
					ID_NEW_REMAP_US2(obn->data)
					else {
						obn->data = ID_NEW_SET(obn->data, BKE_speaker_copy(bmain, obn->data));
						didit = 1;
					}
					id_us_min(id);
				}
				break;
			case OB_GPENCIL:
				if (dupflag != 0) {
					ID_NEW_REMAP_US2(obn->data)
					else {
						obn->data = ID_NEW_SET(obn->data, BKE_gpencil_copy(bmain, obn->data));
						didit = 1;
					}
					id_us_min(id);
				}
				break;
		}

		/* check if obdata is copied */
		if (didit) {
			Key *key = BKE_key_from_object(obn);

			Key *oldkey = BKE_key_from_object(ob);
			if (oldkey != NULL) {
				ID_NEW_SET(oldkey, key);
			}

			if (dupflag & USER_DUP_ACT) {
				BKE_animdata_copy_id_action(bmain, (ID *)obn->data, true);
				if (key) {
					BKE_animdata_copy_id_action(bmain, (ID *)key, true);
				}
			}

			if (dupflag & USER_DUP_MAT) {
				matarar = give_matarar(obn);
				if (matarar) {
					for (a = 0; a < obn->totcol; a++) {
						id = (ID *)(*matarar)[a];
						if (id) {
							ID_NEW_REMAP_US((*matarar)[a])
							else {
								(*matarar)[a] = ID_NEW_SET((*matarar)[a], BKE_material_copy(bmain, (*matarar)[a]));
							}
							id_us_min(id);
						}
					}
				}
			}
		}
	}
	return basen;

#undef ID_NEW_REMAP_US
#undef ID_NEW_REMAP_US2
}

/* single object duplicate, if dupflag==0, fully linked, else it uses the flags given */
/* leaves selection of base/object unaltered.
 * note: don't call this within a loop since clear_* funcs loop over the entire database.
 * note: caller must do DAG_relations_tag_update(bmain);
 *       this is not done automatic since we may duplicate many objects in a batch */
Base *ED_object_add_duplicate(Main *bmain, Scene *scene, ViewLayer *view_layer, Base *base, int dupflag)
{
	Base *basen;
	Object *ob;

	basen = object_add_duplicate_internal(bmain, scene, view_layer, base->object, dupflag);
	if (basen == NULL) {
		return NULL;
	}

	ob = basen->object;

	/* link own references to the newly duplicated data [#26816] */
	BKE_libblock_relink_to_newid(&ob->id);

	/* DAG_relations_tag_update(bmain); */ /* caller must do */

	if (ob->data != NULL) {
		DEG_id_tag_update_ex(bmain, (ID *)ob->data, ID_RECALC_EDITORS);
	}

	BKE_main_id_clear_newpoins(bmain);

	return basen;
}

/* contextual operator dupli */
static int duplicate_exec(bContext *C, wmOperator *op)
{
	Main *bmain = CTX_data_main(C);
	Scene *scene = CTX_data_scene(C);
	ViewLayer *view_layer = CTX_data_view_layer(C);
	const bool linked = RNA_boolean_get(op->ptr, "linked");
	int dupflag = (linked) ? 0 : U.dupflag;

	CTX_DATA_BEGIN (C, Base *, base, selected_bases)
	{
		Base *basen = object_add_duplicate_internal(bmain, scene, view_layer, base->object, dupflag);

		/* note that this is safe to do with this context iterator,
		 * the list is made in advance */
		ED_object_base_select(base, BA_DESELECT);
		ED_object_base_select(basen, BA_SELECT);

		if (basen == NULL) {
			continue;
		}

		/* new object becomes active */
		if (BASACT(view_layer) == base)
			ED_object_base_activate(C, basen);

		if (basen->object->data) {
			DEG_id_tag_update(basen->object->data, 0);
		}
	}
	CTX_DATA_END;

	copy_object_set_idnew(C);

	BKE_main_id_clear_newpoins(bmain);

	DEG_relations_tag_update(bmain);
	DEG_id_tag_update(&scene->id, ID_RECALC_COPY_ON_WRITE | ID_RECALC_SELECT);

	WM_event_add_notifier(C, NC_SCENE | ND_OB_SELECT, scene);

	return OPERATOR_FINISHED;
}

void OBJECT_OT_duplicate(wmOperatorType *ot)
{
	PropertyRNA *prop;

	/* identifiers */
	ot->name = "Duplicate Objects";
	ot->description = "Duplicate selected objects";
	ot->idname = "OBJECT_OT_duplicate";

	/* api callbacks */
	ot->exec = duplicate_exec;
	ot->poll = ED_operator_objectmode;

	/* flags */
	ot->flag = OPTYPE_REGISTER | OPTYPE_UNDO;

	/* to give to transform */
	RNA_def_boolean(ot->srna, "linked", 0, "Linked", "Duplicate object but not object data, linking to the original data");
	prop = RNA_def_enum(ot->srna, "mode", rna_enum_transform_mode_types, TFM_TRANSLATION, "Mode", "");
	RNA_def_property_flag(prop, PROP_HIDDEN);
}

/* **************** add named object, for dragdrop ************* */

static int add_named_exec(bContext *C, wmOperator *op)
{
	wmWindow *win = CTX_wm_window(C);
	const wmEvent *event = win ? win->eventstate : NULL;
	Main *bmain = CTX_data_main(C);
	Scene *scene = CTX_data_scene(C);
	ViewLayer *view_layer = CTX_data_view_layer(C);
	Base *basen;
	Object *ob;
	const bool linked = RNA_boolean_get(op->ptr, "linked");
	int dupflag = (linked) ? 0 : U.dupflag;
	char name[MAX_ID_NAME - 2];

	/* find object, create fake base */
	RNA_string_get(op->ptr, "name", name);
	ob = (Object *)BKE_libblock_find_name(bmain, ID_OB, name);

	if (ob == NULL) {
		BKE_report(op->reports, RPT_ERROR, "Object not found");
		return OPERATOR_CANCELLED;
	}

	/* prepare dupli */
	basen = object_add_duplicate_internal(bmain, scene, view_layer, ob, dupflag);

	if (basen == NULL) {
		BKE_report(op->reports, RPT_ERROR, "Object could not be duplicated");
		return OPERATOR_CANCELLED;
	}

	BKE_scene_object_base_flag_sync_from_object(basen);
	basen->object->restrictflag &= ~OB_RESTRICT_VIEW;

	if (event) {
		ARegion *ar = CTX_wm_region(C);
		const int mval[2] = {event->x - ar->winrct.xmin,
		                     event->y - ar->winrct.ymin};
		ED_object_location_from_view(C, basen->object->loc);
		ED_view3d_cursor3d_position(C, mval, false, basen->object->loc);
	}

	ED_object_base_select(basen, BA_SELECT);
	ED_object_base_activate(C, basen);

	copy_object_set_idnew(C);

	BKE_main_id_clear_newpoins(bmain);

	/* TODO(sergey): Only update relations for the current scene. */
	DEG_relations_tag_update(bmain);

	DEG_id_tag_update(&scene->id, ID_RECALC_SELECT);
	WM_event_add_notifier(C, NC_SCENE | ND_OB_SELECT, scene);
	WM_event_add_notifier(C, NC_SCENE | ND_OB_ACTIVE, scene);

	return OPERATOR_FINISHED;
}

void OBJECT_OT_add_named(wmOperatorType *ot)
{
	/* identifiers */
	ot->name = "Add Named Object";
	ot->description = "Add named object";
	ot->idname = "OBJECT_OT_add_named";

	/* api callbacks */
	ot->exec = add_named_exec;
	ot->poll = ED_operator_objectmode;

	/* flags */
	ot->flag = OPTYPE_REGISTER | OPTYPE_UNDO;

	RNA_def_boolean(ot->srna, "linked", 0, "Linked", "Duplicate object but not object data, linking to the original data");
	RNA_def_string(ot->srna, "name", NULL, MAX_ID_NAME - 2, "Name", "Object name to add");
}

/**************************** Join *************************/

static bool join_poll(bContext *C)
{
	Object *ob = CTX_data_active_object(C);

	if (!ob || ID_IS_LINKED(ob)) return 0;

	if (ELEM(ob->type, OB_MESH, OB_CURVE, OB_SURF, OB_ARMATURE, OB_GPENCIL))
		return ED_operator_screenactive(C);
	else
		return 0;
}

static int join_exec(bContext *C, wmOperator *op)
{
	Object *ob = CTX_data_active_object(C);

	if (ob->mode & OB_MODE_EDIT) {
		BKE_report(op->reports, RPT_ERROR, "This data does not support joining in edit mode");
		return OPERATOR_CANCELLED;
	}
	else if (BKE_object_obdata_is_libdata(ob)) {
		BKE_report(op->reports, RPT_ERROR, "Cannot edit external libdata");
		return OPERATOR_CANCELLED;
	}
	else if (ob->type == OB_GPENCIL) {
		bGPdata *gpd = (bGPdata *)ob->data;
		if ((!gpd) || GPENCIL_ANY_MODE(gpd)) {
			BKE_report(op->reports, RPT_ERROR, "This data does not support joining in this mode");
			return OPERATOR_CANCELLED;
		}
	}

	if (ob->type == OB_MESH)
		return join_mesh_exec(C, op);
	else if (ELEM(ob->type, OB_CURVE, OB_SURF))
		return join_curve_exec(C, op);
	else if (ob->type == OB_ARMATURE)
		return join_armature_exec(C, op);
	else if (ob->type == OB_GPENCIL)
		return ED_gpencil_join_objects_exec(C, op);

	return OPERATOR_CANCELLED;
}

void OBJECT_OT_join(wmOperatorType *ot)
{
	/* identifiers */
	ot->name = "Join";
	ot->description = "Join selected objects into active object";
	ot->idname = "OBJECT_OT_join";

	/* api callbacks */
	ot->exec = join_exec;
	ot->poll = join_poll;

	/* flags */
	ot->flag = OPTYPE_REGISTER | OPTYPE_UNDO;
}

/**************************** Join as Shape Key*************************/

static bool join_shapes_poll(bContext *C)
{
	Object *ob = CTX_data_active_object(C);

	if (!ob || ID_IS_LINKED(ob)) return 0;

	/* only meshes supported at the moment */
	if (ob->type == OB_MESH)
		return ED_operator_screenactive(C);
	else
		return 0;
}

static int join_shapes_exec(bContext *C, wmOperator *op)
{
	Object *ob = CTX_data_active_object(C);

	if (ob->mode & OB_MODE_EDIT) {
		BKE_report(op->reports, RPT_ERROR, "This data does not support joining in edit mode");
		return OPERATOR_CANCELLED;
	}
	else if (BKE_object_obdata_is_libdata(ob)) {
		BKE_report(op->reports, RPT_ERROR, "Cannot edit external libdata");
		return OPERATOR_CANCELLED;
	}

	if (ob->type == OB_MESH)
		return join_mesh_shapes_exec(C, op);

	return OPERATOR_CANCELLED;
}

void OBJECT_OT_join_shapes(wmOperatorType *ot)
{
	/* identifiers */
	ot->name = "Join as Shapes";
	ot->description = "Merge selected objects to shapes of active object";
	ot->idname = "OBJECT_OT_join_shapes";

	/* api callbacks */
	ot->exec = join_shapes_exec;
	ot->poll = join_shapes_poll;

	/* flags */
	ot->flag = OPTYPE_REGISTER | OPTYPE_UNDO;
}<|MERGE_RESOLUTION|>--- conflicted
+++ resolved
@@ -1860,13 +1860,8 @@
 			Object *ob = base->object;
 
 			/* The way object type conversion works currently (enforcing conversion of *all* objects using converted
-<<<<<<< HEAD
-			 * obdata, even some un-selected/hidden/inother scene ones, sounds totally bad to me.
-			 * However, changing this is more design than bugfix, not to mention convoluted code below,
-=======
 			 * object-data, even some un-selected/hidden/another scene ones, sounds totally bad to me.
 			 * However, changing this is more design than bug-fix, not to mention convoluted code below,
->>>>>>> 5c395301
 			 * so that will be for later.
 			 * But at the very least, do not do that with linked IDs! */
 			if ((ID_IS_LINKED(ob) || (ob->data && ID_IS_LINKED(ob->data))) && !keep_original) {
