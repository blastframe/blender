--- conflicted
+++ resolved
@@ -198,16 +198,8 @@
 	immEnd();
 }
 
-<<<<<<< HEAD
 /* helper func - draw keyframe vertices only for an F-Curve */
 static void draw_fcurve_keyframe_vertices(FCurve *fcu, View2D *v2d, bool edit, unsigned pos)
-=======
-/* helper func - draw handle vertex for an F-Curve as a round unfilled circle 
- * NOTE: the caller MUST HAVE GL_LINE_SMOOTH & GL_BLEND ENABLED, otherwise, the controls don't
- * have a consistent appearance (due to off-pixel alignments)...
- */
-static void draw_fcurve_handle_control(float x, float y, float xscale, float yscale, float hsize)
->>>>>>> 75fc1c35
 {
 	immBindBuiltinProgram(GPU_SHADER_2D_POINT_UNIFORM_SIZE_UNIFORM_COLOR_AA);
 
