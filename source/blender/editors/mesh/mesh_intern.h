/**
 * $Id: 
 *
 * ***** BEGIN GPL LICENSE BLOCK *****
 *
 * This program is free software; you can redistribute it and/or
 * modify it under the terms of the GNU General Public License
 * as published by the Free Software Foundation; either version 2
 * of the License, or (at your option) any later version.
 *
 * This program is distributed in the hope that it will be useful,
 * but WITHOUT ANY WARRANTY; without even the implied warranty of
 * MERCHANTABILITY or FITNESS FOR A PARTICULAR PURPOSE.  See the
 * GNU General Public License for more details.
 *
 * You should have received a copy of the GNU General Public License
 * along with this program; if not, write to the Free Software Foundation,
 * Inc., 59 Temple Place - Suite 330, Boston, MA  02111-1307, USA.
 *
 * The Original Code is Copyright (C) 2001-2002 by NaN Holding BV.
 * All rights reserved.
 *
 * The Original Code is: all of this file.
 *
 * Contributor(s): none yet.
 *
 * ***** END GPL LICENSE BLOCK *****
 */

/* Internal for editmesh_xxxx.c functions */

#ifndef MESH_INTERN_H
#define MESH_INTERN_H

#include "BLI_editVert.h"
#include "DNA_scene_types.h"
#include "DNA_object_types.h"
#include "DNA_mesh_types.h"

struct bContext;
struct wmOperatorType;
struct ViewContext;
struct BMEditMesh;
struct BMesh;
struct BMEdge;
struct BMFace;

#define UVCOPY(t, s) memcpy(t, s, 2 * sizeof(float));

/* ******************** bmeshutils.c */

/*
ok: the EDBM module is for editmode bmesh stuff.  in contrast, the 
    BMEdit module is for code shared with blenkernel that concerns
    the BMEditMesh structure.
*/

/*calls a bmesh op, reporting errors to the user, doing conversions,
  etc.*/
int EDBM_CallOpf(struct BMEditMesh *em, struct wmOperator *op, char *fmt, ...);

/*same as above, but doesn't report errors.*/
int EDBM_CallOpfSilent(struct BMEditMesh *em, char *fmt, ...);

/*these next two functions are the split version of EDBM_CallOpf, so you can
  do stuff with a bmesh operator, after initializing it but before executing
  it.
  
  execute the operator with BM_Exec_Op*/
int EDBM_InitOpf(struct BMEditMesh *em, struct BMOperator *bmop,
		struct wmOperator *op, char *fmt, ...);
/*cleans up after a bmesh operator*/
int EDBM_FinishOp(struct BMEditMesh *em, struct BMOperator *bmop,
		struct wmOperator *op, int report);

void EDBM_clear_flag_all(struct BMEditMesh *em, int flag);
void EDBM_set_actFace(struct BMEditMesh *em, struct BMFace *efa);
void EDBM_store_selection(struct BMEditMesh *em, void *data);
void EDBM_validate_selections(struct BMEditMesh *em);
void EDBM_remove_selection(struct BMEditMesh *em, void *data);
void EDBM_stats_update(struct BMEditMesh *em);

/* ******************** editface.c */

int edgetag_context_check(Scene *scene, EditEdge *eed);
void edgetag_context_set(Scene *scene, EditEdge *eed, int val);
int edgetag_shortest_path(Scene *scene, EditMesh *em, EditEdge *source, EditEdge *target);

/* ******************* editmesh.c */

void EM_beginEditMesh(struct Object *ob);
void EM_endEditMesh(struct Object *ob, EditMesh *em);

extern void free_editvert(EditMesh *em, EditVert *eve);
extern void free_editedge(EditMesh *em, EditEdge *eed);
extern void free_editface(EditMesh *em, EditFace *efa);
void free_editMesh(EditMesh *em);

/*frees dst mesh, then copies the contents of 
  *src (the struct) to dst. */
void set_editMesh(EditMesh *dst, EditMesh *src);

extern void free_vertlist(EditMesh *em, ListBase *edve);
extern void free_edgelist(EditMesh *em, ListBase *lb);
extern void free_facelist(EditMesh *em, ListBase *lb);

extern void remedge(EditMesh *em, EditEdge *eed);

extern struct EditVert *addvertlist(EditMesh *em, float *vec, struct EditVert *example);
extern struct EditEdge *addedgelist(EditMesh *em, struct EditVert *v1, struct EditVert *v2, struct EditEdge *example);
extern struct EditFace *addfacelist(EditMesh *em, struct EditVert *v1, struct EditVert *v2, struct EditVert *v3, struct EditVert *v4, struct EditFace *example, struct EditFace *exampleEdges);
extern struct EditEdge *findedgelist(EditMesh *em, struct EditVert *v1, struct EditVert *v2);

EditVert *editedge_getOtherVert(EditEdge *eed, EditVert *eve);
EditVert *editedge_getSharedVert(EditEdge *eed, EditEdge *eed2);
int editedge_containsVert(struct EditEdge *eed, struct EditVert *eve);
int editface_containsVert(struct EditFace *efa, struct EditVert *eve);
int editface_containsEdge(struct EditFace *efa, struct EditEdge *eed);

void em_setup_viewcontext(struct bContext *C, struct ViewContext *vc);

void MESH_OT_separate(struct wmOperatorType *ot);

/* ******************* editmesh_add.c */
void MESH_OT_primitive_plane_add(struct wmOperatorType *ot);
void MESH_OT_primitive_cube_add(struct wmOperatorType *ot);
void MESH_OT_primitive_circle_add(struct wmOperatorType *ot);
void MESH_OT_primitive_cylinder_add(struct wmOperatorType *ot);
void MESH_OT_primitive_tube_add(struct wmOperatorType *ot);
void MESH_OT_primitive_cone_add(struct wmOperatorType *ot);
void MESH_OT_primitive_grid_add(struct wmOperatorType *ot);
void MESH_OT_primitive_monkey_add(struct wmOperatorType *ot);
void MESH_OT_primitive_uv_sphere_add(struct wmOperatorType *ot);
void MESH_OT_primitive_ico_sphere_add(struct wmOperatorType *ot);

void MESH_OT_edge_face_add(struct wmOperatorType *ot);
void MESH_OT_dupli_extrude_cursor(struct wmOperatorType *ot);
void MESH_OT_duplicate(struct wmOperatorType *ot);

void MESH_OT_fgon_make(struct wmOperatorType *ot);
void MESH_OT_fgon_clear(struct wmOperatorType *ot);

/* ******************* editmesh_lib.c */
void EM_stats_update(EditMesh *em);

extern void EM_fgon_flags(EditMesh *em);
extern void EM_hide_reset(EditMesh *em);

extern int faceselectedOR(EditFace *efa, int flag);
extern int faceselectedAND(EditFace *efa, int flag);

void EM_remove_selection(EditMesh *em, void *data, int type);
void EM_clear_flag_all(EditMesh *em, int flag);
void EM_set_flag_all(EditMesh *em, int flag);

void EM_data_interp_from_verts(EditMesh *em, EditVert *v1, EditVert *v2, EditVert *eve, float fac);
void EM_data_interp_from_faces(EditMesh *em, EditFace *efa1, EditFace *efa2, EditFace *efan, int i1, int i2, int i3, int i4);

int EM_nvertices_selected(EditMesh *em);
int EM_nedges_selected(EditMesh *em);
int EM_nfaces_selected(EditMesh *em);

float EM_face_perimeter(EditFace *efa);

void EM_store_selection(EditMesh *em, void *data, int type);

extern EditFace *exist_face(EditMesh *em, EditVert *v1, EditVert *v2, EditVert *v3, EditVert *v4);
extern void flipface(EditMesh *em, EditFace *efa); // flips for normal direction
extern int compareface(EditFace *vl1, EditFace *vl2);

/* flag for selection bits, *nor will be filled with normal for extrusion constraint */
/* return value defines if such normal was set */
extern short extrudeflag_face_indiv(EditMesh *em, short flag, float *nor);
extern short extrudeflag_verts_indiv(EditMesh *em, short flag, float *nor);
extern short extrudeflag_edges_indiv(EditMesh *em, short flag, float *nor);
extern short extrudeflag_vert(Object *obedit, EditMesh *em, short flag, float *nor);
extern short extrudeflag(Object *obedit, EditMesh *em, short flag, float *nor);

extern void adduplicateflag(EditMesh *em, int flag);
extern void delfaceflag(EditMesh *em, int flag);

extern void rotateflag(EditMesh *em, short flag, float *cent, float rotmat[][3]);
extern void translateflag(EditMesh *em, short flag, float *vec);

extern int convex(float *v1, float *v2, float *v3, float *v4);

extern struct EditFace *EM_face_from_faces(EditMesh *em, struct EditFace *efa1,
										   struct EditFace *efa2, int i1, int i2, int i3, int i4);

extern int EM_view3d_poll(struct bContext *C);

/* ******************* editmesh_loop.c */

#define LOOP_SELECT	1
#define LOOP_CUT	2

void MESH_OT_knife_cut(struct wmOperatorType *ot);

/* ******************* editmesh_mods.c */
void MESH_OT_loop_select(struct wmOperatorType *ot);
void MESH_OT_select_all_toggle(struct wmOperatorType *ot);
void MESH_OT_bmesh_test(struct wmOperatorType *ot);
void MESH_OT_select_more(struct wmOperatorType *ot);
void MESH_OT_select_less(struct wmOperatorType *ot);
void MESH_OT_select_inverse(struct wmOperatorType *ot);
void MESH_OT_select_non_manifold(struct wmOperatorType *ot);
void MESH_OT_select_linked(struct wmOperatorType *ot);
void MESH_OT_select_linked_pick(struct wmOperatorType *ot);
void MESH_OT_hide(struct wmOperatorType *ot);
void MESH_OT_reveal(struct wmOperatorType *ot);
void MESH_OT_select_by_number_vertices(struct wmOperatorType *ot);
void MESH_OT_normals_make_consistent(struct wmOperatorType *ot);
void MESH_OT_faces_select_linked_flat(struct wmOperatorType *ot);
void MESH_OT_edges_select_sharp(struct wmOperatorType *ot);
void MESH_OT_select_shortest_path(struct wmOperatorType *ot);
void MESH_OT_select_similar(struct wmOperatorType *ot);
void MESH_OT_select_random(struct wmOperatorType *ot);
void MESH_OT_vertices_transform_to_sphere(struct wmOperatorType *ot);
void MESH_OT_selection_type(struct wmOperatorType *ot);
void MESH_OT_loop_multi_select(struct wmOperatorType *ot);
void MESH_OT_mark_seam(struct wmOperatorType *ot);
void MESH_OT_mark_sharp(struct wmOperatorType *ot);
void MESH_OT_vertices_smooth(struct wmOperatorType *ot);
void MESH_OT_flip_normals(struct wmOperatorType *ot);

extern EditEdge *findnearestedge(struct ViewContext *vc, int *dist);
extern void EM_automerge(int update);
void editmesh_select_by_material(EditMesh *em, int index);
void righthandfaces(EditMesh *em, int select);	/* makes faces righthand turning */
void EM_select_more(EditMesh *em);
void selectconnected_mesh_all(EditMesh *em);
void faceloop_select(struct BMEditMesh *em, struct BMEdge *startedge, int select);

/**
 * findnearestvert
 * 
 * dist (in/out): minimal distance to the nearest and at the end, actual distance
 * sel: selection bias
 * 		if SELECT, selected vertice are given a 5 pixel bias to make them farter than unselect verts
 * 		if 0, unselected vertice are given the bias
 * strict: if 1, the vertice corresponding to the sel parameter are ignored and not just biased 
 */
extern EditVert *findnearestvert(struct ViewContext *vc, int *dist, short sel, short strict);


/* ******************* editmesh_tools.c */

#define SUBDIV_SELECT_ORIG      0
#define SUBDIV_SELECT_INNER     1
#define SUBDIV_SELECT_INNER_SEL 2
#define SUBDIV_SELECT_LOOPCUT 3

void join_triangles(EditMesh *em);
int removedoublesflag(EditMesh *em, short flag, short automerge, float limit);		/* return amount */
<<<<<<< HEAD
void esubdivideflag(Object *obedit, EditMesh *em, int flag, float rad, int beauty, int numcuts, int seltype);
int EdgeSlide(EditMesh *em, struct wmOperator *op, short immediate, float imperc);
=======
void esubdivideflag(Object *obedit, EditMesh *em, int flag, float smooth, float fractal, int beauty, int numcuts, int seltype);
int EdgeSlide(EditMesh *em, wmOperator *op, short immediate, float imperc);
>>>>>>> 0bfc9870

void MESH_OT_merge(struct wmOperatorType *ot);
void MESH_OT_subdivide(struct wmOperatorType *ot);
void MESH_OT_remove_doubles(struct wmOperatorType *ot);
void MESH_OT_extrude(struct wmOperatorType *ot);
void MESH_OT_spin(struct wmOperatorType *ot);
void MESH_OT_screw(struct wmOperatorType *ot);

void MESH_OT_fill(struct wmOperatorType *ot);
void MESH_OT_beauty_fill(struct wmOperatorType *ot);
void MESH_OT_quads_convert_to_tris(struct wmOperatorType *ot);
void MESH_OT_tris_convert_to_quads(struct wmOperatorType *ot);
void MESH_OT_edge_flip(struct wmOperatorType *ot);
void MESH_OT_faces_shade_smooth(struct wmOperatorType *ot);
void MESH_OT_faces_shade_solid(struct wmOperatorType *ot);
void MESH_OT_split(struct wmOperatorType *ot);
void MESH_OT_extrude_repeat(struct wmOperatorType *ot);
void MESH_OT_edge_rotate(struct wmOperatorType *ot);
void MESH_OT_select_vertex_path(struct wmOperatorType *ot);
void MESH_OT_loop_to_region(struct wmOperatorType *ot);
void MESH_OT_region_to_loop(struct wmOperatorType *ot);

void MESH_OT_uvs_rotate(struct wmOperatorType *ot);
void MESH_OT_uvs_mirror(struct wmOperatorType *ot);
void MESH_OT_colors_rotate(struct wmOperatorType *ot);
void MESH_OT_colors_mirror(struct wmOperatorType *ot);

void MESH_OT_delete(struct wmOperatorType *ot);
void MESH_OT_rip(struct wmOperatorType *ot);

/* ******************* mesh_layers.c */

void MESH_OT_uv_texture_add(struct wmOperatorType *ot);
void MESH_OT_uv_texture_remove(struct wmOperatorType *ot);
void MESH_OT_vertex_color_add(struct wmOperatorType *ot);
void MESH_OT_vertex_color_remove(struct wmOperatorType *ot);
void MESH_OT_sticky_add(struct wmOperatorType *ot);
void MESH_OT_sticky_remove(struct wmOperatorType *ot);

#endif // MESH_INTERN_H
<|MERGE_RESOLUTION|>--- conflicted
+++ resolved
@@ -252,13 +252,8 @@
 
 void join_triangles(EditMesh *em);
 int removedoublesflag(EditMesh *em, short flag, short automerge, float limit);		/* return amount */
-<<<<<<< HEAD
-void esubdivideflag(Object *obedit, EditMesh *em, int flag, float rad, int beauty, int numcuts, int seltype);
+void esubdivideflag(Object *obedit, EditMesh *em, int flag, float smooth, float fractal, int beauty, int numcuts, int seltype);
 int EdgeSlide(EditMesh *em, struct wmOperator *op, short immediate, float imperc);
-=======
-void esubdivideflag(Object *obedit, EditMesh *em, int flag, float smooth, float fractal, int beauty, int numcuts, int seltype);
-int EdgeSlide(EditMesh *em, wmOperator *op, short immediate, float imperc);
->>>>>>> 0bfc9870
 
 void MESH_OT_merge(struct wmOperatorType *ot);
 void MESH_OT_subdivide(struct wmOperatorType *ot);
