/*
 * ***** BEGIN GPL LICENSE BLOCK *****
 *
 * This program is free software; you can redistribute it and/or
 * modify it under the terms of the GNU General Public License
 * as published by the Free Software Foundation; either version 2
 * of the License, or (at your option) any later version. 
 *
 * This program is distributed in the hope that it will be useful,
 * but WITHOUT ANY WARRANTY; without even the implied warranty of
 * MERCHANTABILITY or FITNESS FOR A PARTICULAR PURPOSE.  See the
 * GNU General Public License for more details.
 *
 * You should have received a copy of the GNU General Public License
 * along with this program; if not, write to the Free Software Foundation,
 * Inc., 51 Franklin Street, Fifth Floor, Boston, MA 02110-1301, USA.
 *
 * The Original Code is Copyright (C) 2009 Blender Foundation.
 * All rights reserved.
 *
 * Contributor(s): Blender Foundation
 *
 * ***** END GPL LICENSE BLOCK *****
 */

/** \file blender/editors/physics/particle_object.c
 *  \ingroup edphys
 */


#include <stdlib.h>
#include <string.h>

#include "MEM_guardedalloc.h"

#include "DNA_meshdata_types.h"
#include "DNA_modifier_types.h"
#include "DNA_scene_types.h"

#include "BLI_math.h"
#include "BLI_listbase.h"
#include "BLI_utildefines.h"
#include "BLI_string.h"

#include "BKE_context.h"
#include "BKE_DerivedMesh.h"
#include "BKE_cdderivedmesh.h"
#include "BKE_global.h"
#include "BKE_library.h"
#include "BKE_main.h"
#include "BKE_modifier.h"
#include "BKE_object.h"
#include "BKE_particle.h"
#include "BKE_pointcache.h"
#include "BKE_report.h"

#include "DEG_depsgraph.h"
#include "DEG_depsgraph_build.h"

#include "RNA_access.h"
#include "RNA_define.h"

#include "WM_api.h"
#include "WM_types.h"

#include "ED_particle.h"
#include "ED_screen.h"
#include "ED_object.h"

#include "UI_resources.h"

#include "physics_intern.h"

<<<<<<< HEAD
extern void PE_create_particle_edit(const bContext *C, Scene *scene, ViewLayer *view_layer, Object *ob, PointCache *cache, ParticleSystem *psys);
extern void PTCacheUndo_clear(PTCacheEdit *edit);
extern void recalc_lengths(PTCacheEdit *edit);
extern void recalc_emitter_field(Object *ob, ParticleSystem *psys);
extern void update_world_cos(Object *ob, PTCacheEdit *edit);

=======
>>>>>>> a3486e73
#define KEY_K					PTCacheEditKey *key; int k
#define POINT_P					PTCacheEditPoint *point; int p
#define LOOP_POINTS				for (p=0, point=edit->points; p<edit->totpoint; p++, point++)
#if 0
#define LOOP_VISIBLE_POINTS		for (p=0, point=edit->points; p<edit->totpoint; p++, point++) if (!(point->flag & PEP_HIDE))
#define LOOP_SELECTED_POINTS	for (p=0, point=edit->points; p<edit->totpoint; p++, point++) if (point_is_selected(point))
#define LOOP_UNSELECTED_POINTS	for (p=0, point=edit->points; p<edit->totpoint; p++, point++) if (!point_is_selected(point))
#define LOOP_EDITED_POINTS		for (p=0, point=edit->points; p<edit->totpoint; p++, point++) if (point->flag & PEP_EDIT_RECALC)
#define LOOP_TAGGED_POINTS		for (p=0, point=edit->points; p<edit->totpoint; p++, point++) if (point->flag & PEP_TAG)
#endif
#define LOOP_KEYS				for (k=0, key=point->keys; k<point->totkey; k++, key++)
#if 0
#define LOOP_VISIBLE_KEYS		for (k=0, key=point->keys; k<point->totkey; k++, key++) if (!(key->flag & PEK_HIDE))
#define LOOP_SELECTED_KEYS		for (k=0, key=point->keys; k<point->totkey; k++, key++) if ((key->flag & PEK_SELECT) && !(key->flag & PEK_HIDE))
#define LOOP_TAGGED_KEYS		for (k=0, key=point->keys; k<point->totkey; k++, key++) if (key->flag & PEK_TAG)

#define KEY_WCO					(key->flag & PEK_USE_WCO ? key->world_co : key->co)
#endif

static float I[4][4] = {{1.0f, 0.0f, 0.0f, 0.0f}, {0.0f, 1.0f, 0.0f, 0.0f}, {0.0f, 0.0f, 1.0f, 0.0f}, {0.0f, 0.0f, 0.0f, 1.0f}};

/********************** particle system slot operators *********************/

static int particle_system_add_exec(bContext *C, wmOperator *UNUSED(op))
{
	Object *ob= ED_object_context(C);
	Scene *scene = CTX_data_scene(C);

	if (!scene || !ob)
		return OPERATOR_CANCELLED;

	object_add_particle_system(scene, ob, NULL);
	
	WM_event_add_notifier(C, NC_OBJECT|ND_PARTICLE, ob);
	WM_event_add_notifier(C, NC_OBJECT|ND_POINTCACHE, ob);
	
	return OPERATOR_FINISHED;
}

void OBJECT_OT_particle_system_add(wmOperatorType *ot)
{
	/* identifiers */
	ot->name = "Add Particle System Slot";
	ot->idname = "OBJECT_OT_particle_system_add";
	ot->description = "Add a particle system";
	
	/* api callbacks */
	ot->poll = ED_operator_object_active_editable;
	ot->exec = particle_system_add_exec;
	
	/* flags */
	ot->flag = OPTYPE_REGISTER|OPTYPE_UNDO;
}

static int particle_system_remove_exec(bContext *C, wmOperator *UNUSED(op))
{
	WorkSpace *workspace = CTX_wm_workspace(C);
	Object *ob = ED_object_context(C);
	Scene *scene = CTX_data_scene(C);
	ViewLayer *view_layer = CTX_data_view_layer(C);
	eObjectMode mode_orig;

	if (!scene || !ob)
		return OPERATOR_CANCELLED;

	mode_orig = workspace->object_mode;
	object_remove_particle_system(scene, ob);

	/* possible this isn't the active object
	 * object_remove_particle_system() clears the mode on the last psys
	 */
	if (mode_orig & OB_MODE_PARTICLE_EDIT) {
		if ((workspace->object_mode & OB_MODE_PARTICLE_EDIT) == 0) {
			if (view_layer->basact && view_layer->basact->object == ob) {
				workspace->object_mode &= ~OB_MODE_PARTICLE_EDIT;
				WM_event_add_notifier(C, NC_SCENE|ND_MODE|NS_MODE_OBJECT, NULL);
			}
		}
	}

	WM_event_add_notifier(C, NC_OBJECT|ND_PARTICLE, ob);
	WM_event_add_notifier(C, NC_OBJECT|ND_POINTCACHE, ob);
	
	return OPERATOR_FINISHED;
}

void OBJECT_OT_particle_system_remove(wmOperatorType *ot)
{
	/* identifiers */
	ot->name = "Remove Particle System Slot";
	ot->idname = "OBJECT_OT_particle_system_remove";
	ot->description = "Remove the selected particle system";
	
	/* api callbacks */
	ot->poll = ED_operator_object_active_editable;
	ot->exec = particle_system_remove_exec;

	/* flags */
	ot->flag = OPTYPE_REGISTER|OPTYPE_UNDO;
}

/********************** new particle settings operator *********************/

static int psys_poll(bContext *C)
{
	PointerRNA ptr = CTX_data_pointer_get_type(C, "particle_system", &RNA_ParticleSystem);
	return (ptr.data != NULL);
}

static int new_particle_settings_exec(bContext *C, wmOperator *UNUSED(op))
{
	Main *bmain= CTX_data_main(C);
	ParticleSystem *psys;
	ParticleSettings *part = NULL;
	Object *ob;
	PointerRNA ptr;

	ptr = CTX_data_pointer_get_type(C, "particle_system", &RNA_ParticleSystem);

	psys = ptr.data;

	/* add or copy particle setting */
	if (psys->part)
		part= BKE_particlesettings_copy(bmain, psys->part);
	else
		part= BKE_particlesettings_add(bmain, "ParticleSettings");

	ob= ptr.id.data;

	if (psys->part)
		id_us_min(&psys->part->id);

	psys->part = part;

	psys_check_boid_data(psys);

	DEG_relations_tag_update(bmain);
	DEG_id_tag_update(&ob->id, OB_RECALC_DATA);

	WM_event_add_notifier(C, NC_OBJECT|ND_PARTICLE, ob);
	
	return OPERATOR_FINISHED;
}

void PARTICLE_OT_new(wmOperatorType *ot)
{
	/* identifiers */
	ot->name = "New Particle Settings";
	ot->idname = "PARTICLE_OT_new";
	ot->description = "Add new particle settings";
	
	/* api callbacks */
	ot->exec = new_particle_settings_exec;
	ot->poll = psys_poll;

	/* flags */
	ot->flag = OPTYPE_REGISTER|OPTYPE_UNDO;
}

/********************** keyed particle target operators *********************/

static int new_particle_target_exec(bContext *C, wmOperator *UNUSED(op))
{
	Main *bmain = CTX_data_main(C);
	PointerRNA ptr = CTX_data_pointer_get_type(C, "particle_system", &RNA_ParticleSystem);
	ParticleSystem *psys= ptr.data;
	Object *ob = ptr.id.data;

	ParticleTarget *pt;

	if (!psys)
		return OPERATOR_CANCELLED;

	pt = psys->targets.first;
	for (; pt; pt=pt->next)
		pt->flag &= ~PTARGET_CURRENT;

	pt = MEM_callocN(sizeof(ParticleTarget), "keyed particle target");

	pt->flag |= PTARGET_CURRENT;
	pt->psys = 1;

	BLI_addtail(&psys->targets, pt);

	DEG_relations_tag_update(bmain);
	DEG_id_tag_update(&ob->id, OB_RECALC_DATA);

	WM_event_add_notifier(C, NC_OBJECT|ND_PARTICLE, ob);
	
	return OPERATOR_FINISHED;
}

void PARTICLE_OT_new_target(wmOperatorType *ot)
{
	/* identifiers */
	ot->name = "New Particle Target";
	ot->idname = "PARTICLE_OT_new_target";
	ot->description = "Add a new particle target";
	
	/* api callbacks */
	ot->exec = new_particle_target_exec;

	/* flags */
	ot->flag = OPTYPE_REGISTER|OPTYPE_UNDO;
}

static int remove_particle_target_exec(bContext *C, wmOperator *UNUSED(op))
{
	Main *bmain = CTX_data_main(C);
	PointerRNA ptr = CTX_data_pointer_get_type(C, "particle_system", &RNA_ParticleSystem);
	ParticleSystem *psys= ptr.data;
	Object *ob = ptr.id.data;

	ParticleTarget *pt;

	if (!psys)
		return OPERATOR_CANCELLED;

	pt = psys->targets.first;
	for (; pt; pt=pt->next) {
		if (pt->flag & PTARGET_CURRENT) {
			BLI_remlink(&psys->targets, pt);
			MEM_freeN(pt);
			break;
		}

	}
	pt = psys->targets.last;

	if (pt)
		pt->flag |= PTARGET_CURRENT;

	DEG_relations_tag_update(bmain);
	DEG_id_tag_update(&ob->id, OB_RECALC_DATA);

	WM_event_add_notifier(C, NC_OBJECT|ND_PARTICLE, ob);
	
	return OPERATOR_FINISHED;
}

void PARTICLE_OT_target_remove(wmOperatorType *ot)
{
	/* identifiers */
	ot->name = "Remove Particle Target";
	ot->idname = "PARTICLE_OT_target_remove";
	ot->description = "Remove the selected particle target";
	
	/* api callbacks */
	ot->exec = remove_particle_target_exec;

	/* flags */
	ot->flag = OPTYPE_REGISTER|OPTYPE_UNDO;
}

/************************ move up particle target operator *********************/

static int target_move_up_exec(bContext *C, wmOperator *UNUSED(op))
{
	PointerRNA ptr = CTX_data_pointer_get_type(C, "particle_system", &RNA_ParticleSystem);
	ParticleSystem *psys= ptr.data;
	Object *ob = ptr.id.data;
	ParticleTarget *pt;

	if (!psys)
		return OPERATOR_CANCELLED;
	
	pt = psys->targets.first;
	for (; pt; pt=pt->next) {
		if (pt->flag & PTARGET_CURRENT && pt->prev) {
			BLI_remlink(&psys->targets, pt);
			BLI_insertlinkbefore(&psys->targets, pt->prev, pt);

			DEG_id_tag_update(&ob->id, OB_RECALC_DATA);
			WM_event_add_notifier(C, NC_OBJECT|ND_PARTICLE, ob);
			break;
		}
	}
	
	return OPERATOR_FINISHED;
}

void PARTICLE_OT_target_move_up(wmOperatorType *ot)
{
	ot->name = "Move Up Target";
	ot->idname = "PARTICLE_OT_target_move_up";
	ot->description = "Move particle target up in the list";
	
	ot->exec = target_move_up_exec;
	
	/* flags */
	ot->flag = OPTYPE_REGISTER|OPTYPE_UNDO;
}

/************************ move down particle target operator *********************/

static int target_move_down_exec(bContext *C, wmOperator *UNUSED(op))
{
	PointerRNA ptr = CTX_data_pointer_get_type(C, "particle_system", &RNA_ParticleSystem);
	ParticleSystem *psys= ptr.data;
	Object *ob = ptr.id.data;
	ParticleTarget *pt;

	if (!psys)
		return OPERATOR_CANCELLED;
	pt = psys->targets.first;
	for (; pt; pt=pt->next) {
		if (pt->flag & PTARGET_CURRENT && pt->next) {
			BLI_remlink(&psys->targets, pt);
			BLI_insertlinkafter(&psys->targets, pt->next, pt);

			DEG_id_tag_update(&ob->id, OB_RECALC_DATA);
			WM_event_add_notifier(C, NC_OBJECT|ND_PARTICLE, ob);
			break;
		}
	}
	
	return OPERATOR_FINISHED;
}

void PARTICLE_OT_target_move_down(wmOperatorType *ot)
{
	ot->name = "Move Down Target";
	ot->idname = "PARTICLE_OT_target_move_down";
	ot->description = "Move particle target down in the list";
	
	ot->exec = target_move_down_exec;
	
	/* flags */
	ot->flag = OPTYPE_REGISTER|OPTYPE_UNDO;
}

/************************ move up particle dupliweight operator *********************/

static int dupliob_move_up_exec(bContext *C, wmOperator *UNUSED(op))
{
	PointerRNA ptr = CTX_data_pointer_get_type(C, "particle_system", &RNA_ParticleSystem);
	ParticleSystem *psys= ptr.data;
	ParticleSettings *part;
	ParticleDupliWeight *dw;

	if (!psys)
		return OPERATOR_CANCELLED;

	part = psys->part;
	for (dw=part->dupliweights.first; dw; dw=dw->next) {
		if (dw->flag & PART_DUPLIW_CURRENT && dw->prev) {
			BLI_remlink(&part->dupliweights, dw);
			BLI_insertlinkbefore(&part->dupliweights, dw->prev, dw);

			WM_event_add_notifier(C, NC_OBJECT|ND_PARTICLE, NULL);
			break;
		}
	}
	
	return OPERATOR_FINISHED;
}

void PARTICLE_OT_dupliob_move_up(wmOperatorType *ot)
{
	ot->name = "Move Up Dupli Object";
	ot->idname = "PARTICLE_OT_dupliob_move_up";
	ot->description = "Move dupli object up in the list";
	
	ot->exec = dupliob_move_up_exec;
	
	/* flags */
	ot->flag = OPTYPE_REGISTER|OPTYPE_UNDO;
}

/********************** particle dupliweight operators *********************/

static int copy_particle_dupliob_exec(bContext *C, wmOperator *UNUSED(op))
{
	PointerRNA ptr = CTX_data_pointer_get_type(C, "particle_system", &RNA_ParticleSystem);
	ParticleSystem *psys= ptr.data;
	ParticleSettings *part;
	ParticleDupliWeight *dw;

	if (!psys)
		return OPERATOR_CANCELLED;
	part = psys->part;
	for (dw=part->dupliweights.first; dw; dw=dw->next) {
		if (dw->flag & PART_DUPLIW_CURRENT) {
			dw->flag &= ~PART_DUPLIW_CURRENT;
			dw = MEM_dupallocN(dw);
			dw->flag |= PART_DUPLIW_CURRENT;
			BLI_addhead(&part->dupliweights, dw);

			WM_event_add_notifier(C, NC_OBJECT|ND_PARTICLE, NULL);
			break;
		}
	}
	
	return OPERATOR_FINISHED;
}

void PARTICLE_OT_dupliob_copy(wmOperatorType *ot)
{
	/* identifiers */
	ot->name = "Copy Particle Dupliob";
	ot->idname = "PARTICLE_OT_dupliob_copy";
	ot->description = "Duplicate the current dupliobject";
	
	/* api callbacks */
	ot->exec = copy_particle_dupliob_exec;

	/* flags */
	ot->flag = OPTYPE_REGISTER|OPTYPE_UNDO;
}

static int remove_particle_dupliob_exec(bContext *C, wmOperator *UNUSED(op))
{
	PointerRNA ptr = CTX_data_pointer_get_type(C, "particle_system", &RNA_ParticleSystem);
	ParticleSystem *psys= ptr.data;
	ParticleSettings *part;
	ParticleDupliWeight *dw;

	if (!psys)
		return OPERATOR_CANCELLED;

	part = psys->part;
	for (dw=part->dupliweights.first; dw; dw=dw->next) {
		if (dw->flag & PART_DUPLIW_CURRENT) {
			BLI_remlink(&part->dupliweights, dw);
			MEM_freeN(dw);
			break;
		}

	}
	dw = part->dupliweights.last;

	if (dw)
		dw->flag |= PART_DUPLIW_CURRENT;

	WM_event_add_notifier(C, NC_OBJECT|ND_PARTICLE, NULL);
	
	return OPERATOR_FINISHED;
}

void PARTICLE_OT_dupliob_remove(wmOperatorType *ot)
{
	/* identifiers */
	ot->name = "Remove Particle Dupliobject";
	ot->idname = "PARTICLE_OT_dupliob_remove";
	ot->description = "Remove the selected dupliobject";
	
	/* api callbacks */
	ot->exec = remove_particle_dupliob_exec;

	/* flags */
	ot->flag = OPTYPE_REGISTER|OPTYPE_UNDO;
}

/************************ move down particle dupliweight operator *********************/

static int dupliob_move_down_exec(bContext *C, wmOperator *UNUSED(op))
{
	PointerRNA ptr = CTX_data_pointer_get_type(C, "particle_system", &RNA_ParticleSystem);
	ParticleSystem *psys= ptr.data;
	ParticleSettings *part;
	ParticleDupliWeight *dw;

	if (!psys)
		return OPERATOR_CANCELLED;

	part = psys->part;
	for (dw=part->dupliweights.first; dw; dw=dw->next) {
		if (dw->flag & PART_DUPLIW_CURRENT && dw->next) {
			BLI_remlink(&part->dupliweights, dw);
			BLI_insertlinkafter(&part->dupliweights, dw->next, dw);

			WM_event_add_notifier(C, NC_OBJECT|ND_PARTICLE, NULL);
			break;
		}
	}
	
	return OPERATOR_FINISHED;
}

void PARTICLE_OT_dupliob_move_down(wmOperatorType *ot)
{
	ot->name = "Move Down Dupli Object";
	ot->idname = "PARTICLE_OT_dupliob_move_down";
	ot->description = "Move dupli object down in the list";
	
	ot->exec = dupliob_move_down_exec;
	
	/* flags */
	ot->flag = OPTYPE_REGISTER|OPTYPE_UNDO;
}

/************************ connect/disconnect hair operators *********************/

static void disconnect_hair(
        const EvaluationContext *eval_ctx, Scene *scene, ViewLayer *view_layer,
        Object *ob, ParticleSystem *psys)
{
	ParticleSystemModifierData *psmd = psys_get_modifier(ob, psys);
	ParticleEditSettings *pset= PE_settings(scene);
	ParticleData *pa;
	PTCacheEdit *edit;
	PTCacheEditPoint *point;
	PTCacheEditKey *ekey = NULL;
	HairKey *key;
	int i, k;
	float hairmat[4][4];

	if (!ob || !psys || psys->flag & PSYS_GLOBAL_HAIR)
		return;

	if (!psys->part || psys->part->type != PART_HAIR)
		return;
	
	edit = psys->edit;
	point= edit ? edit->points : NULL;

	for (i=0, pa=psys->particles; i<psys->totpart; i++, pa++) {
		if (point) {
			ekey = point->keys;
			point++;
		}

		psys_mat_hair_to_global(ob, psmd->dm_final, psys->part->from, pa, hairmat);

		for (k=0, key=pa->hair; k<pa->totkey; k++, key++) {
			mul_m4_v3(hairmat, key->co);
			
			if (ekey) {
				ekey->flag &= ~PEK_USE_WCO;
				ekey++;
			}
		}
	}

	psys_free_path_cache(psys, psys->edit);

	psys->flag |= PSYS_GLOBAL_HAIR;

	if (ELEM(pset->brushtype, PE_BRUSH_ADD, PE_BRUSH_PUFF))
		pset->brushtype = PE_BRUSH_NONE;

	PE_update_object(eval_ctx, scene, view_layer, ob, 0);
}

static int disconnect_hair_exec(bContext *C, wmOperator *op)
{
	Scene *scene= CTX_data_scene(C);
	ViewLayer *view_layer = CTX_data_view_layer(C);
	Object *ob= ED_object_context(C);
	ParticleSystem *psys= NULL;
	const bool all = RNA_boolean_get(op->ptr, "all");

	EvaluationContext eval_ctx;
	CTX_data_eval_ctx(C, &eval_ctx);

	if (!ob)
		return OPERATOR_CANCELLED;

	if (all) {
		for (psys=ob->particlesystem.first; psys; psys=psys->next) {
			disconnect_hair(&eval_ctx, scene, view_layer, ob, psys);
		}
	}
	else {
		psys = psys_get_current(ob);
		disconnect_hair(&eval_ctx, scene, view_layer, ob, psys);
	}

	DEG_id_tag_update(&ob->id, OB_RECALC_DATA);
	WM_event_add_notifier(C, NC_OBJECT|ND_PARTICLE, ob);

	return OPERATOR_FINISHED;
}

void PARTICLE_OT_disconnect_hair(wmOperatorType *ot)
{
	ot->name = "Disconnect Hair";
	ot->description = "Disconnect hair from the emitter mesh";
	ot->idname = "PARTICLE_OT_disconnect_hair";
	
	ot->exec = disconnect_hair_exec;
	
	/* flags */
	ot->flag = OPTYPE_UNDO;  /* No REGISTER, redo does not work due to missing update, see T47750. */

	RNA_def_boolean(ot->srna, "all", 0, "All hair", "Disconnect all hair systems from the emitter mesh");
}

/* from/to_world_space : whether from/to particles are in world or hair space
 * from/to_mat : additional transform for from/to particles (e.g. for using object space copying)
 */
static bool remap_hair_emitter(
        const EvaluationContext *eval_ctx, Scene *scene, ViewLayer *view_layer, Object *ob, ParticleSystem *psys,
        Object *target_ob, ParticleSystem *target_psys, PTCacheEdit *target_edit,
        float from_mat[4][4], float to_mat[4][4], bool from_global, bool to_global)
{
	ParticleSystemModifierData *target_psmd = psys_get_modifier(target_ob, target_psys);
	ParticleData *pa, *tpa;
	PTCacheEditPoint *edit_point;
	PTCacheEditKey *ekey;
	BVHTreeFromMesh bvhtree= {NULL};
	MFace *mface = NULL, *mf;
	MEdge *medge = NULL, *me;
	MVert *mvert;
	DerivedMesh *dm, *target_dm;
	int numverts;
	int i, k;
	float from_ob_imat[4][4], to_ob_imat[4][4];
	float from_imat[4][4], to_imat[4][4];

	if (!target_psmd->dm_final)
		return false;
	if (!psys->part || psys->part->type != PART_HAIR)
		return false;
	if (!target_psys->part || target_psys->part->type != PART_HAIR)
		return false;
	
	edit_point = target_edit ? target_edit->points : NULL;
	
	invert_m4_m4(from_ob_imat, ob->obmat);
	invert_m4_m4(to_ob_imat, target_ob->obmat);
	invert_m4_m4(from_imat, from_mat);
	invert_m4_m4(to_imat, to_mat);
	
	if (target_psmd->dm_final->deformedOnly) {
		/* we don't want to mess up target_psmd->dm when converting to global coordinates below */
		dm = target_psmd->dm_final;
	}
	else {
		dm = target_psmd->dm_deformed;
	}
	target_dm = target_psmd->dm_final;
	if (dm == NULL) {
		return false;
	}
	/* don't modify the original vertices */
	dm = CDDM_copy(dm);

	/* BMESH_ONLY, deform dm may not have tessface */
	DM_ensure_tessface(dm);

	numverts = dm->getNumVerts(dm);
	mvert = dm->getVertArray(dm);

	/* convert to global coordinates */
	for (i=0; i<numverts; i++)
		mul_m4_v3(to_mat, mvert[i].co);

	if (dm->getNumTessFaces(dm) != 0) {
		mface = dm->getTessFaceArray(dm);
		bvhtree_from_mesh_faces(&bvhtree, dm, 0.0, 2, 6);
	}
	else if (dm->getNumEdges(dm) != 0) {
		medge = dm->getEdgeArray(dm);
		bvhtree_from_mesh_edges(&bvhtree, dm, 0.0, 2, 6);
	}
	else {
		dm->release(dm);
		return false;
	}

	for (i = 0, tpa = target_psys->particles, pa = psys->particles;
	     i < target_psys->totpart;
	     i++, tpa++, pa++) {

		float from_co[3];
		BVHTreeNearest nearest;

		if (from_global)
			mul_v3_m4v3(from_co, from_ob_imat, pa->hair[0].co);
		else
			mul_v3_m4v3(from_co, from_ob_imat, pa->hair[0].world_co);
		mul_m4_v3(from_mat, from_co);

		nearest.index = -1;
		nearest.dist_sq = FLT_MAX;

		BLI_bvhtree_find_nearest(bvhtree.tree, from_co, &nearest, bvhtree.nearest_callback, &bvhtree);

		if (nearest.index == -1) {
			if (G.debug & G_DEBUG)
				printf("No nearest point found for hair root!");
			continue;
		}

		if (mface) {
			float v[4][3];
			
			mf = &mface[nearest.index];

			copy_v3_v3(v[0], mvert[mf->v1].co);
			copy_v3_v3(v[1], mvert[mf->v2].co);
			copy_v3_v3(v[2], mvert[mf->v3].co);
			if (mf->v4) {
				copy_v3_v3(v[3], mvert[mf->v4].co);
				interp_weights_poly_v3(tpa->fuv, v, 4, nearest.co);
			}
			else
				interp_weights_poly_v3(tpa->fuv, v, 3, nearest.co);
			tpa->foffset = 0.0f;

			tpa->num = nearest.index;
			tpa->num_dmcache = psys_particle_dm_face_lookup(target_dm, dm, tpa->num, tpa->fuv, NULL);
		}
		else {
			me = &medge[nearest.index];

			tpa->fuv[1] = line_point_factor_v3(nearest.co,
			                                   mvert[me->v1].co,
			                                   mvert[me->v2].co);
			tpa->fuv[0] = 1.0f - tpa->fuv[1];
			tpa->fuv[2] = tpa->fuv[3] = 0.0f;
			tpa->foffset = 0.0f;

			tpa->num = nearest.index;
			tpa->num_dmcache = -1;
		}

		/* translate hair keys */
		{
			HairKey *key, *tkey;
			float hairmat[4][4], imat[4][4];
			float offset[3];
			
			if (to_global)
				copy_m4_m4(imat, target_ob->obmat);
			else {
				/* note: using target_dm here, which is in target_ob object space and has full modifiers */
				psys_mat_hair_to_object(target_ob, target_dm, target_psys->part->from, tpa, hairmat);
				invert_m4_m4(imat, hairmat);
			}
			mul_m4_m4m4(imat, imat, to_imat);
			
			/* offset in world space */
			sub_v3_v3v3(offset, nearest.co, from_co);
			
			if (edit_point) {
				for (k=0, key=pa->hair, tkey=tpa->hair, ekey = edit_point->keys; k<tpa->totkey; k++, key++, tkey++, ekey++) {
					float co_orig[3];
					
					if (from_global)
						mul_v3_m4v3(co_orig, from_ob_imat, key->co);
					else
						mul_v3_m4v3(co_orig, from_ob_imat, key->world_co);
					mul_m4_v3(from_mat, co_orig);
					
					add_v3_v3v3(tkey->co, co_orig, offset);
					
					mul_m4_v3(imat, tkey->co);
					
					ekey->flag |= PEK_USE_WCO;
				}
				
				edit_point++;
			}
			else {
				for (k=0, key=pa->hair, tkey=tpa->hair; k<tpa->totkey; k++, key++, tkey++) {
					float co_orig[3];
					
					if (from_global)
						mul_v3_m4v3(co_orig, from_ob_imat, key->co);
					else
						mul_v3_m4v3(co_orig, from_ob_imat, key->world_co);
					mul_m4_v3(from_mat, co_orig);
					
					add_v3_v3v3(tkey->co, co_orig, offset);
					
					mul_m4_v3(imat, tkey->co);
				}
			}
		}
	}

	free_bvhtree_from_mesh(&bvhtree);
	dm->release(dm);

	psys_free_path_cache(target_psys, target_edit);

	PE_update_object(eval_ctx, scene, view_layer, target_ob, 0);

	return true;
}

static bool connect_hair(
        const EvaluationContext *eval_ctx, Scene *scene, ViewLayer *view_layer,
        Object *ob, ParticleSystem *psys)
{
	bool ok;
	
	if (!psys)
		return false;
	
	ok = remap_hair_emitter(
	         eval_ctx, scene, view_layer, ob, psys, ob, psys, psys->edit,
	         ob->obmat, ob->obmat, psys->flag & PSYS_GLOBAL_HAIR, false);
	psys->flag &= ~PSYS_GLOBAL_HAIR;
	
	return ok;
}

static int connect_hair_exec(bContext *C, wmOperator *op)
{
	EvaluationContext eval_ctx;
	Scene *scene= CTX_data_scene(C);
	ViewLayer *view_layer = CTX_data_view_layer(C);
	Object *ob= ED_object_context(C);
	ParticleSystem *psys= NULL;
	const bool all = RNA_boolean_get(op->ptr, "all");
	bool any_connected = false;

	if (!ob)
		return OPERATOR_CANCELLED;

	CTX_data_eval_ctx(C, &eval_ctx);

	if (all) {
		for (psys=ob->particlesystem.first; psys; psys=psys->next) {
			any_connected |= connect_hair(&eval_ctx, scene, view_layer, ob, psys);
		}
	}
	else {
		psys = psys_get_current(ob);
		any_connected |= connect_hair(&eval_ctx, scene, view_layer, ob, psys);
	}

	if (!any_connected) {
		BKE_report(op->reports, RPT_WARNING,
		           "No hair connected (can't connect hair if particle system modifier is disabled)");
		return OPERATOR_CANCELLED;
	}

	DEG_id_tag_update(&ob->id, OB_RECALC_DATA);
	WM_event_add_notifier(C, NC_OBJECT|ND_PARTICLE, ob);

	return OPERATOR_FINISHED;
}

void PARTICLE_OT_connect_hair(wmOperatorType *ot)
{
	ot->name = "Connect Hair";
	ot->description = "Connect hair to the emitter mesh";
	ot->idname = "PARTICLE_OT_connect_hair";
	
	ot->exec = connect_hair_exec;
	
	/* flags */
	ot->flag = OPTYPE_UNDO;  /* No REGISTER, redo does not work due to missing update, see T47750. */

	RNA_def_boolean(ot->srna, "all", 0, "All hair", "Connect all hair systems to the emitter mesh");
}

/************************ particle system copy operator *********************/

typedef enum eCopyParticlesSpace {
	PAR_COPY_SPACE_OBJECT   = 0,
	PAR_COPY_SPACE_WORLD    = 1,
} eCopyParticlesSpace;

static void copy_particle_edit(
        const EvaluationContext *eval_ctx, Scene *scene, ViewLayer *view_layer,
        Object *ob, ParticleSystem *psys, ParticleSystem *psys_from)
{
	PTCacheEdit *edit_from = psys_from->edit, *edit;
	ParticleData *pa;
	KEY_K;
	POINT_P;
	
	if (!edit_from)
		return;
	
	edit = MEM_dupallocN(edit_from);
	edit->psys = psys;
	psys->edit = edit;
	
	edit->pathcache = NULL;
	BLI_listbase_clear(&edit->pathcachebufs);
	
	edit->emitter_field = NULL;
	edit->emitter_cosnos = NULL;
	
	BLI_listbase_clear(&edit->undo);
	edit->curundo = NULL;
	
	edit->points = MEM_dupallocN(edit_from->points);
	pa = psys->particles;
	LOOP_POINTS {
		HairKey *hkey = pa->hair;
		
		point->keys= MEM_dupallocN(point->keys);
		LOOP_KEYS {
			key->co = hkey->co;
			key->time = &hkey->time;
			key->flag = hkey->editflag;
			if (!(psys->flag & PSYS_GLOBAL_HAIR)) {
				key->flag |= PEK_USE_WCO;
				hkey->editflag |= PEK_USE_WCO;
			}
			
			hkey++;
		}
		
		pa++;
	}
	update_world_cos(ob, edit);
	
	UI_GetThemeColor3ubv(TH_EDGE_SELECT, edit->sel_col);
	UI_GetThemeColor3ubv(TH_WIRE, edit->nosel_col);
	
	recalc_lengths(edit);
	recalc_emitter_field(ob, psys);
	PE_update_object(eval_ctx, scene, view_layer, ob, true);
	
	PTCacheUndo_clear(edit);
	PE_undo_push(scene, view_layer, "Original");
}

static void remove_particle_systems_from_object(Object *ob_to)
{
	ModifierData *md, *md_next;
	
	if (ob_to->type != OB_MESH)
		return;
	if (!ob_to->data || ID_IS_LINKED(ob_to->data))
		return;
	
	for (md = ob_to->modifiers.first; md; md = md_next) {
		md_next = md->next;
		
		/* remove all particle system modifiers as well,
		 * these need to sync to the particle system list
		 */
		if (ELEM(md->type, eModifierType_ParticleSystem, eModifierType_DynamicPaint, eModifierType_Smoke)) {
			BLI_remlink(&ob_to->modifiers, md);
			modifier_free(md);
		}
	}
	
	BKE_object_free_particlesystems(ob_to);
}

/* single_psys_from is optional, if NULL all psys of ob_from are copied */
static bool copy_particle_systems_to_object(const bContext *C,
                                            Scene *scene,
                                            ViewLayer *view_layer,
                                            Object *ob_from,
                                            ParticleSystem *single_psys_from,
                                            Object *ob_to,
                                            int space,
                                            bool duplicate_settings)
{
	Main *bmain = CTX_data_main(C);
	EvaluationContext eval_ctx;
	ModifierData *md;
	ParticleSystem *psys_start = NULL, *psys, *psys_from;
	ParticleSystem **tmp_psys;
	DerivedMesh *final_dm;
	CustomDataMask cdmask;
	int i, totpsys;
	
	CTX_data_eval_ctx(C, &eval_ctx);

	if (ob_to->type != OB_MESH)
		return false;
	if (!ob_to->data || ID_IS_LINKED(ob_to->data))
		return false;
	
	/* For remapping we need a valid DM.
	 * Because the modifiers are appended at the end it's safe to use
	 * the final DM of the object without particles.
	 * However, when evaluating the DM all the particle modifiers must be valid,
	 * i.e. have the psys assigned already.
	 * To break this hen/egg problem we create all psys separately first (to collect required customdata masks),
	 * then create the DM, then add them to the object and make the psys modifiers ...
	 */
	#define PSYS_FROM_FIRST (single_psys_from ? single_psys_from : ob_from->particlesystem.first)
	#define PSYS_FROM_NEXT(cur) (single_psys_from ? NULL : (cur)->next)
	totpsys = single_psys_from ? 1 : BLI_listbase_count(&ob_from->particlesystem);
	
	tmp_psys = MEM_mallocN(sizeof(ParticleSystem*) * totpsys, "temporary particle system array");
	
	cdmask = 0;
	for (psys_from = PSYS_FROM_FIRST, i = 0;
	     psys_from;
	     psys_from = PSYS_FROM_NEXT(psys_from), ++i) {
		
		psys = BKE_object_copy_particlesystem(psys_from, 0);
		tmp_psys[i] = psys;
		
		if (psys_start == NULL)
			psys_start = psys;
		
		cdmask |= psys_emitter_customdata_mask(psys);
	}
	/* to iterate source and target psys in sync,
	 * we need to know where the newly added psys start
	 */
	psys_start = totpsys > 0 ? tmp_psys[0] : NULL;
	
	/* get the DM (psys and their modifiers have not been appended yet) */
	final_dm = mesh_get_derived_final(&eval_ctx, scene, ob_to, cdmask);
	
	/* now append psys to the object and make modifiers */
	for (i = 0, psys_from = PSYS_FROM_FIRST;
	     i < totpsys;
	     ++i, psys_from = PSYS_FROM_NEXT(psys_from)) {
		
		ParticleSystemModifierData *psmd;
		
		psys = tmp_psys[i];
		
		/* append to the object */
		BLI_addtail(&ob_to->particlesystem, psys);
		
		/* add a particle system modifier for each system */
		md = modifier_new(eModifierType_ParticleSystem);
		psmd = (ParticleSystemModifierData *)md;
		/* push on top of the stack, no use trying to reproduce old stack order */
		BLI_addtail(&ob_to->modifiers, md);
		
		BLI_snprintf(md->name, sizeof(md->name), "ParticleSystem %i", i);
		modifier_unique_name(&ob_to->modifiers, (ModifierData *)psmd);
		
		psmd->psys = psys;
		psmd->dm_final = CDDM_copy(final_dm);
		CDDM_calc_normals(psmd->dm_final);
		DM_ensure_tessface(psmd->dm_final);
		
		if (psys_from->edit) {
			copy_particle_edit(&eval_ctx, scene, view_layer, ob_to, psys, psys_from);
		}

		if (duplicate_settings) {
			id_us_min(&psys->part->id);
			psys->part = BKE_particlesettings_copy(bmain, psys->part);
		}
	}
	MEM_freeN(tmp_psys);
	
	/* note: do this after creating DM copies for all the particle system modifiers,
	 * the remapping otherwise makes final_dm invalid!
	 */
	for (psys = psys_start, psys_from = PSYS_FROM_FIRST, i = 0;
	     psys;
	     psys = psys->next, psys_from = PSYS_FROM_NEXT(psys_from), ++i) {
		
		float (*from_mat)[4], (*to_mat)[4];
		
		switch (space) {
			case PAR_COPY_SPACE_OBJECT:
				from_mat = I;
				to_mat = I;
				break;
			case PAR_COPY_SPACE_WORLD:
				from_mat = ob_from->obmat;
				to_mat = ob_to->obmat;
				break;
			default:
				/* should not happen */
				from_mat = to_mat = NULL;
				BLI_assert(false);
				break;
		}
		if (ob_from != ob_to) {
			remap_hair_emitter(
			        &eval_ctx, scene, view_layer, ob_from, psys_from, ob_to, psys, psys->edit,
			        from_mat, to_mat, psys_from->flag & PSYS_GLOBAL_HAIR, psys->flag & PSYS_GLOBAL_HAIR);
		}
		
		/* tag for recalc */
//		psys->recalc |= PSYS_RECALC_RESET;
	}
	
	#undef PSYS_FROM_FIRST
	#undef PSYS_FROM_NEXT
	
	DEG_id_tag_update(&ob_to->id, OB_RECALC_DATA);
	WM_main_add_notifier(NC_OBJECT | ND_PARTICLE | NA_EDITED, ob_to);
	return true;
}

static int copy_particle_systems_poll(bContext *C)
{
	Object *ob;
	if (!ED_operator_object_active_editable(C))
		return false;
	
	ob = ED_object_active_context(C);
	if (BLI_listbase_is_empty(&ob->particlesystem))
		return false;
	
	return true;
}

static int copy_particle_systems_exec(bContext *C, wmOperator *op)
{
	const int space = RNA_enum_get(op->ptr, "space");
	const bool remove_target_particles = RNA_boolean_get(op->ptr, "remove_target_particles");
	const bool use_active = RNA_boolean_get(op->ptr, "use_active");
	Scene *scene = CTX_data_scene(C);
	ViewLayer *view_layer = CTX_data_view_layer(C);
	Object *ob_from = ED_object_active_context(C);
	ParticleSystem *psys_from = use_active ? CTX_data_pointer_get_type(C, "particle_system", &RNA_ParticleSystem).data : NULL;
	
	int changed_tot = 0;
	int fail = 0;
	
	CTX_DATA_BEGIN (C, Object *, ob_to, selected_editable_objects)
	{
		if (ob_from != ob_to) {
			bool changed = false;
			if (remove_target_particles) {
				remove_particle_systems_from_object(ob_to);
				changed = true;
			}
			if (copy_particle_systems_to_object(C, scene, view_layer, ob_from, psys_from, ob_to, space, false))
				changed = true;
			else
				fail++;
			
			if (changed)
				changed_tot++;
		}
	}
	CTX_DATA_END;
	
	if ((changed_tot == 0 && fail == 0) || fail) {
		BKE_reportf(op->reports, RPT_ERROR,
		            "Copy particle systems to selected: %d done, %d failed",
		            changed_tot, fail);
	}
	
	return OPERATOR_FINISHED;
}

void PARTICLE_OT_copy_particle_systems(wmOperatorType *ot)
{
	static const EnumPropertyItem space_items[] = {
		{PAR_COPY_SPACE_OBJECT, "OBJECT", 0, "Object", "Copy inside each object's local space"},
		{PAR_COPY_SPACE_WORLD, "WORLD", 0, "World", "Copy in world space"},
		{0, NULL, 0, NULL, NULL}
	};
	
	ot->name = "Copy Particle Systems";
	ot->description = "Copy particle systems from the active object to selected objects";
	ot->idname = "PARTICLE_OT_copy_particle_systems";
	
	ot->poll = copy_particle_systems_poll;
	ot->exec = copy_particle_systems_exec;
	
	/* flags */
	ot->flag = OPTYPE_REGISTER | OPTYPE_UNDO;
	
	RNA_def_enum(ot->srna, "space", space_items, PAR_COPY_SPACE_OBJECT, "Space", "Space transform for copying from one object to another");
	RNA_def_boolean(ot->srna, "remove_target_particles", true, "Remove Target Particles", "Remove particle systems on the target objects");
	RNA_def_boolean(ot->srna, "use_active", false, "Use Active", "Use the active particle system from the context");
}

static int duplicate_particle_systems_poll(bContext *C)
{
	if (!ED_operator_object_active_editable(C)) {
		return false;
	}
	Object *ob = ED_object_active_context(C);
	if (BLI_listbase_is_empty(&ob->particlesystem)) {
		return false;
	}
	return true;
}

static int duplicate_particle_systems_exec(bContext *C, wmOperator *op)
{
	const bool duplicate_settings = RNA_boolean_get(op->ptr, "use_duplicate_settings");
	Scene *scene = CTX_data_scene(C);
	Object *ob = ED_object_active_context(C);
	ParticleSystem *psys = CTX_data_pointer_get_type(C, "particle_system", &RNA_ParticleSystem).data;
	copy_particle_systems_to_object(C, scene, CTX_data_view_layer(C), ob, psys, ob,
	                                PAR_COPY_SPACE_OBJECT, duplicate_settings);
	return OPERATOR_FINISHED;
}

void PARTICLE_OT_duplicate_particle_system(wmOperatorType *ot)
{
	ot->name = "Duplicate Particle Systems";
	ot->description = "Duplicate particle system within the active object";
	ot->idname = "PARTICLE_OT_duplicate_particle_system";

	ot->poll = duplicate_particle_systems_poll;
	ot->exec = duplicate_particle_systems_exec;

	/* flags */
	ot->flag = OPTYPE_REGISTER | OPTYPE_UNDO;

	RNA_def_boolean(ot->srna, "use_duplicate_settings", false, "Duplicate Settings",
	                "Duplicate settings as well, so new particle system uses own settings");
}<|MERGE_RESOLUTION|>--- conflicted
+++ resolved
@@ -71,15 +71,6 @@
 
 #include "physics_intern.h"
 
-<<<<<<< HEAD
-extern void PE_create_particle_edit(const bContext *C, Scene *scene, ViewLayer *view_layer, Object *ob, PointCache *cache, ParticleSystem *psys);
-extern void PTCacheUndo_clear(PTCacheEdit *edit);
-extern void recalc_lengths(PTCacheEdit *edit);
-extern void recalc_emitter_field(Object *ob, ParticleSystem *psys);
-extern void update_world_cos(Object *ob, PTCacheEdit *edit);
-
-=======
->>>>>>> a3486e73
 #define KEY_K					PTCacheEditKey *key; int k
 #define POINT_P					PTCacheEditPoint *point; int p
 #define LOOP_POINTS				for (p=0, point=edit->points; p<edit->totpoint; p++, point++)
