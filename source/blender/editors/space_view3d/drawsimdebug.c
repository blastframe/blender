/*
 * ***** BEGIN GPL LICENSE BLOCK *****
 *
 * This program is free software; you can redistribute it and/or
 * modify it under the terms of the GNU General Public License
 * as published by the Free Software Foundation; either version 2
 * of the License, or (at your option) any later version. 
 *
 * This program is distributed in the hope that it will be useful,
 * but WITHOUT ANY WARRANTY; without even the implied warranty of
 * MERCHANTABILITY or FITNESS FOR A PARTICULAR PURPOSE.  See the
 * GNU General Public License for more details.
 *
 * You should have received a copy of the GNU General Public License
 * along with this program; if not, write to the Free Software Foundation,
 * Inc., 51 Franklin Street, Fifth Floor, Boston, MA 02110-1301, USA.
 *
 * The Original Code is Copyright (C) 2014 by the Blender Foundation.
 * All rights reserved.
 *
 * The Original Code is: all of this file.
 *
 * Contributor(s): Lukas Toenne
 *
 * ***** END GPL LICENSE BLOCK *****
 */

/** \file blender/editors/space_view3d/drawsimdebug.c
 *  \ingroup spview3d
 */

#include "DNA_scene_types.h"
#include "DNA_screen_types.h"
#include "DNA_view3d_types.h"
#include "DNA_object_types.h"

#include "BLI_math.h"
#include "BLI_utildefines.h"
#include "BLI_ghash.h"

#include "BKE_effect.h"

#include "GPU_immediate.h"

#include "view3d_intern.h"

#include "BIF_gl.h"


static void draw_sim_debug_elements(SimDebugData *debug_data, float imat[4][4])
{
	VertexFormat* format = immVertexFormat();
	unsigned pos = add_attrib(format, "pos", GL_FLOAT, 3, KEEP_FLOAT);
	unsigned color = add_attrib(format, "color", GL_FLOAT, 3, KEEP_FLOAT);
	
	immBindBuiltinProgram(GPU_SHADER_3D_FLAT_COLOR);
	
	/* count element types */
	GHashIterator iter;
	int num_dots = 0;
	int num_circles = 0;
	int num_lines = 0;
	int num_vectors = 0;
	for (BLI_ghashIterator_init(&iter, debug_data->gh); !BLI_ghashIterator_done(&iter); BLI_ghashIterator_step(&iter)) {
		SimDebugElement *elem = BLI_ghashIterator_getValue(&iter);
		switch (elem->type) {
			case SIM_DEBUG_ELEM_DOT: ++num_dots; break;
			case SIM_DEBUG_ELEM_CIRCLE: ++num_circles; break;
			case SIM_DEBUG_ELEM_LINE: ++num_lines; break;
			case SIM_DEBUG_ELEM_VECTOR: ++num_vectors; break;
		}
	}
	
	/**** dots ****/
	
	glPointSize(3.0f);
	immBegin(GL_POINTS, num_dots);
	for (BLI_ghashIterator_init(&iter, debug_data->gh); !BLI_ghashIterator_done(&iter); BLI_ghashIterator_step(&iter)) {
		SimDebugElement *elem = BLI_ghashIterator_getValue(&iter);
		if (elem->type != SIM_DEBUG_ELEM_DOT)
			continue;
		
		immAttrib3fv(color, elem->color);
		immVertex3fv(pos, elem->v1);
	}
	immEnd();
	
	/**** circles ****/
	
	{
#define CIRCLERES 16
		float circle[CIRCLERES][2] = {
		    {0.000000, 1.000000}, {0.382683, 0.923880}, {0.707107, 0.707107}, {0.923880, 0.382683},
		    {1.000000, -0.000000}, {0.923880, -0.382683}, {0.707107, -0.707107}, {0.382683, -0.923880},
		    {-0.000000, -1.000000}, {-0.382683, -0.923880}, {-0.707107, -0.707107}, {-0.923879, -0.382684},
		    {-1.000000, 0.000000}, {-0.923879, 0.382684}, {-0.707107, 0.707107}, {-0.382683, 0.923880} };
		
		immBegin(GL_LINES, num_circles * CIRCLERES * 2);
		
		for (BLI_ghashIterator_init(&iter, debug_data->gh); !BLI_ghashIterator_done(&iter); BLI_ghashIterator_step(&iter)) {
			SimDebugElement *elem = BLI_ghashIterator_getValue(&iter);
			float radius = elem->v2[0];
			float co[3], nco[3];
			int i;
			
			if (elem->type != SIM_DEBUG_ELEM_CIRCLE)
				continue;
			
			immAttrib3fv(color, elem->color);
			zero_v3(co);
			for (i = 0; i <= CIRCLERES; ++i) {
				int ni = i % CIRCLERES;
				nco[0] = radius * circle[ni][0];
				nco[1] = radius * circle[ni][1];
				nco[2] = 0.0f;
				mul_mat3_m4_v3(imat, nco);
				add_v3_v3(nco, elem->v1);
				
				if (i > 0) {
					immVertex3fv(pos, co);
					immVertex3fv(pos, nco);
				}
				
				copy_v3_v3(co, nco);
			}
		}
		
		immEnd();
#undef CIRCLERES
	}
	
	/**** lines ****/
	
	immBegin(GL_LINES, num_lines * 2);
	for (BLI_ghashIterator_init(&iter, debug_data->gh); !BLI_ghashIterator_done(&iter); BLI_ghashIterator_step(&iter)) {
		SimDebugElement *elem = BLI_ghashIterator_getValue(&iter);
		if (elem->type != SIM_DEBUG_ELEM_LINE)
			continue;
		
		immAttrib3fv(color, elem->color);
		immVertex3fv(pos, elem->v1);
		immVertex3fv(pos, elem->v2);
	}
	immEnd();
	
	/**** vectors ****/
	
	glPointSize(2.0f);
	immBegin(GL_POINTS, num_vectors);
	for (BLI_ghashIterator_init(&iter, debug_data->gh); !BLI_ghashIterator_done(&iter); BLI_ghashIterator_step(&iter)) {
		SimDebugElement *elem = BLI_ghashIterator_getValue(&iter);
		if (elem->type != SIM_DEBUG_ELEM_VECTOR)
			continue;
		
		immAttrib3fv(color, elem->color);
		immVertex3fv(pos, elem->v1);
	}
	immEnd();
	
	immBegin(GL_LINES, num_vectors * 2);
	for (BLI_ghashIterator_init(&iter, debug_data->gh); !BLI_ghashIterator_done(&iter); BLI_ghashIterator_step(&iter)) {
		SimDebugElement *elem = BLI_ghashIterator_getValue(&iter);
		float t[3];
		if (elem->type != SIM_DEBUG_ELEM_VECTOR)
			continue;
		
		immAttrib3fv(color, elem->color);
		immVertex3fv(pos, elem->v1);
		add_v3_v3v3(t, elem->v1, elem->v2);
		immVertex3fv(pos, t);
	}
<<<<<<< HEAD
	immEnd();
	
	immUnbindProgram();
=======
	glEnd();
	
	/**** strings ****/
	
	for (BLI_ghashIterator_init(&iter, debug_data->gh); !BLI_ghashIterator_done(&iter); BLI_ghashIterator_step(&iter)) {
		SimDebugElement *elem = BLI_ghashIterator_getValue(&iter);
		if (elem->type != SIM_DEBUG_ELEM_STRING)
			continue;
		
		unsigned char col[4];
		rgb_float_to_uchar(col, elem->color);
		col[3] = 255;
		view3d_cached_text_draw_add(elem->v1, elem->str, strlen(elem->str),
		                            0, V3D_CACHE_TEXT_GLOBALSPACE, col);
	}
>>>>>>> b47c912f
}

void draw_sim_debug_data(Scene *UNUSED(scene), View3D *v3d, ARegion *ar)
{
	RegionView3D *rv3d = ar->regiondata;
	/*Object *ob = base->object;*/
	float imat[4][4];
	
	if (!_sim_debug_data)
		return;
	
	invert_m4_m4(imat, rv3d->viewmatob);
	
	glPushMatrix();
	glLoadMatrixf(rv3d->viewmat);
	
	view3d_cached_text_draw_begin();
	draw_sim_debug_elements(_sim_debug_data, imat);
	view3d_cached_text_draw_end(v3d, ar, false, NULL);
	
	glPopMatrix();
}<|MERGE_RESOLUTION|>--- conflicted
+++ resolved
@@ -169,12 +169,9 @@
 		add_v3_v3v3(t, elem->v1, elem->v2);
 		immVertex3fv(pos, t);
 	}
-<<<<<<< HEAD
 	immEnd();
 	
 	immUnbindProgram();
-=======
-	glEnd();
 	
 	/**** strings ****/
 	
@@ -189,7 +186,6 @@
 		view3d_cached_text_draw_add(elem->v1, elem->str, strlen(elem->str),
 		                            0, V3D_CACHE_TEXT_GLOBALSPACE, col);
 	}
->>>>>>> b47c912f
 }
 
 void draw_sim_debug_data(Scene *UNUSED(scene), View3D *v3d, ARegion *ar)
