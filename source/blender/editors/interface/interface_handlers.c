/*
 * ***** BEGIN GPL LICENSE BLOCK *****
 *
 * This program is free software; you can redistribute it and/or
 * modify it under the terms of the GNU General Public License
 * as published by the Free Software Foundation; either version 2
 * of the License, or (at your option) any later version.
 *
 * This program is distributed in the hope that it will be useful,
 * but WITHOUT ANY WARRANTY; without even the implied warranty of
 * MERCHANTABILITY or FITNESS FOR A PARTICULAR PURPOSE.  See the
 * GNU General Public License for more details.
 *
 * You should have received a copy of the GNU General Public License
 * along with this program; if not, write to the Free Software Foundation,
 * Inc., 51 Franklin Street, Fifth Floor, Boston, MA 02110-1301, USA.
 *
 * The Original Code is Copyright (C) 2008 Blender Foundation.
 * All rights reserved.
 *
 * Contributor(s): Blender Foundation
 *
 * ***** END GPL LICENSE BLOCK *****
 */

/** \file blender/editors/interface/interface_handlers.c
 *  \ingroup edinterface
 */


#include <float.h>
#include <limits.h>
#include <math.h>
#include <stdlib.h>
#include <string.h>
#include <ctype.h>
#include <assert.h>

#include "MEM_guardedalloc.h"

#include "DNA_brush_types.h"

#include "DNA_object_types.h"
#include "DNA_scene_types.h"
#include "DNA_screen_types.h"

#include "BLI_math.h"
#include "BLI_listbase.h"
#include "BLI_linklist.h"
#include "BLI_path_util.h"
#include "BLI_string.h"
#include "BLI_string_utf8.h"
#include "BLI_string_cursor_utf8.h"
#include "BLI_rect.h"
#include "BLI_utildefines.h"

#include "BLT_translation.h"

#include "PIL_time.h"

#include "BKE_addon.h"
#include "BKE_colorband.h"
#include "BKE_blender_undo.h"
#include "BKE_brush.h"
#include "BKE_colortools.h"
#include "BKE_context.h"
#include "BKE_idprop.h"
#include "BKE_report.h"
#include "BKE_screen.h"
#include "BKE_tracking.h"
#include "BKE_unit.h"
#include "BKE_paint.h"

#include "ED_screen.h"
#include "ED_undo.h"
#include "ED_keyframing.h"

#include "UI_interface.h"
#include "UI_view2d.h"

#include "BLF_api.h"

#include "interface_intern.h"

#include "RNA_access.h"

#include "WM_api.h"
#include "WM_types.h"
#include "wm_event_system.h"

#ifdef WITH_INPUT_IME
#  include "wm_window.h"
#  include "BLT_lang.h"
#endif

/* place the mouse at the scaled down location when un-grabbing */
#define USE_CONT_MOUSE_CORRECT
/* support dragging toggle buttons */
#define USE_DRAG_TOGGLE

/* support dragging multiple number buttons at once */
#define USE_DRAG_MULTINUM

/* allow dragging/editing all other selected items at once */
#define USE_ALLSELECT

/* so we can avoid very small mouse-moves from jumping away from keyboard navigation [#34936] */
#define USE_KEYNAV_LIMIT

/* drag popups by their header */
#define USE_DRAG_POPUP

#define UI_MAX_PASSWORD_STR 128

/* This hack is needed because we don't have a good way to re-reference keymap items once added: T42944 */
#define USE_KEYMAP_ADD_HACK

/* proto */
static int ui_do_but_EXIT(bContext *C, uiBut *but, struct uiHandleButtonData *data, const wmEvent *event);
static bool ui_but_find_select_in_enum__cmp(const uiBut *but_a, const uiBut *but_b);
static void ui_textedit_string_set(uiBut *but, struct uiHandleButtonData *data, const char *str);

#ifdef USE_KEYNAV_LIMIT
static void ui_mouse_motion_keynav_init(struct uiKeyNavLock *keynav, const wmEvent *event);
static bool ui_mouse_motion_keynav_test(struct uiKeyNavLock *keynav, const wmEvent *event);
#endif

/***************** structs and defines ****************/

#define BUTTON_FLASH_DELAY          0.020
#define MENU_SCROLL_INTERVAL        0.1
#define PIE_MENU_INTERVAL           0.01
#define BUTTON_AUTO_OPEN_THRESH     0.2
#define BUTTON_MOUSE_TOWARDS_THRESH 1.0
/* pixels to move the cursor to get out of keyboard navigation */
#define BUTTON_KEYNAV_PX_LIMIT      8

#define MENU_TOWARDS_MARGIN 20  /* margin in pixels */
#define MENU_TOWARDS_WIGGLE_ROOM 64  /* tolerance in pixels */
/* drag-lock distance threshold in pixels */
#define BUTTON_DRAGLOCK_THRESH      3

typedef enum uiButtonActivateType {
	BUTTON_ACTIVATE_OVER,
	BUTTON_ACTIVATE,
	BUTTON_ACTIVATE_APPLY,
	BUTTON_ACTIVATE_TEXT_EDITING,
	BUTTON_ACTIVATE_OPEN
} uiButtonActivateType;

typedef enum uiHandleButtonState {
	BUTTON_STATE_INIT,
	BUTTON_STATE_HIGHLIGHT,
	BUTTON_STATE_WAIT_FLASH,
	BUTTON_STATE_WAIT_RELEASE,
	BUTTON_STATE_WAIT_KEY_EVENT,
	BUTTON_STATE_NUM_EDITING,
	BUTTON_STATE_TEXT_EDITING,
	BUTTON_STATE_TEXT_SELECTING,
	BUTTON_STATE_MENU_OPEN,
	BUTTON_STATE_WAIT_DRAG,
	BUTTON_STATE_EXIT
} uiHandleButtonState;


#ifdef USE_ALLSELECT

/* Unfortunately theres no good way handle more generally:
 * (propagate single clicks on layer buttons to other objects) */
#define USE_ALLSELECT_LAYER_HACK

typedef struct uiSelectContextElem {
	PointerRNA ptr;
	union {
		bool  val_b;
		int   val_i;
		float val_f;
	};
} uiSelectContextElem;

typedef struct uiSelectContextStore {
	uiSelectContextElem *elems;
	int elems_len;
	bool do_free;
	bool is_enabled;
	/* When set, simply copy values (don't apply difference).
	 * Rules are:
	 * - dragging numbers uses delta.
	 * - typing in values will assign to all. */
	bool is_copy;
} uiSelectContextStore;

static bool ui_selectcontext_begin(
        bContext *C, uiBut *but, struct uiSelectContextStore *selctx_data);
static void ui_selectcontext_end(
        uiBut *but, uiSelectContextStore *selctx_data);
static void ui_selectcontext_apply(
        bContext *C, uiBut *but, struct uiSelectContextStore *selctx_data,
        const double value, const double value_orig);

#define IS_ALLSELECT_EVENT(event) ((event)->alt != 0)

/** just show a tinted color so users know its activated */
#define UI_BUT_IS_SELECT_CONTEXT UI_BUT_NODE_ACTIVE

#endif  /* USE_ALLSELECT */


#ifdef USE_DRAG_MULTINUM

/**
 * how far to drag before we check for gesture direction (in pixels),
 * note: half the height of a button is about right... */
#define DRAG_MULTINUM_THRESHOLD_DRAG_X (UI_UNIT_Y / 4)

/**
 * how far to drag horizontally before we stop checking which buttons the gesture spans (in pixels),
 * locking down the buttons so we can drag freely without worrying about vertical movement. */
#define DRAG_MULTINUM_THRESHOLD_DRAG_Y (UI_UNIT_Y / 4)

/**
 * how strict to be when detecting a vertical gesture, [0.5 == sloppy], [0.9 == strict], (unsigned dot-product)
 * note: we should be quite strict here, since doing a vertical gesture by accident should be avoided,
 * however with some care a user should be able to do a vertical movement without *missing*. */
#define DRAG_MULTINUM_THRESHOLD_VERTICAL (0.75f)


/* a simple version of uiHandleButtonData when accessing multiple buttons */
typedef struct uiButMultiState {
	double origvalue;
	uiBut *but;

#ifdef USE_ALLSELECT
	uiSelectContextStore select_others;
#endif
} uiButMultiState;

typedef struct uiHandleButtonMulti {
	enum {
		BUTTON_MULTI_INIT_UNSET = 0,    /* gesture direction unknown, wait until mouse has moved enough... */
		BUTTON_MULTI_INIT_SETUP,        /* vertical gesture detected, flag buttons interactively (UI_BUT_DRAG_MULTI) */
		BUTTON_MULTI_INIT_ENABLE,       /* flag buttons finished, apply horizontal motion to active and flagged */
		BUTTON_MULTI_INIT_DISABLE,      /* vertical gesture _not_ detected, take no further action */
	} init;

	bool has_mbuts;  /* any buttons flagged UI_BUT_DRAG_MULTI */
	LinkNode *mbuts;
	uiButStore *bs_mbuts;

	bool is_proportional;

	/* In some cases we directly apply the changes to multiple buttons, so we don't want to do it twice. */
	bool skip;

	/* before activating, we need to check gesture direction
	 * accumulate signed cursor movement here so we can tell if this is a vertical motion or not. */
	float drag_dir[2];

	/* values copied direct from event->x,y
	 * used to detect buttons between the current and initial mouse position */
	int drag_start[2];

	/* store x location once BUTTON_MULTI_INIT_SETUP is set,
	 * moving outside this sets BUTTON_MULTI_INIT_ENABLE */
	int drag_lock_x;

} uiHandleButtonMulti;

#endif  /* USE_DRAG_MULTINUM */

typedef struct uiHandleButtonData {
	wmWindowManager *wm;
	wmWindow *window;
	ARegion *region;

	bool interactive;

	/* overall state */
	uiHandleButtonState state;
	int retval;
	/* booleans (could be made into flags) */
	bool cancel, escapecancel;
	bool applied, applied_interactive;
	bool changed_cursor;
	wmTimer *flashtimer;

	/* edited value */
	/* use 'ui_textedit_string_set' to assign new strings */
	char *str;
	char *origstr;
	double value, origvalue, startvalue;
	float vec[3], origvec[3];
#if 0  /* UNUSED */
	int togdual, togonly;
#endif
	ColorBand *coba;

	/* tooltip */
	unsigned int tooltip_force : 1;

	/* auto open */
	bool used_mouse;
	wmTimer *autoopentimer;

	/* auto open (hold) */
	wmTimer *hold_action_timer;

	/* text selection/editing */
	/* size of 'str' (including terminator) */
	int maxlen;
	/* Button text selection:
	 * extension direction, selextend, inside ui_do_but_TEX */
	enum {
		EXTEND_NONE =     0,
		EXTEND_LEFT =     1,
		EXTEND_RIGHT =    2,
	} selextend;
	float selstartx;
	/* allow to realloc str/editstr and use 'maxlen' to track alloc size (maxlen + 1) */
	bool is_str_dynamic;

	/* number editing / dragging */
	/* coords are Window/uiBlock relative (depends on the button) */
	int draglastx, draglasty;
	int dragstartx, dragstarty;
	int draglastvalue;
	int dragstartvalue;
	bool dragchange, draglock;
	int dragsel;
	float dragf, dragfstart;
	CBData *dragcbd;

#ifdef USE_CONT_MOUSE_CORRECT
	/* when ungrabbing buttons which are #ui_but_is_cursor_warp(), we may want to position them
	 * FLT_MAX signifies do-nothing, use #ui_block_to_window_fl() to get this into a usable space  */
	float ungrab_mval[2];
#endif

	/* menu open (watch UI_screen_free_active_but) */
	uiPopupBlockHandle *menu;
	int menuretval;

	/* search box (watch UI_screen_free_active_but) */
	ARegion *searchbox;
#ifdef USE_KEYNAV_LIMIT
	struct uiKeyNavLock searchbox_keynav_state;
#endif

#ifdef USE_DRAG_MULTINUM
	/* Multi-buttons will be updated in unison with the active button. */
	uiHandleButtonMulti multi_data;
#endif

#ifdef USE_ALLSELECT
	uiSelectContextStore select_others;
#endif

	/* post activate */
	uiButtonActivateType posttype;
	uiBut *postbut;
} uiHandleButtonData;

typedef struct uiAfterFunc {
	struct uiAfterFunc *next, *prev;

	uiButHandleFunc func;
	void *func_arg1;
	void *func_arg2;

	uiButHandleNFunc funcN;
	void *func_argN;

	uiButHandleRenameFunc rename_func;
	void *rename_arg1;
	void *rename_orig;

	uiBlockHandleFunc handle_func;
	void *handle_func_arg;
	int retval;

	uiMenuHandleFunc butm_func;
	void *butm_func_arg;
	int a2;

	wmOperator *popup_op;
	wmOperatorType *optype;
	int opcontext;
	PointerRNA *opptr;

	PointerRNA rnapoin;
	PropertyRNA *rnaprop;

	bContextStore *context;

	char undostr[BKE_UNDO_STR_MAX];
} uiAfterFunc;



static bool ui_but_is_interactive(const uiBut *but, const bool labeledit);
static bool ui_but_contains_pt(uiBut *but, float mx, float my);
static bool ui_but_contains_point_px(ARegion *ar, uiBut *but, int x, int y);
static uiBut *ui_but_find_mouse_over_ex(ARegion *ar, const int x, const int y, const bool labeledit);
static void button_activate_init(bContext *C, ARegion *ar, uiBut *but, uiButtonActivateType type);
static void button_activate_state(bContext *C, uiBut *but, uiHandleButtonState state);
static void button_activate_exit(
        bContext *C, uiBut *but, uiHandleButtonData *data,
        const bool mousemove, const bool onfree);
static int ui_handler_region_menu(bContext *C, const wmEvent *event, void *userdata);
static void ui_handle_button_activate(bContext *C, ARegion *ar, uiBut *but, uiButtonActivateType type);

#ifdef USE_DRAG_MULTINUM
static void ui_multibut_restore(bContext *C, uiHandleButtonData *data, uiBlock *block);
static uiButMultiState *ui_multibut_lookup(uiHandleButtonData *data, const uiBut *but);
#endif

/* buttons clipboard */
static ColorBand but_copypaste_coba = {0};
static CurveMapping but_copypaste_curve = {0};
static bool but_copypaste_curve_alive = false;

/* ******************** menu navigation helpers ************** */
enum eSnapType {
	SNAP_OFF = 0,
	SNAP_ON,
	SNAP_ON_SMALL,
};

static enum eSnapType ui_event_to_snap(const wmEvent *event)
{
	return (event->ctrl) ? (event->shift) ? SNAP_ON_SMALL : SNAP_ON : SNAP_OFF;
}

static bool ui_event_is_snap(const wmEvent *event)
{
	return (ELEM(event->type, LEFTCTRLKEY, RIGHTCTRLKEY) ||
	        ELEM(event->type, LEFTSHIFTKEY, RIGHTSHIFTKEY));
}

static void ui_color_snap_hue(const enum eSnapType snap, float *r_hue)
{
	const float snap_increment = (snap == SNAP_ON_SMALL) ? 24 : 12;
	BLI_assert(snap != SNAP_OFF);
	*r_hue = roundf((*r_hue) * snap_increment) / snap_increment;
}

/* assumes event type is MOUSEPAN */
void ui_pan_to_scroll(const wmEvent *event, int *type, int *val)
{
	static int lastdy = 0;
	int dy = event->prevy - event->y;

	/* This event should be originally from event->type,
	 * converting wrong event into wheel is bad, see [#33803] */
	BLI_assert(*type == MOUSEPAN);

	/* sign differs, reset */
	if ((dy > 0 && lastdy < 0) || (dy < 0 && lastdy > 0)) {
		lastdy = dy;
	}
	else {
		lastdy += dy;

		if (ABS(lastdy) > (int)UI_UNIT_Y) {
			if (U.uiflag2 & USER_TRACKPAD_NATURAL)
				dy = -dy;

			*val = KM_PRESS;

			if (dy > 0)
				*type = WHEELUPMOUSE;
			else
				*type = WHEELDOWNMOUSE;

			lastdy = 0;
		}
	}
}

bool ui_but_is_editable(const uiBut *but)
{
	return !ELEM(but->type,
	             UI_BTYPE_LABEL, UI_BTYPE_SEPR, UI_BTYPE_SEPR_LINE,
	             UI_BTYPE_ROUNDBOX, UI_BTYPE_LISTBOX, UI_BTYPE_PROGRESS_BAR);
}

bool ui_but_is_editable_as_text(const uiBut *but)
{
	return  ELEM(but->type,
	             UI_BTYPE_TEXT, UI_BTYPE_NUM, UI_BTYPE_NUM_SLIDER,
	             UI_BTYPE_SEARCH_MENU);

}

bool ui_but_is_toggle(const uiBut *but)
{
	return ELEM(
	        but->type,
	        UI_BTYPE_BUT_TOGGLE,
	        UI_BTYPE_TOGGLE,
	        UI_BTYPE_ICON_TOGGLE,
	        UI_BTYPE_ICON_TOGGLE_N,
	        UI_BTYPE_TOGGLE_N,
	        UI_BTYPE_CHECKBOX,
	        UI_BTYPE_CHECKBOX_N,
	        UI_BTYPE_ROW
	);
}

#ifdef USE_UI_POPOVER_ONCE
bool ui_but_is_popover_once_compat(const uiBut *but)
{
	return (
	        (but->type == UI_BTYPE_BUT) ||
	        ui_but_is_toggle(but)
	);
}
#endif

static uiBut *ui_but_prev(uiBut *but)
{
	while (but->prev) {
		but = but->prev;
		if (ui_but_is_editable(but)) return but;
	}
	return NULL;
}

static uiBut *ui_but_next(uiBut *but)
{
	while (but->next) {
		but = but->next;
		if (ui_but_is_editable(but)) return but;
	}
	return NULL;
}

static uiBut *ui_but_first(uiBlock *block)
{
	uiBut *but;

	but = block->buttons.first;
	while (but) {
		if (ui_but_is_editable(but)) return but;
		but = but->next;
	}
	return NULL;
}

static uiBut *ui_but_last(uiBlock *block)
{
	uiBut *but;

	but = block->buttons.last;
	while (but) {
		if (ui_but_is_editable(but)) return but;
		but = but->prev;
	}
	return NULL;
}

static bool ui_but_is_cursor_warp(uiBut *but)
{
	if (U.uiflag & USER_CONTINUOUS_MOUSE) {
		if (ELEM(but->type,
		         UI_BTYPE_NUM, UI_BTYPE_NUM_SLIDER, UI_BTYPE_HSVCIRCLE,
		         UI_BTYPE_TRACK_PREVIEW, UI_BTYPE_HSVCUBE, UI_BTYPE_CURVE))
		{
			return true;
		}
	}

	return false;
}

/**
 * Ignore mouse movements within some horizontal pixel threshold before starting to drag
 */
static bool ui_but_dragedit_update_mval(uiHandleButtonData *data, int mx)
{
	if (mx == data->draglastx)
		return false;

	if (data->draglock) {
		if (ABS(mx - data->dragstartx) <= BUTTON_DRAGLOCK_THRESH) {
			return false;
		}
#ifdef USE_DRAG_MULTINUM
		if (ELEM(data->multi_data.init, BUTTON_MULTI_INIT_UNSET, BUTTON_MULTI_INIT_SETUP)) {
			return false;
		}
#endif
		data->draglock = false;
		data->dragstartx = mx;  /* ignore mouse movement within drag-lock */
	}

	return true;
}

static float ui_mouse_scale_warp_factor(const bool shift)
{
	return shift ? 0.05f : 1.0f;
}

static void ui_mouse_scale_warp(
        uiHandleButtonData *data, const float mx, const float my,
        float *r_mx, float *r_my, const bool shift)
{
	const float fac = ui_mouse_scale_warp_factor(shift);

	/* slow down the mouse, this is fairly picky */
	*r_mx = (data->dragstartx * (1.0f - fac) + mx * fac);
	*r_my = (data->dragstarty * (1.0f - fac) + my * fac);
}

/* file selectors are exempt from utf-8 checks */
bool ui_but_is_utf8(const uiBut *but)
{
	if (but->rnaprop) {
		const int subtype = RNA_property_subtype(but->rnaprop);
		return !(ELEM(subtype, PROP_FILEPATH, PROP_DIRPATH, PROP_FILENAME, PROP_BYTESTRING));
	}
	else {
		return !(but->flag & UI_BUT_NO_UTF8);
	}
}

/* ********************** button apply/revert ************************/

static ListBase UIAfterFuncs = {NULL, NULL};

static uiAfterFunc *ui_afterfunc_new(void)
{
	uiAfterFunc *after;

	after = MEM_callocN(sizeof(uiAfterFunc), "uiAfterFunc");

	BLI_addtail(&UIAfterFuncs, after);

	return after;
}

/**
 * For executing operators after the button is pressed.
 * (some non operator buttons need to trigger operators), see: [#37795]
 *
 * \note Can only call while handling buttons.
 */
PointerRNA *ui_handle_afterfunc_add_operator(wmOperatorType *ot, int opcontext, bool create_props)
{
	PointerRNA *ptr = NULL;
	uiAfterFunc *after = ui_afterfunc_new();

	after->optype = ot;
	after->opcontext = opcontext;

	if (create_props) {
		ptr = MEM_callocN(sizeof(PointerRNA), __func__);
		WM_operator_properties_create_ptr(ptr, ot);
		after->opptr = ptr;
	}

	return ptr;
}

static void popup_check(bContext *C, wmOperator *op)
{
	if (op && op->type->check) {
		op->type->check(C, op);
	}
}

/**
 * Check if a #uiAfterFunc is needed for this button.
 */
static bool ui_afterfunc_check(const uiBlock *block, const uiBut *but)
{
	return (but->func || but->funcN || but->rename_func || but->optype || but->rnaprop || block->handle_func ||
	        (but->type == UI_BTYPE_BUT_MENU && block->butm_func) ||
	        (block->handle && block->handle->popup_op));
}

static void ui_apply_but_func(bContext *C, uiBut *but)
{
	uiAfterFunc *after;
	uiBlock *block = but->block;

	/* these functions are postponed and only executed after all other
	 * handling is done, i.e. menus are closed, in order to avoid conflicts
	 * with these functions removing the buttons we are working with */

	if (ui_afterfunc_check(block, but)) {
		after = ui_afterfunc_new();

		if (but->func && ELEM(but, but->func_arg1, but->func_arg2)) {
			/* exception, this will crash due to removed button otherwise */
			but->func(C, but->func_arg1, but->func_arg2);
		}
		else
			after->func = but->func;

		after->func_arg1 = but->func_arg1;
		after->func_arg2 = but->func_arg2;

		after->funcN = but->funcN;
		after->func_argN = (but->func_argN) ? MEM_dupallocN(but->func_argN) : NULL;

		after->rename_func = but->rename_func;
		after->rename_arg1 = but->rename_arg1;
		after->rename_orig = but->rename_orig; /* needs free! */

		after->handle_func = block->handle_func;
		after->handle_func_arg = block->handle_func_arg;
		after->retval = but->retval;

		if (but->type == UI_BTYPE_BUT_MENU) {
			after->butm_func = block->butm_func;
			after->butm_func_arg = block->butm_func_arg;
			after->a2 = but->a2;
		}

		if (block->handle)
			after->popup_op = block->handle->popup_op;

		after->optype = but->optype;
		after->opcontext = but->opcontext;
		after->opptr = but->opptr;

		after->rnapoin = but->rnapoin;
		after->rnaprop = but->rnaprop;

		if (but->context)
			after->context = CTX_store_copy(but->context);

		but->optype = NULL;
		but->opcontext = 0;
		but->opptr = NULL;
	}
}

/* typically call ui_apply_but_undo(), ui_apply_but_autokey() */
static void ui_apply_but_undo(uiBut *but)
{
	uiAfterFunc *after;

	if (but->flag & UI_BUT_UNDO) {
		const char *str = NULL;

		/* define which string to use for undo */
		if (but->type == UI_BTYPE_MENU) str = but->drawstr;
		else if (but->drawstr[0]) str = but->drawstr;
		else str = but->tip;

		/* fallback, else we don't get an undo! */
		if (str == NULL || str[0] == '\0') {
			str = "Unknown Action";
		}

		/* delayed, after all other funcs run, popups are closed, etc */
		after = ui_afterfunc_new();
		BLI_strncpy(after->undostr, str, sizeof(after->undostr));
	}
}

static void ui_apply_but_autokey(bContext *C, uiBut *but)
{
	Scene *scene = CTX_data_scene(C);

	/* try autokey */
	ui_but_anim_autokey(C, but, scene, scene->r.cfra);

	/* make a little report about what we've done! */
	if (but->rnaprop) {
		char *buf;

		if (RNA_property_subtype(but->rnaprop) == PROP_PASSWORD) {
			return;
		}

		buf = WM_prop_pystring_assign(C, &but->rnapoin, but->rnaprop, but->rnaindex);
		if (buf) {
			BKE_report(CTX_wm_reports(C), RPT_PROPERTY, buf);
			MEM_freeN(buf);

			WM_event_add_notifier(C, NC_SPACE | ND_SPACE_INFO_REPORT, NULL);
		}
	}
}

static void ui_apply_but_funcs_after(bContext *C)
{
	uiAfterFunc *afterf, after;
	PointerRNA opptr;
	ListBase funcs;

	/* copy to avoid recursive calls */
	funcs = UIAfterFuncs;
	BLI_listbase_clear(&UIAfterFuncs);

	for (afterf = funcs.first; afterf; afterf = after.next) {
		after = *afterf; /* copy to avoid memleak on exit() */
		BLI_freelinkN(&funcs, afterf);

		if (after.context)
			CTX_store_set(C, after.context);

		if (after.popup_op)
			popup_check(C, after.popup_op);

		if (after.opptr) {
			/* free in advance to avoid leak on exit */
			opptr = *after.opptr;
			MEM_freeN(after.opptr);
		}

		if (after.optype)
			WM_operator_name_call_ptr(C, after.optype, after.opcontext, (after.opptr) ? &opptr : NULL);

		if (after.opptr)
			WM_operator_properties_free(&opptr);

		if (after.rnapoin.data)
			RNA_property_update(C, &after.rnapoin, after.rnaprop);

		if (after.context) {
			CTX_store_set(C, NULL);
			CTX_store_free(after.context);
		}

		if (after.func)
			after.func(C, after.func_arg1, after.func_arg2);
		if (after.funcN)
			after.funcN(C, after.func_argN, after.func_arg2);
		if (after.func_argN)
			MEM_freeN(after.func_argN);

		if (after.handle_func)
			after.handle_func(C, after.handle_func_arg, after.retval);
		if (after.butm_func)
			after.butm_func(C, after.butm_func_arg, after.a2);

		if (after.rename_func)
			after.rename_func(C, after.rename_arg1, after.rename_orig);
		if (after.rename_orig)
			MEM_freeN(after.rename_orig);

		if (after.undostr[0])
			ED_undo_push(C, after.undostr);
	}
}

static void ui_apply_but_BUT(bContext *C, uiBut *but, uiHandleButtonData *data)
{
	ui_apply_but_func(C, but);

	data->retval = but->retval;
	data->applied = true;
}

static void ui_apply_but_BUTM(bContext *C, uiBut *but, uiHandleButtonData *data)
{
	ui_but_value_set(but, but->hardmin);
	ui_apply_but_func(C, but);

	data->retval = but->retval;
	data->applied = true;
}

static void ui_apply_but_BLOCK(bContext *C, uiBut *but, uiHandleButtonData *data)
{
	if (but->type == UI_BTYPE_MENU)
		ui_but_value_set(but, data->value);

	ui_but_update_edited(but);
	ui_apply_but_func(C, but);
	data->retval = but->retval;
	data->applied = true;
}

static void ui_apply_but_TOG(bContext *C, uiBut *but, uiHandleButtonData *data)
{
	double value;
	int w, lvalue, push;

	value = ui_but_value_get(but);
	lvalue = (int)value;

	if (but->bit) {
		w = UI_BITBUT_TEST(lvalue, but->bitnr);
		if (w) lvalue = UI_BITBUT_CLR(lvalue, but->bitnr);
		else   lvalue = UI_BITBUT_SET(lvalue, but->bitnr);

		ui_but_value_set(but, (double)lvalue);
		if (but->type == UI_BTYPE_ICON_TOGGLE || but->type == UI_BTYPE_ICON_TOGGLE_N) {
			ui_but_update_edited(but);
		}
	}
	else {

		if (value == 0.0) push = 1;
		else push = 0;

		if (ELEM(but->type, UI_BTYPE_TOGGLE_N, UI_BTYPE_ICON_TOGGLE_N, UI_BTYPE_CHECKBOX_N)) push = !push;
		ui_but_value_set(but, (double)push);
		if (but->type == UI_BTYPE_ICON_TOGGLE || but->type == UI_BTYPE_ICON_TOGGLE_N) {
			ui_but_update_edited(but);
		}
	}

	ui_apply_but_func(C, but);

	data->retval = but->retval;
	data->applied = true;
}

static void ui_apply_but_ROW(bContext *C, uiBlock *block, uiBut *but, uiHandleButtonData *data)
{
	uiBut *bt;

	ui_but_value_set(but, but->hardmax);

	ui_apply_but_func(C, but);

	/* states of other row buttons */
	for (bt = block->buttons.first; bt; bt = bt->next) {
		if (bt != but && bt->poin == but->poin && ELEM(bt->type, UI_BTYPE_ROW, UI_BTYPE_LISTROW)) {
			ui_but_update_edited(bt);
		}
	}

	data->retval = but->retval;
	data->applied = true;
}

static void ui_apply_but_TEX(bContext *C, uiBut *but, uiHandleButtonData *data)
{
	if (!data->str)
		return;

	ui_but_string_set(C, but, data->str);
	ui_but_update_edited(but);

	/* give butfunc a copy of the original text too.
	 * feature used for bone renaming, channels, etc.
	 * afterfunc frees rename_orig */
	if (data->origstr && (but->flag & UI_BUT_TEXTEDIT_UPDATE)) {
		/* In this case, we need to keep origstr available, to restore real org string in case we cancel after
		 * having typed something already. */
		but->rename_orig = BLI_strdup(data->origstr);
	}
	/* only if there are afterfuncs, otherwise 'renam_orig' isn't freed */
	else if (ui_afterfunc_check(but->block, but)) {
		but->rename_orig = data->origstr;
		data->origstr = NULL;
	}
	ui_apply_but_func(C, but);

	data->retval = but->retval;
	data->applied = true;
}

static void ui_apply_but_TAB(bContext *C, uiBut *but, uiHandleButtonData *data)
{
	if (data->str) {
		ui_but_string_set(C, but, data->str);
		ui_but_update_edited(but);
	}
	else {
		ui_apply_but_func(C, but);
	}

	data->retval = but->retval;
	data->applied = true;
}

static void ui_apply_but_NUM(bContext *C, uiBut *but, uiHandleButtonData *data)
{
	if (data->str) {
		if (ui_but_string_set(C, but, data->str)) {
			data->value = ui_but_value_get(but);
		}
		else {
			data->cancel = true;
			return;
		}
	}
	else {
		ui_but_value_set(but, data->value);
	}

	ui_but_update_edited(but);
	ui_apply_but_func(C, but);

	data->retval = but->retval;
	data->applied = true;
}

static void ui_apply_but_VEC(bContext *C, uiBut *but, uiHandleButtonData *data)
{
	ui_but_v3_set(but, data->vec);
	ui_but_update_edited(but);
	ui_apply_but_func(C, but);

	data->retval = but->retval;
	data->applied = true;
}

static void ui_apply_but_COLORBAND(bContext *C, uiBut *but, uiHandleButtonData *data)
{
	ui_apply_but_func(C, but);
	data->retval = but->retval;
	data->applied = true;
}

static void ui_apply_but_CURVE(bContext *C, uiBut *but, uiHandleButtonData *data)
{
	ui_apply_but_func(C, but);
	data->retval = but->retval;
	data->applied = true;
}

/* ****************** drag drop code *********************** */


#ifdef USE_DRAG_MULTINUM

/* small multi-but api */
static void ui_multibut_add(uiHandleButtonData *data, uiBut *but)
{
	uiButMultiState *mbut_state;

	BLI_assert(but->flag & UI_BUT_DRAG_MULTI);
	BLI_assert(data->multi_data.has_mbuts);


	mbut_state = MEM_callocN(sizeof(*mbut_state), __func__);
	mbut_state->but = but;
	mbut_state->origvalue = ui_but_value_get(but);

	BLI_linklist_prepend(&data->multi_data.mbuts, mbut_state);

	UI_butstore_register(data->multi_data.bs_mbuts, &mbut_state->but);
}

static uiButMultiState *ui_multibut_lookup(uiHandleButtonData *data, const uiBut *but)
{
	LinkNode *l;

	for (l = data->multi_data.mbuts; l; l = l->next) {
		uiButMultiState *mbut_state;

		mbut_state = l->link;

		if (mbut_state->but == but) {
			return mbut_state;
		}
	}

	return NULL;
}

static void ui_multibut_restore(bContext *C, uiHandleButtonData *data, uiBlock *block)
{
	uiBut *but;

	for (but = block->buttons.first; but; but = but->next) {
		if (but->flag & UI_BUT_DRAG_MULTI) {
			uiButMultiState *mbut_state = ui_multibut_lookup(data, but);
			if (mbut_state) {
				ui_but_value_set(but, mbut_state->origvalue);

#ifdef USE_ALLSELECT
				if (mbut_state->select_others.elems_len > 0) {
					ui_selectcontext_apply(
					        C, but, &mbut_state->select_others,
					        mbut_state->origvalue, mbut_state->origvalue);
				}
#else
				UNUSED_VARS(C);
#endif
			}
		}
	}
}

static void ui_multibut_free(uiHandleButtonData *data, uiBlock *block)
{
#ifdef USE_ALLSELECT
	if (data->multi_data.mbuts) {
		LinkNode *list = data->multi_data.mbuts;
		while (list) {
			LinkNode *next = list->next;
			uiButMultiState *mbut_state = list->link;

			if (mbut_state->select_others.elems) {
				MEM_freeN(mbut_state->select_others.elems);
			}

			MEM_freeN(list->link);
			MEM_freeN(list);
			list = next;
		}
	}
#else
	BLI_linklist_freeN(data->multi_data.mbuts);
#endif

	data->multi_data.mbuts = NULL;

	if (data->multi_data.bs_mbuts) {
		UI_butstore_free(block, data->multi_data.bs_mbuts);
		data->multi_data.bs_mbuts = NULL;
	}
}

static bool ui_multibut_states_tag(
        uiBut *but_active,
        uiHandleButtonData *data, const wmEvent *event)
{
	uiBut *but;
	float seg[2][2];
	bool changed = false;

	seg[0][0] = data->multi_data.drag_start[0];
	seg[0][1] = data->multi_data.drag_start[1];

	seg[1][0] = event->x;
	seg[1][1] = event->y;

	BLI_assert(data->multi_data.init == BUTTON_MULTI_INIT_SETUP);

	ui_window_to_block_fl(data->region, but_active->block, &seg[0][0], &seg[0][1]);
	ui_window_to_block_fl(data->region, but_active->block, &seg[1][0], &seg[1][1]);

	data->multi_data.has_mbuts = false;

	/* follow ui_but_find_mouse_over_ex logic */
	for (but = but_active->block->buttons.first; but; but = but->next) {
		bool drag_prev = false;
		bool drag_curr = false;

		/* re-set each time */
		if (but->flag & UI_BUT_DRAG_MULTI) {
			but->flag &= ~UI_BUT_DRAG_MULTI;
			drag_prev = true;
		}

		if (ui_but_is_interactive(but, false)) {

			/* drag checks */
			if (but_active != but) {
				if (ui_but_is_compatible(but_active, but)) {

					BLI_assert(but->active == NULL);

					/* finally check for overlap */
					if (BLI_rctf_isect_segment(&but->rect, seg[0], seg[1])) {

						but->flag |= UI_BUT_DRAG_MULTI;
						data->multi_data.has_mbuts = true;
						drag_curr = true;
					}
				}
			}
		}

		changed |= (drag_prev != drag_curr);
	}

	return changed;
}

static void ui_multibut_states_create(uiBut *but_active, uiHandleButtonData *data)
{
	uiBut *but;

	BLI_assert(data->multi_data.init == BUTTON_MULTI_INIT_SETUP);
	BLI_assert(data->multi_data.has_mbuts);

	data->multi_data.bs_mbuts = UI_butstore_create(but_active->block);

	for (but = but_active->block->buttons.first; but; but = but->next) {
		if (but->flag & UI_BUT_DRAG_MULTI) {
			ui_multibut_add(data, but);
		}
	}

	/* edit buttons proportionally to eachother
	 * note: if we mix buttons which are proportional and others which are not,
	 * this may work a bit strangely */
	if (but_active->rnaprop) {
		if ((data->origvalue != 0.0) && (RNA_property_flag(but_active->rnaprop) & PROP_PROPORTIONAL)) {
			data->multi_data.is_proportional = true;
		}
	}
}

static void ui_multibut_states_apply(bContext *C, uiHandleButtonData *data, uiBlock *block)
{
	ARegion *ar = data->region;
	const double value_delta = data->value - data->origvalue;
	const double value_scale = data->multi_data.is_proportional ? (data->value / data->origvalue) : 0.0;
	uiBut *but;

	BLI_assert(data->multi_data.init == BUTTON_MULTI_INIT_ENABLE);
	BLI_assert(data->multi_data.skip == false);

	for (but = block->buttons.first; but; but = but->next) {
		if (but->flag & UI_BUT_DRAG_MULTI) {
			/* mbut_states for delta */
			uiButMultiState *mbut_state = ui_multibut_lookup(data, but);

			if (mbut_state) {
				void *active_back;

				ui_but_execute_begin(C, ar, but, &active_back);

#ifdef USE_ALLSELECT
				if (data->select_others.is_enabled) {
					/* init once! */
					if (mbut_state->select_others.elems_len == 0) {
						ui_selectcontext_begin(C, but, &mbut_state->select_others);
					}
					if (mbut_state->select_others.elems_len == 0) {
						mbut_state->select_others.elems_len = -1;
					}
				}

				/* needed so we apply the right deltas */
				but->active->origvalue = mbut_state->origvalue;
				but->active->select_others = mbut_state->select_others;
				but->active->select_others.do_free = false;
#endif

				BLI_assert(active_back == NULL);
				/* no need to check 'data->state' here */
				if (data->str) {
					/* entering text (set all) */
					but->active->value = data->value;
					ui_but_string_set(C, but, data->str);
				}
				else {
					/* dragging (use delta) */
					if (data->multi_data.is_proportional) {
						but->active->value = mbut_state->origvalue * value_scale;
					}
					else {
						but->active->value = mbut_state->origvalue + value_delta;
					}

					/* clamp based on soft limits, see: T40154 */
					CLAMP(but->active->value, (double)but->softmin, (double)but->softmax);
				}
				ui_but_execute_end(C, ar, but, active_back);
			}
			else {
				/* highly unlikely */
				printf("%s: cant find button\n", __func__);
			}
			/* end */

		}
	}
}

#endif  /* USE_DRAG_MULTINUM */


#ifdef USE_DRAG_TOGGLE

/* Helpers that wrap boolean functions, to support different kinds of buttons. */

static bool ui_drag_toggle_but_is_supported(const uiBut *but)
{
	if (ui_but_is_bool(but)) {
		return true;
	}
	else if (UI_but_is_decorator(but)) {
		return ELEM(but->icon, ICON_SPACE2, ICON_SPACE3, ICON_DOT, ICON_LIBRARY_DATA_OVERRIDE);
	}
	else {
		return false;
	}
}

static bool ui_drag_toggle_but_is_pushed(uiBut *but)
{
	if (ui_but_is_bool(but)) {
		return ui_but_is_pushed(but);
	}
	else if (UI_but_is_decorator(but)) {
		return (but->icon == ICON_SPACE2);
	}
	else {
		return false;
	}
}

typedef struct uiDragToggleHandle {
	/* init */
	bool is_init;
	bool is_set;
	float but_cent_start[2];

	bool xy_lock[2];
	int  xy_init[2];
	int  xy_last[2];
} uiDragToggleHandle;

static bool ui_drag_toggle_set_xy_xy(
        bContext *C, ARegion *ar, const bool is_set,
        const int xy_src[2], const int xy_dst[2])
{
	/* popups such as layers won't re-evaluate on redraw */
	const bool do_check = (ar->regiontype == RGN_TYPE_TEMPORARY);
	bool changed = false;
	uiBlock *block;

	for (block = ar->uiblocks.first; block; block = block->next) {
		uiBut *but;

		float xy_a_block[2] = {UNPACK2(xy_src)};
		float xy_b_block[2] = {UNPACK2(xy_dst)};

		ui_window_to_block_fl(ar, block, &xy_a_block[0], &xy_a_block[1]);
		ui_window_to_block_fl(ar, block, &xy_b_block[0], &xy_b_block[1]);

		for (but = block->buttons.first; but; but = but->next) {
			/* Note: ctrl is always true here because (at least for now) we always want to consider text control
			 *       in this case, even when not embossed. */
			if (ui_but_is_interactive(but, true)) {
				if (BLI_rctf_isect_segment(&but->rect, xy_a_block, xy_b_block)) {

					/* execute the button */
					if (ui_drag_toggle_but_is_supported(but)) {
						/* is it pressed? */
						bool is_set_but = ui_drag_toggle_but_is_pushed(but);
						if (is_set_but != is_set) {
							UI_but_execute(C, but);
							if (do_check) {
								ui_but_update_edited(but);
							}
							changed = true;
						}
					}
					/* done */

				}
			}
		}
	}
	if (changed) {
		/* apply now, not on release (or if handlers are canceled for whatever reason) */
		ui_apply_but_funcs_after(C);
	}

	return changed;
}

static void ui_drag_toggle_set(bContext *C, uiDragToggleHandle *drag_info, const int xy_input[2])
{
	ARegion *ar = CTX_wm_region(C);
	bool do_draw = false;
	int xy[2];

	/**
	 * Initialize Locking:
	 *
	 * Check if we need to initialize the lock axis by finding if the first
	 * button we mouse over is X or Y aligned, then lock the mouse to that axis after.
	 */
	if (drag_info->is_init == false) {
		/* first store the buttons original coords */
		uiBut *but = ui_but_find_mouse_over_ex(ar, xy_input[0], xy_input[1], true);

		if (but) {
			if (but->flag & UI_BUT_DRAG_LOCK) {
				const float but_cent_new[2] = {BLI_rctf_cent_x(&but->rect),
				                               BLI_rctf_cent_y(&but->rect)};

				/* check if this is a different button, chances are high the button wont move about :) */
				if (len_manhattan_v2v2(drag_info->but_cent_start, but_cent_new) > 1.0f) {
					if (fabsf(drag_info->but_cent_start[0] - but_cent_new[0]) <
					    fabsf(drag_info->but_cent_start[1] - but_cent_new[1]))
					{
						drag_info->xy_lock[0] = true;
					}
					else {
						drag_info->xy_lock[1] = true;
					}
					drag_info->is_init = true;
				}
			}
			else {
				drag_info->is_init = true;
			}
		}
	}
	/* done with axis locking */


	xy[0] = (drag_info->xy_lock[0] == false) ? xy_input[0] : drag_info->xy_last[0];
	xy[1] = (drag_info->xy_lock[1] == false) ? xy_input[1] : drag_info->xy_last[1];


	/* touch all buttons between last mouse coord and this one */
	do_draw = ui_drag_toggle_set_xy_xy(C, ar, drag_info->is_set, drag_info->xy_last, xy);

	if (do_draw) {
		ED_region_tag_redraw(ar);
	}

	copy_v2_v2_int(drag_info->xy_last, xy);
}

static void ui_handler_region_drag_toggle_remove(bContext *UNUSED(C), void *userdata)
{
	uiDragToggleHandle *drag_info = userdata;
	MEM_freeN(drag_info);
}

static int ui_handler_region_drag_toggle(bContext *C, const wmEvent *event, void *userdata)
{
	uiDragToggleHandle *drag_info = userdata;
	bool done = false;

	switch (event->type) {
		case LEFTMOUSE:
		{
			if (event->val == KM_RELEASE) {
				done = true;
			}
			break;
		}
		case MOUSEMOVE:
		{
			ui_drag_toggle_set(C, drag_info, &event->x);
			break;
		}
	}

	if (done) {
		wmWindow *win = CTX_wm_window(C);
		ARegion *ar = CTX_wm_region(C);
		uiBut *but = ui_but_find_mouse_over_ex(ar, drag_info->xy_init[0], drag_info->xy_init[1], true);

		if (but) {
			ui_apply_but_undo(but);
		}

		WM_event_remove_ui_handler(&win->modalhandlers,
		                           ui_handler_region_drag_toggle,
		                           ui_handler_region_drag_toggle_remove,
		                           drag_info, false);
		ui_handler_region_drag_toggle_remove(C, drag_info);

		WM_event_add_mousemove(C);
		return WM_UI_HANDLER_BREAK;
	}
	else {
		return WM_UI_HANDLER_CONTINUE;
	}
}

static bool ui_but_is_drag_toggle(const uiBut *but)
{
	return ((ui_drag_toggle_but_is_supported(but) == true) &&
	        /* menu check is importnt so the button dragged over isn't removed instantly */
	        (ui_block_is_menu(but->block) == false));
}

#endif  /* USE_DRAG_TOGGLE */


#ifdef USE_ALLSELECT

static bool ui_selectcontext_begin(
        bContext *C, uiBut *but, uiSelectContextStore *selctx_data)
{
	PointerRNA ptr, lptr, idptr;
	PropertyRNA *prop, *lprop;
	bool success = false;
	int index;

	char *path = NULL;
	ListBase lb = {NULL};

	ptr = but->rnapoin;
	prop = but->rnaprop;
	index = but->rnaindex;

	/* for now don't support whole colors */
	if (index == -1)
		return false;

	/* if there is a valid property that is editable... */
	if (ptr.data && prop) {
		CollectionPointerLink *link;
		bool use_path_from_id;
		int i;

		/* some facts we want to know */
		const bool is_array = RNA_property_array_check(prop);
		const int rna_type = RNA_property_type(prop);

		if (UI_context_copy_to_selected_list(C, &ptr, prop, &lb, &use_path_from_id, &path) &&
		    !BLI_listbase_is_empty(&lb))
		{
			selctx_data->elems_len = BLI_listbase_count(&lb);
			selctx_data->elems = MEM_mallocN(sizeof(uiSelectContextElem) * selctx_data->elems_len, __func__);

			for (i = 0, link = lb.first; i < selctx_data->elems_len; i++, link = link->next) {
				uiSelectContextElem *other = &selctx_data->elems[i];
				/* TODO,. de-duplicate copy_to_selected_button */
				if (link->ptr.data != ptr.data) {
					if (use_path_from_id) {
						/* Path relative to ID. */
						lprop = NULL;
						RNA_id_pointer_create(link->ptr.id.data, &idptr);
						RNA_path_resolve_property(&idptr, path, &lptr, &lprop);
					}
					else if (path) {
						/* Path relative to elements from list. */
						lprop = NULL;
						RNA_path_resolve_property(&link->ptr, path, &lptr, &lprop);
					}
					else {
						lptr = link->ptr;
						lprop = prop;
					}

					/* lptr might not be the same as link->ptr! */
					if ((lptr.data != ptr.data) &&
					    (lprop == prop) &&
					    RNA_property_editable(&lptr, lprop))
					{
						other->ptr = lptr;
						if (is_array) {
							if (rna_type == PROP_FLOAT) {
								other->val_f = RNA_property_float_get_index(&lptr, lprop, index);
							}
							else if (rna_type == PROP_INT) {
								other->val_i = RNA_property_int_get_index(&lptr, lprop, index);
							}
							/* ignored for now */
#if 0
							else if (rna_type == PROP_BOOLEAN) {
								other->val_b = RNA_property_boolean_get_index(&lptr, lprop, index);
							}
#endif
						}
						else {
							if (rna_type == PROP_FLOAT) {
								other->val_f = RNA_property_float_get(&lptr, lprop);
							}
							else if (rna_type == PROP_INT) {
								other->val_i = RNA_property_int_get(&lptr, lprop);
							}
							/* ignored for now */
#if 0
							else if (rna_type == PROP_BOOLEAN) {
								other->val_b = RNA_property_boolean_get(&lptr, lprop);
							}
							else if (rna_type == PROP_ENUM) {
								other->val_i = RNA_property_enum_get(&lptr, lprop);
							}
#endif
						}

						continue;
					}
				}

				selctx_data->elems_len -= 1;
				i -= 1;
			}

			success = (selctx_data->elems_len != 0);
		}
	}

	if (selctx_data->elems_len == 0) {
		MEM_SAFE_FREE(selctx_data->elems);
	}

	MEM_SAFE_FREE(path);
	BLI_freelistN(&lb);

	/* caller can clear */
	selctx_data->do_free = true;

	if (success) {
		but->flag |= UI_BUT_IS_SELECT_CONTEXT;
	}

	return success;
}

static void ui_selectcontext_end(
        uiBut *but, uiSelectContextStore *selctx_data)
{
	if (selctx_data->do_free) {
		if (selctx_data->elems) {
			MEM_freeN(selctx_data->elems);
		}
	}

	but->flag &= ~UI_BUT_IS_SELECT_CONTEXT;
}

static void ui_selectcontext_apply(
        bContext *C, uiBut *but, uiSelectContextStore *selctx_data,
        const double value, const double value_orig)
{
	if (selctx_data->elems) {
		PropertyRNA *prop = but->rnaprop;
		PropertyRNA *lprop = but->rnaprop;
		int index = but->rnaindex;
		int i;
		const bool use_delta = (selctx_data->is_copy == false);

		union {
			bool  b;
			int   i;
			float f;
			PointerRNA p;
		} delta, min, max;

		const bool is_array = RNA_property_array_check(prop);
		const int rna_type = RNA_property_type(prop);

		if (rna_type == PROP_FLOAT) {
			delta.f = use_delta ? (value - value_orig) : value;
			RNA_property_float_range(&but->rnapoin, prop, &min.f, &max.f);
		}
		else if (rna_type == PROP_INT) {
			delta.i = use_delta ? ((int)value - (int)value_orig) : (int)value;
			RNA_property_int_range(&but->rnapoin, prop, &min.i, &max.i);
		}
		else if (rna_type == PROP_ENUM) {
			delta.i = RNA_property_enum_get(&but->rnapoin, prop);  /* not a delta infact */
		}
		else if (rna_type == PROP_BOOLEAN) {
			if (is_array) {
				delta.b = RNA_property_boolean_get_index(&but->rnapoin, prop, index);  /* not a delta infact */
			}
			else {
				delta.b = RNA_property_boolean_get(&but->rnapoin, prop);  /* not a delta infact */
			}
		}
		else if (rna_type == PROP_POINTER) {
			delta.p = RNA_property_pointer_get(&but->rnapoin, prop);  /* not a delta infact */
		}

#ifdef USE_ALLSELECT_LAYER_HACK
		/* make up for not having 'handle_layer_buttons' */
		{
			PropertySubType subtype = RNA_property_subtype(prop);

			if ((rna_type == PROP_BOOLEAN) &&
			    ELEM(subtype, PROP_LAYER, PROP_LAYER_MEMBER) &&
			    is_array &&
			    /* could check for 'handle_layer_buttons' */
			    but->func)
			{
				wmWindow *win = CTX_wm_window(C);
				if (!win->eventstate->shift) {
					const int len = RNA_property_array_length(&but->rnapoin, prop);
					int *tmparray = MEM_callocN(sizeof(int) * len, __func__);

					tmparray[index] = true;

					for (i = 0; i < selctx_data->elems_len; i++) {
						uiSelectContextElem *other = &selctx_data->elems[i];
						PointerRNA lptr = other->ptr;
						RNA_property_boolean_set_array(&lptr, lprop, tmparray);
						RNA_property_update(C, &lptr, lprop);
					}

					MEM_freeN(tmparray);

					return;
				}
			}
		}
#endif

		for (i = 0; i < selctx_data->elems_len; i++) {
			uiSelectContextElem *other = &selctx_data->elems[i];
			PointerRNA lptr = other->ptr;

			if (rna_type == PROP_FLOAT) {
				float other_value = use_delta ? (other->val_f + delta.f) : delta.f;
				CLAMP(other_value, min.f, max.f);
				if (is_array) {
					RNA_property_float_set_index(&lptr, lprop, index, other_value);
				}
				else {
					RNA_property_float_set(&lptr, lprop, other_value);
				}
			}
			else if (rna_type == PROP_INT) {
				int other_value = use_delta ? (other->val_i + delta.i) : delta.i;
				CLAMP(other_value, min.i, max.i);
				if (is_array) {
					RNA_property_int_set_index(&lptr, lprop, index, other_value);
				}
				else {
					RNA_property_int_set(&lptr, lprop, other_value);
				}
			}
			else if (rna_type == PROP_BOOLEAN) {
				const bool other_value = delta.b;
				if (is_array) {
					RNA_property_boolean_set_index(&lptr, lprop, index, other_value);
				}
				else {
					RNA_property_boolean_set(&lptr, lprop, delta.b);
				}
			}
			else if (rna_type == PROP_ENUM) {
				const int other_value = delta.i;
				BLI_assert(!is_array);
				RNA_property_enum_set(&lptr, lprop, other_value);
			}
			else if (rna_type == PROP_POINTER) {
				const PointerRNA other_value = delta.p;
				RNA_property_pointer_set(&lptr, lprop, other_value);
			}

			RNA_property_update(C, &lptr, prop);
		}
	}
}

#endif  /* USE_ALLSELECT */


static bool ui_but_contains_point_px_icon(uiBut *but, ARegion *ar, const wmEvent *event)
{
	rcti rect;
	int x = event->x, y = event->y;

	ui_window_to_block(ar, but->block, &x, &y);

	BLI_rcti_rctf_copy(&rect, &but->rect);

	if (but->imb || but->type == UI_BTYPE_COLOR) {
		/* use button size itself */
	}
	else if (but->drawflag & UI_BUT_ICON_LEFT) {
		rect.xmax = rect.xmin + (BLI_rcti_size_y(&rect));
	}
	else {
		int delta = BLI_rcti_size_x(&rect) - BLI_rcti_size_y(&rect);
		rect.xmin += delta / 2;
		rect.xmax -= delta / 2;
	}

	return BLI_rcti_isect_pt(&rect, x, y);
}

static bool ui_but_drag_init(
        bContext *C, uiBut *but,
        uiHandleButtonData *data, const wmEvent *event)
{
	/* prevent other WM gestures to start while we try to drag */
	WM_gestures_remove(C);

	if (ABS(data->dragstartx - event->x) + ABS(data->dragstarty - event->y) > U.dragthreshold) {

		button_activate_state(C, but, BUTTON_STATE_EXIT);
		data->cancel = true;
#ifdef USE_DRAG_TOGGLE
		if (ui_drag_toggle_but_is_supported(but)) {
			uiDragToggleHandle *drag_info = MEM_callocN(sizeof(*drag_info), __func__);
			ARegion *ar_prev;

			/* call here because regular mouse-up event wont run,
			 * typically 'button_activate_exit()' handles this */
			ui_apply_but_autokey(C, but);

			drag_info->is_set = ui_drag_toggle_but_is_pushed(but);
			drag_info->but_cent_start[0] = BLI_rctf_cent_x(&but->rect);
			drag_info->but_cent_start[1] = BLI_rctf_cent_y(&but->rect);
			copy_v2_v2_int(drag_info->xy_init, &event->x);
			copy_v2_v2_int(drag_info->xy_last, &event->x);

			/* needed for toggle drag on popups */
			ar_prev = CTX_wm_region(C);
			CTX_wm_region_set(C, data->region);

			WM_event_add_ui_handler(
			        C, &data->window->modalhandlers,
			        ui_handler_region_drag_toggle,
			        ui_handler_region_drag_toggle_remove,
			        drag_info, WM_HANDLER_BLOCKING);

			CTX_wm_region_set(C, ar_prev);
		}
		else
#endif
		if (but->type == UI_BTYPE_COLOR) {
			bool valid = false;
			uiDragColorHandle *drag_info = MEM_callocN(sizeof(*drag_info), __func__);

			/* TODO support more button pointer types */
			if (but->rnaprop && RNA_property_subtype(but->rnaprop) == PROP_COLOR_GAMMA) {
				ui_but_v3_get(but, drag_info->color);
				drag_info->gamma_corrected = true;
				valid = true;
			}
			else if (but->rnaprop && RNA_property_subtype(but->rnaprop) == PROP_COLOR) {
				ui_but_v3_get(but, drag_info->color);
				drag_info->gamma_corrected = false;
				valid = true;
			}
			else if (ELEM(but->pointype, UI_BUT_POIN_FLOAT, UI_BUT_POIN_CHAR)) {
				ui_but_v3_get(but, drag_info->color);
				copy_v3_v3(drag_info->color, (float *)but->poin);
				valid = true;
			}

			if (valid) {
				WM_event_start_drag(C, ICON_COLOR, WM_DRAG_COLOR, drag_info, 0.0, WM_DRAG_FREE_DATA);
			}
			else {
				MEM_freeN(drag_info);
				return false;
			}
		}
		else {
			wmDrag *drag = WM_event_start_drag(
			        C, but->icon, but->dragtype, but->dragpoin,
			        ui_but_value_get(but), WM_DRAG_NOP);

			if (but->imb) {
				WM_event_drag_image(
				        drag, but->imb, but->imb_scale,
				        BLI_rctf_size_x(&but->rect),
				        BLI_rctf_size_y(&but->rect));
			}
		}
		return true;
	}

	return false;
}

/* ********************** linklines *********************** */

static void ui_apply_but_IMAGE(bContext *C, uiBut *but, uiHandleButtonData *data)
{
	ui_apply_but_func(C, but);
	data->retval = but->retval;
	data->applied = true;
}

static void ui_apply_but_HISTOGRAM(bContext *C, uiBut *but, uiHandleButtonData *data)
{
	ui_apply_but_func(C, but);
	data->retval = but->retval;
	data->applied = true;
}

static void ui_apply_but_WAVEFORM(bContext *C, uiBut *but, uiHandleButtonData *data)
{
	ui_apply_but_func(C, but);
	data->retval = but->retval;
	data->applied = true;
}

static void ui_apply_but_TRACKPREVIEW(bContext *C, uiBut *but, uiHandleButtonData *data)
{
	ui_apply_but_func(C, but);
	data->retval = but->retval;
	data->applied = true;
}


static void ui_apply_but(bContext *C, uiBlock *block, uiBut *but, uiHandleButtonData *data, const bool interactive)
{
	char *editstr;
	double *editval;
	float *editvec;
	ColorBand *editcoba;
	CurveMapping *editcumap;

	data->retval = 0;

	/* if we cancel and have not applied yet, there is nothing to do,
	 * otherwise we have to restore the original value again */
	if (data->cancel) {
		if (!data->applied)
			return;

		if (data->str) MEM_freeN(data->str);
		data->str = data->origstr;
		data->origstr = NULL;
		data->value = data->origvalue;
		copy_v3_v3(data->vec, data->origvec);
		/* postpone clearing origdata */
	}
	else {
		/* we avoid applying interactive edits a second time
		 * at the end with the appliedinteractive flag */
		if (interactive) {
			data->applied_interactive = true;
		}
		else if (data->applied_interactive) {
			return;
		}

#ifdef USE_ALLSELECT
#  ifdef USE_DRAG_MULTINUM
		if (but->flag & UI_BUT_DRAG_MULTI) {
			/* pass */
		}
		else
#  endif
		if (data->select_others.elems_len == 0) {
			wmWindow *win = CTX_wm_window(C);
			/* may have been enabled before activating */
			if (data->select_others.is_enabled || IS_ALLSELECT_EVENT(win->eventstate)) {
				ui_selectcontext_begin(C, but, &data->select_others);
				data->select_others.is_enabled = true;
			}
		}
		if (data->select_others.elems_len == 0) {
			/* dont check again */
			data->select_others.elems_len = -1;
		}
#endif
	}

	/* ensures we are writing actual values */
	editstr = but->editstr;
	editval = but->editval;
	editvec = but->editvec;
	editcoba = but->editcoba;
	editcumap = but->editcumap;
	but->editstr = NULL;
	but->editval = NULL;
	but->editvec = NULL;
	but->editcoba = NULL;
	but->editcumap = NULL;

	/* handle different types */
	switch (but->type) {
		case UI_BTYPE_BUT:
			ui_apply_but_BUT(C, but, data);
			break;
		case UI_BTYPE_TEXT:
		case UI_BTYPE_SEARCH_MENU:
			ui_apply_but_TEX(C, but, data);
			break;
		case UI_BTYPE_BUT_TOGGLE:
		case UI_BTYPE_TOGGLE:
		case UI_BTYPE_TOGGLE_N:
		case UI_BTYPE_ICON_TOGGLE:
		case UI_BTYPE_ICON_TOGGLE_N:
		case UI_BTYPE_CHECKBOX:
		case UI_BTYPE_CHECKBOX_N:
			ui_apply_but_TOG(C, but, data);
			break;
		case UI_BTYPE_ROW:
		case UI_BTYPE_LISTROW:
			ui_apply_but_ROW(C, block, but, data);
			break;
		case UI_BTYPE_TAB:
			ui_apply_but_TAB(C, but, data);
			break;
		case UI_BTYPE_SCROLL:
		case UI_BTYPE_GRIP:
		case UI_BTYPE_NUM:
		case UI_BTYPE_NUM_SLIDER:
			ui_apply_but_NUM(C, but, data);
			break;
		case UI_BTYPE_MENU:
		case UI_BTYPE_BLOCK:
		case UI_BTYPE_PULLDOWN:
			ui_apply_but_BLOCK(C, but, data);
			break;
		case UI_BTYPE_COLOR:
			if (data->cancel)
				ui_apply_but_VEC(C, but, data);
			else
				ui_apply_but_BLOCK(C, but, data);
			break;
		case UI_BTYPE_BUT_MENU:
			ui_apply_but_BUTM(C, but, data);
			break;
		case UI_BTYPE_UNITVEC:
		case UI_BTYPE_HSVCUBE:
		case UI_BTYPE_HSVCIRCLE:
			ui_apply_but_VEC(C, but, data);
			break;
		case UI_BTYPE_COLORBAND:
			ui_apply_but_COLORBAND(C, but, data);
			break;
		case UI_BTYPE_CURVE:
			ui_apply_but_CURVE(C, but, data);
			break;
		case UI_BTYPE_KEY_EVENT:
		case UI_BTYPE_HOTKEY_EVENT:
			ui_apply_but_BUT(C, but, data);
			break;
		case UI_BTYPE_IMAGE:
			ui_apply_but_IMAGE(C, but, data);
			break;
		case UI_BTYPE_HISTOGRAM:
			ui_apply_but_HISTOGRAM(C, but, data);
			break;
		case UI_BTYPE_WAVEFORM:
			ui_apply_but_WAVEFORM(C, but, data);
			break;
		case UI_BTYPE_TRACK_PREVIEW:
			ui_apply_but_TRACKPREVIEW(C, but, data);
			break;
		default:
			break;
	}

#ifdef USE_DRAG_MULTINUM
	if (data->multi_data.has_mbuts) {
		if ((data->multi_data.init == BUTTON_MULTI_INIT_ENABLE) &&
		    (data->multi_data.skip == false))
		{
			if (data->cancel) {
				ui_multibut_restore(C, data, block);
			}
			else {
				ui_multibut_states_apply(C, data, block);
			}
		}
	}
#endif

#ifdef USE_ALLSELECT
	ui_selectcontext_apply(C, but, &data->select_others, data->value, data->origvalue);
#endif

	if (data->cancel) {
		data->origvalue = 0.0;
		zero_v3(data->origvec);
	}

	but->editstr = editstr;
	but->editval = editval;
	but->editvec = editvec;
	but->editcoba = editcoba;
	but->editcumap = editcumap;
}

/* ******************* drop event ********************  */

/* only call if event type is EVT_DROP */
static void ui_but_drop(bContext *C, const wmEvent *event, uiBut *but, uiHandleButtonData *data)
{
	wmDrag *wmd;
	ListBase *drags = event->customdata; /* drop event type has listbase customdata by default */

	for (wmd = drags->first; wmd; wmd = wmd->next) {
		if (wmd->type == WM_DRAG_ID) {
			/* align these types with UI_but_active_drop_name */
			if (ELEM(but->type, UI_BTYPE_TEXT, UI_BTYPE_SEARCH_MENU)) {
				ID *id = (ID *)wmd->poin;

				button_activate_state(C, but, BUTTON_STATE_TEXT_EDITING);

				ui_textedit_string_set(but, data, id->name + 2);

				if (ELEM(but->type, UI_BTYPE_SEARCH_MENU)) {
					but->changed = true;
					ui_searchbox_update(C, data->searchbox, but, true);
				}

				button_activate_state(C, but, BUTTON_STATE_EXIT);
			}
		}
	}

}

/* ******************* copy and paste ********************  */

/* c = copy, v = paste */
static void ui_but_copy_paste(bContext *C, uiBut *but, uiHandleButtonData *data, const char mode, const bool copy_array)
{
	int buf_paste_len = 0;
	const char *buf_paste = "";
	bool buf_paste_alloc = false;
	bool show_report = false;  /* use to display errors parsing paste input */

	BLI_assert((but->flag & UI_BUT_DISABLED) == 0); /* caller should check */

	if (mode == 'c') {
		/* disallow copying from any passwords */
		if (but->rnaprop && (RNA_property_subtype(but->rnaprop) == PROP_PASSWORD)) {
			return;
		}
	}

	if (mode == 'v') {
		/* extract first line from clipboard in case of multi-line copies */
		const char *buf_paste_test;

		buf_paste_test = WM_clipboard_text_get_firstline(false, &buf_paste_len);
		if (buf_paste_test) {
			buf_paste = buf_paste_test;
			buf_paste_alloc = true;
		}
	}

	/* No return from here down */


	/* numeric value */
	if (ELEM(but->type, UI_BTYPE_NUM, UI_BTYPE_NUM_SLIDER)) {

		if (but->poin == NULL && but->rnapoin.data == NULL) {
			/* pass */
		}
		else if (copy_array && but->rnapoin.data && but->rnaprop &&
		         ELEM(RNA_property_subtype(but->rnaprop), PROP_COLOR, PROP_TRANSLATION, PROP_DIRECTION,
		              PROP_VELOCITY, PROP_ACCELERATION, PROP_MATRIX, PROP_EULER, PROP_QUATERNION, PROP_AXISANGLE,
		              PROP_XYZ, PROP_XYZ_LENGTH, PROP_COLOR_GAMMA, PROP_COORDS))
		{
			float values[4];
			int array_length = RNA_property_array_length(&but->rnapoin, but->rnaprop);

			if (mode == 'c') {
				char buf_copy[UI_MAX_DRAW_STR];

				if (array_length == 4) {
					values[3] = RNA_property_float_get_index(&but->rnapoin, but->rnaprop, 3);
				}
				else {
					values[3] = 0.0f;
				}
				ui_but_v3_get(but, values);

				BLI_snprintf(buf_copy, sizeof(buf_copy), "[%f, %f, %f, %f]", values[0], values[1], values[2], values[3]);
				WM_clipboard_text_set(buf_copy, 0);
			}
			else {
				if (sscanf(buf_paste, "[%f, %f, %f, %f]", &values[0], &values[1], &values[2], &values[3]) >= array_length) {
					button_activate_state(C, but, BUTTON_STATE_NUM_EDITING);

					ui_but_v3_set(but, values);
					if (but->rnaprop && array_length == 4) {
						RNA_property_float_set_index(&but->rnapoin, but->rnaprop, 3, values[3]);
					}
					data->value = values[but->rnaindex];

					button_activate_state(C, but, BUTTON_STATE_EXIT);
				}
				else {
					WM_report(RPT_ERROR, "Paste expected 4 numbers, formatted: '[n, n, n, n]'");
					show_report = true;
				}
			}
		}
		else if (mode == 'c') {
			/* Get many decimal places, then strip trailing zeros.
			 * note: too high values start to give strange results */
			char buf_copy[UI_MAX_DRAW_STR];
			ui_but_string_get_ex(but, buf_copy, sizeof(buf_copy), UI_PRECISION_FLOAT_MAX, false, NULL);
			BLI_str_rstrip_float_zero(buf_copy, '\0');

			WM_clipboard_text_set(buf_copy, 0);
		}
		else {
			double val;

			if (ui_but_string_set_eval_num(C, but, buf_paste, &val)) {
				button_activate_state(C, but, BUTTON_STATE_NUM_EDITING);
				data->value = val;
				ui_but_string_set(C, but, buf_paste);
				button_activate_state(C, but, BUTTON_STATE_EXIT);
			}
			else {
				/* evaluating will report errors */
				show_report = true;
			}
		}
	}

	/* NORMAL button */
	else if (but->type == UI_BTYPE_UNITVEC) {
		float xyz[3];

		if (but->poin == NULL && but->rnapoin.data == NULL) {
			/* pass */
		}
		else if (mode == 'c') {
			char buf_copy[UI_MAX_DRAW_STR];
			ui_but_v3_get(but, xyz);
			BLI_snprintf(buf_copy, sizeof(buf_copy), "[%f, %f, %f]", xyz[0], xyz[1], xyz[2]);
			WM_clipboard_text_set(buf_copy, 0);
		}
		else {
			if (sscanf(buf_paste, "[%f, %f, %f]", &xyz[0], &xyz[1], &xyz[2]) == 3) {
				if (normalize_v3(xyz) == 0.0f) {
					/* better set Z up then have a zero vector */
					xyz[2] = 1.0;
				}
				button_activate_state(C, but, BUTTON_STATE_NUM_EDITING);
				ui_but_v3_set(but, xyz);
				button_activate_state(C, but, BUTTON_STATE_EXIT);
			}
			else {
				WM_report(RPT_ERROR, "Paste expected 3 numbers, formatted: '[n, n, n]'");
				show_report = true;
			}
		}
	}


	/* RGB triple */
	else if (but->type == UI_BTYPE_COLOR) {
		float rgba[4];

		if (but->poin == NULL && but->rnapoin.data == NULL) {
			/* pass */
		}
		else if (mode == 'c') {
			char buf_copy[UI_MAX_DRAW_STR];

			if (but->rnaprop && RNA_property_array_length(&but->rnapoin, but->rnaprop) == 4)
				rgba[3] = RNA_property_float_get_index(&but->rnapoin, but->rnaprop, 3);
			else
				rgba[3] = 1.0f;

			ui_but_v3_get(but, rgba);
			/* convert to linear color to do compatible copy between gamma and non-gamma */
			if (but->rnaprop && RNA_property_subtype(but->rnaprop) == PROP_COLOR_GAMMA)
				srgb_to_linearrgb_v3_v3(rgba, rgba);

			BLI_snprintf(buf_copy, sizeof(buf_copy), "[%f, %f, %f, %f]", rgba[0], rgba[1], rgba[2], rgba[3]);
			WM_clipboard_text_set(buf_copy, 0);

		}
		else {
			if (sscanf(buf_paste, "[%f, %f, %f, %f]", &rgba[0], &rgba[1], &rgba[2], &rgba[3]) == 4) {
				/* assume linear colors in buffer */
				if (but->rnaprop && RNA_property_subtype(but->rnaprop) == PROP_COLOR_GAMMA)
					linearrgb_to_srgb_v3_v3(rgba, rgba);

				button_activate_state(C, but, BUTTON_STATE_NUM_EDITING);
				ui_but_v3_set(but, rgba);
				if (but->rnaprop && RNA_property_array_length(&but->rnapoin, but->rnaprop) == 4)
					RNA_property_float_set_index(&but->rnapoin, but->rnaprop, 3, rgba[3]);

				button_activate_state(C, but, BUTTON_STATE_EXIT);
			}
			else {
				WM_report(RPT_ERROR, "Paste expected 4 numbers, formatted: '[n, n, n, n]'");
				show_report = true;
			}
		}
	}

	/* text/string and ID data */
	else if (ELEM(but->type, UI_BTYPE_TEXT, UI_BTYPE_SEARCH_MENU)) {
		uiHandleButtonData *active_data = but->active;

		if (but->poin == NULL && but->rnapoin.data == NULL) {
			/* pass */
		}
		else if (mode == 'c') {
			button_activate_state(C, but, BUTTON_STATE_TEXT_EDITING);
			WM_clipboard_text_set(active_data->str, 0);
			active_data->cancel = true;
			button_activate_state(C, but, BUTTON_STATE_EXIT);
		}
		else {
			button_activate_state(C, but, BUTTON_STATE_TEXT_EDITING);

			ui_textedit_string_set(but, active_data, buf_paste);

			if (but->type == UI_BTYPE_SEARCH_MENU) {
				/* else uiSearchboxData.active member is not updated [#26856] */
				but->changed = true;
				ui_searchbox_update(C, data->searchbox, but, true);
			}
			button_activate_state(C, but, BUTTON_STATE_EXIT);
		}
	}
	/* colorband (not supported by system clipboard) */
	else if (but->type == UI_BTYPE_COLORBAND) {
		if (mode == 'c') {
			if (but->poin != NULL) {
				memcpy(&but_copypaste_coba, but->poin, sizeof(ColorBand));
			}
		}
		else {
			if (but_copypaste_coba.tot != 0) {
				if (!but->poin)
					but->poin = MEM_callocN(sizeof(ColorBand), "colorband");

				button_activate_state(C, but, BUTTON_STATE_NUM_EDITING);
				memcpy(data->coba, &but_copypaste_coba, sizeof(ColorBand));
				button_activate_state(C, but, BUTTON_STATE_EXIT);
			}
		}
	}
	else if (but->type == UI_BTYPE_CURVE) {
		if (mode == 'c') {
			if (but->poin != NULL) {
				but_copypaste_curve_alive = true;
				curvemapping_free_data(&but_copypaste_curve);
				curvemapping_copy_data(&but_copypaste_curve, (CurveMapping *) but->poin);
			}
		}
		else {
			if (but_copypaste_curve_alive) {
				if (!but->poin)
					but->poin = MEM_callocN(sizeof(CurveMapping), "curvemapping");

				button_activate_state(C, but, BUTTON_STATE_NUM_EDITING);
				curvemapping_free_data((CurveMapping *) but->poin);
				curvemapping_copy_data((CurveMapping *) but->poin, &but_copypaste_curve);
				button_activate_state(C, but, BUTTON_STATE_EXIT);
			}
		}
	}
	/* operator button (any type) */
	else if (but->optype) {
		if (mode == 'c') {
			PointerRNA *opptr;
			char *str;
			opptr = UI_but_operator_ptr_get(but); /* allocated when needed, the button owns it */

			str = WM_operator_pystring_ex(C, NULL, false, true, but->optype, opptr);

			WM_clipboard_text_set(str, 0);

			MEM_freeN(str);
		}
	}
	/* menu (any type) */
	else if (ELEM(but->type, UI_BTYPE_MENU, UI_BTYPE_PULLDOWN)) {
		MenuType *mt = UI_but_menutype_get(but);
		if (mt) {
			char str[32 + sizeof(mt->idname)];
			BLI_snprintf(str, sizeof(str), "bpy.ops.wm.call_menu(name=\"%s\")", mt->idname);
			WM_clipboard_text_set(str, 0);
		}
	}

	if (buf_paste_alloc) {
		MEM_freeN((void *)buf_paste);
	}

	if (show_report) {
		WM_report_banner_show();
	}
}

/**
 * Password Text
 * =============
 *
 * Functions to convert password strings that should not be displayed
 * to asterisk representation (e.g. 'mysecretpasswd' -> '*************')
 *
 * It converts every UTF-8 character to an asterisk, and also remaps
 * the cursor position and selection start/end.
 *
 * \note: remaping is used, because password could contain UTF-8 characters.
 *
 */

static int ui_text_position_from_hidden(uiBut *but, int pos)
{
	const char *strpos, *butstr;
	int i;

	butstr = (but->editstr) ? but->editstr : but->drawstr;

	for (i = 0, strpos = butstr; i < pos; i++)
		strpos = BLI_str_find_next_char_utf8(strpos, NULL);

	return (strpos - butstr);
}

static int ui_text_position_to_hidden(uiBut *but, int pos)
{
	const char *butstr = (but->editstr) ? but->editstr : but->drawstr;
	return BLI_strnlen_utf8(butstr, pos);
}

void ui_but_text_password_hide(char password_str[UI_MAX_PASSWORD_STR], uiBut *but, const bool restore)
{
	char *butstr;

	if (!(but->rnaprop && RNA_property_subtype(but->rnaprop) == PROP_PASSWORD))
		return;

	butstr = (but->editstr) ? but->editstr : but->drawstr;

	if (restore) {
		/* restore original string */
		BLI_strncpy(butstr, password_str, UI_MAX_PASSWORD_STR);

		/* remap cursor positions */
		if (but->pos >= 0) {
			but->pos = ui_text_position_from_hidden(but, but->pos);
			but->selsta = ui_text_position_from_hidden(but, but->selsta);
			but->selend = ui_text_position_from_hidden(but, but->selend);
		}
	}
	else {
		/* convert text to hidden text using asterisks (e.g. pass -> ****) */
		const size_t len = BLI_strlen_utf8(butstr);

		/* remap cursor positions */
		if (but->pos >= 0) {
			but->pos = ui_text_position_to_hidden(but, but->pos);
			but->selsta = ui_text_position_to_hidden(but, but->selsta);
			but->selend = ui_text_position_to_hidden(but, but->selend);
		}

		/* save original string */
		BLI_strncpy(password_str, butstr, UI_MAX_PASSWORD_STR);
		memset(butstr, '*', len);
		butstr[len] = '\0';
	}
}

static void ui_but_text_clear(bContext *C, uiBut *but, uiHandleButtonData *data)
{
	/* most likely NULL, but let's check, and give it temp zero string */
	if (!data->str) {
		data->str = MEM_callocN(1, "temp str");
	}
	data->str[0] = 0;

	ui_apply_but_TEX(C, but, data);
	button_activate_state(C, but, BUTTON_STATE_EXIT);
}


/* ************* in-button text selection/editing ************* */

static void ui_textedit_string_ensure_max_length(uiBut *but, uiHandleButtonData *data, int maxlen)
{
	BLI_assert(data->is_str_dynamic);
	BLI_assert(data->str == but->editstr);

	if (maxlen > data->maxlen) {
		data->str = but->editstr = MEM_reallocN(data->str, sizeof(char) * maxlen);
		data->maxlen = maxlen;
	}
}

static void ui_textedit_string_set(uiBut *but, uiHandleButtonData *data, const char *str)
{
	if (data->is_str_dynamic) {
		ui_textedit_string_ensure_max_length(but, data, strlen(str) + 1);
	}

	if (ui_but_is_utf8(but)) {
		BLI_strncpy_utf8(data->str, str, data->maxlen);
	}
	else {
		BLI_strncpy(data->str, str, data->maxlen);
	}
}


static bool ui_textedit_delete_selection(uiBut *but, uiHandleButtonData *data)
{
	char *str = data->str;
	const int len = strlen(str);
	bool changed = false;
	if (but->selsta != but->selend && len) {
		memmove(str + but->selsta, str + but->selend, (len - but->selend) + 1);
		changed = true;
	}

	but->pos = but->selend = but->selsta;
	return changed;
}

/**
 * \param x  Screen space cursor location - #wmEvent.x
 *
 * \note ``but->block->aspect`` is used here, so drawing button style is getting scaled too.
 */
static void ui_textedit_set_cursor_pos(uiBut *but, uiHandleButtonData *data, const float x)
{
	uiStyle *style = UI_style_get();  // XXX pass on as arg
	uiFontStyle *fstyle = &style->widget;
	const float aspect = but->block->aspect;
	const short fstyle_points_prev = fstyle->points;

	float startx = but->rect.xmin;
	float starty_dummy = 0.0f;
	char password_str[UI_MAX_PASSWORD_STR];
	/* treat 'str_last' as null terminator for str, no need to modify in-place */
	const char *str = but->editstr, *str_last;

	ui_block_to_window_fl(data->region, but->block, &startx, &starty_dummy);

	ui_fontscale(&fstyle->points, aspect);

	UI_fontstyle_set(fstyle);

	if (fstyle->kerning == 1) /* for BLF_width */
		BLF_enable(fstyle->uifont_id, BLF_KERNING_DEFAULT);

	ui_but_text_password_hide(password_str, but, false);

	if (ELEM(but->type, UI_BTYPE_TEXT, UI_BTYPE_SEARCH_MENU)) {
		if (but->flag & UI_HAS_ICON) {
			startx += UI_DPI_ICON_SIZE / aspect;
		}
	}
	/* but this extra .05 makes clicks inbetween characters feel nicer */
	startx += ((UI_TEXT_MARGIN_X + 0.05f) * U.widget_unit) / aspect;

	/* mouse dragged outside the widget to the left */
	if (x < startx) {
		int i = but->ofs;

		str_last = &str[but->ofs];

		while (i > 0) {
			if (BLI_str_cursor_step_prev_utf8(str, but->ofs, &i)) {
				/* 0.25 == scale factor for less sensitivity */
				if (BLF_width(fstyle->uifont_id, str + i, (str_last - str) - i) > (startx - x) * 0.25f) {
					break;
				}
			}
			else {
				break; /* unlikely but possible */
			}
		}
		but->ofs = i;
		but->pos = but->ofs;
	}
	/* mouse inside the widget, mouse coords mapped in widget space */
	else {  /* (x >= startx) */
		int pos_i;

		/* keep track of previous distance from the cursor to the char */
		float cdist, cdist_prev = 0.0f;
		short pos_prev;

		str_last = &str[strlen(str)];

		but->pos = pos_prev = ((str_last - str) - but->ofs);

		while (true) {
			cdist = startx + BLF_width(fstyle->uifont_id, str + but->ofs, (str_last - str) - but->ofs);

			/* check if position is found */
			if (cdist < x) {
				/* check is previous location was in fact closer */
				if ((x - cdist) > (cdist_prev - x)) {
					but->pos = pos_prev;
				}
				break;
			}
			cdist_prev = cdist;
			pos_prev   = but->pos;
			/* done with tricky distance checks */

			pos_i = but->pos;
			if (but->pos <= 0) break;
			if (BLI_str_cursor_step_prev_utf8(str, but->ofs, &pos_i)) {
				but->pos = pos_i;
				str_last = &str[but->pos + but->ofs];
			}
			else {
				break; /* unlikely but possible */
			}
		}
		but->pos += but->ofs;
		if (but->pos < 0) but->pos = 0;
	}

	if (fstyle->kerning == 1)
		BLF_disable(fstyle->uifont_id, BLF_KERNING_DEFAULT);

	ui_but_text_password_hide(password_str, but, true);

	fstyle->points = fstyle_points_prev;
}

static void ui_textedit_set_cursor_select(uiBut *but, uiHandleButtonData *data, const float x)
{
	if      (x > data->selstartx) data->selextend = EXTEND_RIGHT;
	else if (x < data->selstartx) data->selextend = EXTEND_LEFT;

	ui_textedit_set_cursor_pos(but, data, x);

	if      (data->selextend == EXTEND_RIGHT) but->selend = but->pos;
	else if (data->selextend == EXTEND_LEFT)  but->selsta = but->pos;

	ui_but_update(but);
}

/**
 * This is used for both utf8 and ascii
 *
 * For unicode buttons, \a buf is treated as unicode.
 */
static bool ui_textedit_insert_buf(
        uiBut *but, uiHandleButtonData *data,
        const char *buf, int buf_len)
{
	int len = strlen(data->str);
	int len_new = len - (but->selend - but->selsta) + 1;
	bool changed = false;

	if (data->is_str_dynamic) {
		ui_textedit_string_ensure_max_length(but, data, len_new + buf_len);
	}

	if (len_new <= data->maxlen) {
		char *str = data->str;
		size_t step = buf_len;

		/* type over the current selection */
		if ((but->selend - but->selsta) > 0) {
			changed = ui_textedit_delete_selection(but, data);
			len = strlen(str);
		}

		if ((len + step >= data->maxlen) && (data->maxlen - (len + 1) > 0)) {
			if (ui_but_is_utf8(but)) {
				/* shorten 'step' to a utf8 algined size that fits  */
				BLI_strnlen_utf8_ex(buf, data->maxlen - (len + 1), &step);
			}
			else {
				step = data->maxlen - (len + 1);
			}
		}

		if (step && (len + step < data->maxlen)) {
			memmove(&str[but->pos + step], &str[but->pos], (len + 1) - but->pos);
			memcpy(&str[but->pos], buf, step * sizeof(char));
			but->pos += step;
			changed = true;
		}
	}

	return changed;
}

static bool ui_textedit_insert_ascii(uiBut *but, uiHandleButtonData *data, char ascii)
{
	char buf[2] = {ascii, '\0'};

	if (ui_but_is_utf8(but) && (BLI_str_utf8_size(buf) == -1)) {
		printf("%s: entering invalid ascii char into an ascii key (%d)\n",
		       __func__, (int)(unsigned char)ascii);

		return false;
	}

	/* in some cases we want to allow invalid utf8 chars */
	return ui_textedit_insert_buf(but, data, buf, 1);
}

static void ui_textedit_move(
        uiBut *but, uiHandleButtonData *data, eStrCursorJumpDirection direction,
        const bool select, eStrCursorJumpType jump)
{
	const char *str = data->str;
	const int len = strlen(str);
	const int pos_prev = but->pos;
	const bool has_sel = (but->selend - but->selsta) > 0;

	ui_but_update(but);

	/* special case, quit selection and set cursor */
	if (has_sel && !select) {
		if (jump == STRCUR_JUMP_ALL) {
			but->selsta = but->selend = but->pos = direction ? len : 0;
		}
		else {
			if (direction) {
				but->selsta = but->pos = but->selend;
			}
			else {
				but->pos = but->selend = but->selsta;
			}
		}
		data->selextend = EXTEND_NONE;
	}
	else {
		int pos_i = but->pos;
		BLI_str_cursor_step_utf8(str, len, &pos_i, direction, jump, true);
		but->pos = pos_i;

		if (select) {
			/* existing selection */
			if (has_sel) {

				if (data->selextend == EXTEND_NONE) {
					data->selextend = EXTEND_RIGHT;
				}

				if (direction) {
					if (data->selextend == EXTEND_RIGHT) {
						but->selend = but->pos;
					}
					else {
						but->selsta = but->pos;
					}
				}
				else {
					if (data->selextend == EXTEND_LEFT) {
						but->selsta = but->pos;
					}
					else {
						but->selend = but->pos;
					}
				}

				if (but->selend < but->selsta) {
					SWAP(short, but->selsta, but->selend);
					data->selextend = (data->selextend == EXTEND_RIGHT) ? EXTEND_LEFT : EXTEND_RIGHT;
				}

			} /* new selection */
			else {
				if (direction) {
					data->selextend = EXTEND_RIGHT;
					but->selend = but->pos;
					but->selsta = pos_prev;
				}
				else {
					data->selextend = EXTEND_LEFT;
					but->selend = pos_prev;
					but->selsta = but->pos;
				}
			}
		}
	}
}

static bool ui_textedit_delete(uiBut *but, uiHandleButtonData *data, int direction, eStrCursorJumpType jump)
{
	char *str = data->str;
	const int len = strlen(str);

	bool changed = false;

	if (jump == STRCUR_JUMP_ALL) {
		if (len) changed = true;
		str[0] = '\0';
		but->pos = 0;
	}
	else if (direction) { /* delete */
		if ((but->selend - but->selsta) > 0) {
			changed = ui_textedit_delete_selection(but, data);
		}
		else if (but->pos >= 0 && but->pos < len) {
			int pos = but->pos;
			int step;
			BLI_str_cursor_step_utf8(str, len, &pos, direction, jump, true);
			step = pos - but->pos;
			memmove(&str[but->pos], &str[but->pos + step], (len + 1) - (but->pos + step));
			changed = true;
		}
	}
	else { /* backspace */
		if (len != 0) {
			if ((but->selend - but->selsta) > 0) {
				changed = ui_textedit_delete_selection(but, data);
			}
			else if (but->pos > 0) {
				int pos = but->pos;
				int step;

				BLI_str_cursor_step_utf8(str, len, &pos, direction, jump, true);
				step = but->pos - pos;
				memmove(&str[but->pos - step], &str[but->pos], (len + 1) - but->pos);
				but->pos -= step;
				changed = true;
			}
		}
	}

	return changed;
}

static int ui_textedit_autocomplete(bContext *C, uiBut *but, uiHandleButtonData *data)
{
	char *str;
	int changed;

	str = data->str;

	if (data->searchbox)
		changed = ui_searchbox_autocomplete(C, data->searchbox, but, data->str);
	else
		changed = but->autocomplete_func(C, str, but->autofunc_arg);

	but->pos = strlen(str);
	but->selsta = but->selend = but->pos;

	return changed;
}

/* mode for ui_textedit_copypaste() */
enum {
	UI_TEXTEDIT_PASTE = 1,
	UI_TEXTEDIT_COPY,
	UI_TEXTEDIT_CUT
};

static bool ui_textedit_copypaste(uiBut *but, uiHandleButtonData *data, const int mode)
{
	char *pbuf;
	bool changed = false;
	int buf_len;

	/* paste */
	if (mode == UI_TEXTEDIT_PASTE) {
		/* extract the first line from the clipboard */
		pbuf = WM_clipboard_text_get_firstline(false, &buf_len);

		if (pbuf) {
			if (ui_but_is_utf8(but)) {
				buf_len -= BLI_utf8_invalid_strip(pbuf, (size_t)buf_len);
			}

			ui_textedit_insert_buf(but, data, pbuf, buf_len);

			changed = true;

			MEM_freeN(pbuf);
		}
	}
	/* cut & copy */
	else if (ELEM(mode, UI_TEXTEDIT_COPY, UI_TEXTEDIT_CUT)) {
		/* copy the contents to the copypaste buffer */
		int sellen = but->selend - but->selsta;
		char *buf = MEM_mallocN(sizeof(char) * (sellen + 1), "ui_textedit_copypaste");

		BLI_strncpy(buf, data->str + but->selsta, sellen + 1);
		WM_clipboard_text_set(buf, 0);
		MEM_freeN(buf);

		/* for cut only, delete the selection afterwards */
		if (mode == UI_TEXTEDIT_CUT) {
			if ((but->selend - but->selsta) > 0) {
				changed = ui_textedit_delete_selection(but, data);
			}
		}
	}

	return changed;
}

#ifdef WITH_INPUT_IME
/* enable ime, and set up uibut ime data */
static void ui_textedit_ime_begin(wmWindow *win, uiBut *UNUSED(but))
{
	/* XXX Is this really needed? */
	int x, y;

	BLI_assert(win->ime_data == NULL);

	/* enable IME and position to cursor, it's a trick */
	x = win->eventstate->x;
	/* flip y and move down a bit, prevent the IME panel cover the edit button */
	y = win->eventstate->y - 12;

	wm_window_IME_begin(win, x, y, 0, 0, true);
}

/* disable ime, and clear uibut ime data */
static void ui_textedit_ime_end(wmWindow *win, uiBut *UNUSED(but))
{
	wm_window_IME_end(win);
}

void ui_but_ime_reposition(uiBut *but, int x, int y, bool complete)
{
	BLI_assert(but->active);

	ui_region_to_window(but->active->region, &x, &y);
	wm_window_IME_begin(but->active->window, x, y - 4, 0, 0, complete);
}

wmIMEData *ui_but_ime_data_get(uiBut *but)
{
	if (but->active && but->active->window) {
		return but->active->window->ime_data;
	}
	else {
		return NULL;
	}
}
#endif  /* WITH_INPUT_IME */

static void ui_textedit_begin(bContext *C, uiBut *but, uiHandleButtonData *data)
{
	wmWindow *win = CTX_wm_window(C);
	int len;
	const bool is_num_but = ELEM(but->type, UI_BTYPE_NUM, UI_BTYPE_NUM_SLIDER);
	bool no_zero_strip = false;

	if (data->str) {
		MEM_freeN(data->str);
		data->str = NULL;
	}

#ifdef USE_DRAG_MULTINUM
	/* this can happen from multi-drag */
	if (data->applied_interactive) {
		/* remove any small changes so canceling edit doesn't restore invalid value: T40538 */
		data->cancel = true;
		ui_apply_but(C, but->block, but, data, true);
		data->cancel = false;

		data->applied_interactive = false;
	}
#endif

#ifdef USE_ALLSELECT
	if (is_num_but) {
		if (IS_ALLSELECT_EVENT(win->eventstate)) {
			data->select_others.is_enabled = true;
			data->select_others.is_copy = true;

		}
	}
#endif

	/* retrieve string */
	data->maxlen = ui_but_string_get_max_length(but);
	if (data->maxlen != 0) {
		data->str = MEM_callocN(sizeof(char) * data->maxlen, "textedit str");
		/* We do not want to truncate precision to default here, it's nice to show value,
		 * not to edit it - way too much precision is lost then. */
		ui_but_string_get_ex(but, data->str, data->maxlen, UI_PRECISION_FLOAT_MAX, true, &no_zero_strip);
	}
	else {
		data->is_str_dynamic = true;
		data->str = ui_but_string_get_dynamic(but, &data->maxlen);
	}

	if (ui_but_is_float(but) && !ui_but_is_unit(but) && !ui_but_anim_expression_get(but, NULL, 0) && !no_zero_strip) {
		BLI_str_rstrip_float_zero(data->str, '\0');
	}

	if (is_num_but) {
		BLI_assert(data->is_str_dynamic == false);
		ui_but_convert_to_unit_alt_name(but, data->str, data->maxlen);
	}

	/* won't change from now on */
	len = strlen(data->str);

	data->origstr = BLI_strdupn(data->str, len);
	data->selextend = EXTEND_NONE;
	data->selstartx = 0.0f;

	/* set cursor pos to the end of the text */
	but->editstr = data->str;
	but->pos = len;
	but->selsta = 0;
	but->selend = len;

	/* optional searchbox */
	if (but->type ==  UI_BTYPE_SEARCH_MENU) {
		data->searchbox = but->search_create_func(C, data->region, but);
		ui_searchbox_update(C, data->searchbox, but, true); /* true = reset */
	}

	/* reset alert flag (avoid confusion, will refresh on exit) */
	but->flag &= ~UI_BUT_REDALERT;

	ui_but_update(but);

	WM_cursor_modal_set(win, BC_TEXTEDITCURSOR);

#ifdef WITH_INPUT_IME
	if (is_num_but == false && BLT_lang_is_ime_supported()) {
		ui_textedit_ime_begin(win, but);
	}
#endif
}

static void ui_textedit_end(bContext *C, uiBut *but, uiHandleButtonData *data)
{
	wmWindow *win = CTX_wm_window(C);

	if (but) {
		if (ui_but_is_utf8(but)) {
			int strip = BLI_utf8_invalid_strip(but->editstr, strlen(but->editstr));
			/* not a file?, strip non utf-8 chars */
			if (strip) {
				/* wont happen often so isn't that annoying to keep it here for a while */
				printf("%s: invalid utf8 - stripped chars %d\n", __func__, strip);
			}
		}

		if (data->searchbox) {
			if (data->cancel == false) {
				if ((ui_searchbox_apply(but, data->searchbox) == false) &&
				    (ui_searchbox_find_index(data->searchbox, but->editstr) == -1))
				{
					data->cancel = true;

					/* ensure menu (popup) too is closed! */
					data->escapecancel = true;
				}
			}

			ui_searchbox_free(C, data->searchbox);
			data->searchbox = NULL;
			if (but->free_search_arg) {
				MEM_SAFE_FREE(but->search_arg);
			}
		}

		but->editstr = NULL;
		but->pos = -1;
	}

	WM_cursor_modal_restore(win);

#ifdef WITH_INPUT_IME
	if (win->ime_data) {
		ui_textedit_ime_end(win, but);
	}
#endif
}

static void ui_textedit_next_but(uiBlock *block, uiBut *actbut, uiHandleButtonData *data)
{
	uiBut *but;

	/* label and roundbox can overlap real buttons (backdrops...) */
	if (ELEM(actbut->type, UI_BTYPE_LABEL, UI_BTYPE_SEPR, UI_BTYPE_SEPR_LINE, UI_BTYPE_ROUNDBOX, UI_BTYPE_LISTBOX))
		return;

	for (but = actbut->next; but; but = but->next) {
		if (ui_but_is_editable_as_text(but)) {
			if (!(but->flag & UI_BUT_DISABLED)) {
				data->postbut = but;
				data->posttype = BUTTON_ACTIVATE_TEXT_EDITING;
				return;
			}
		}
	}
	for (but = block->buttons.first; but != actbut; but = but->next) {
		if (ui_but_is_editable_as_text(but)) {
			if (!(but->flag & UI_BUT_DISABLED)) {
				data->postbut = but;
				data->posttype = BUTTON_ACTIVATE_TEXT_EDITING;
				return;
			}
		}
	}
}

static void ui_textedit_prev_but(uiBlock *block, uiBut *actbut, uiHandleButtonData *data)
{
	uiBut *but;

	/* label and roundbox can overlap real buttons (backdrops...) */
	if (ELEM(actbut->type, UI_BTYPE_LABEL, UI_BTYPE_SEPR, UI_BTYPE_SEPR_LINE, UI_BTYPE_ROUNDBOX, UI_BTYPE_LISTBOX))
		return;

	for (but = actbut->prev; but; but = but->prev) {
		if (ui_but_is_editable_as_text(but)) {
			if (!(but->flag & UI_BUT_DISABLED)) {
				data->postbut = but;
				data->posttype = BUTTON_ACTIVATE_TEXT_EDITING;
				return;
			}
		}
	}
	for (but = block->buttons.last; but != actbut; but = but->prev) {
		if (ui_but_is_editable_as_text(but)) {
			if (!(but->flag & UI_BUT_DISABLED)) {
				data->postbut = but;
				data->posttype = BUTTON_ACTIVATE_TEXT_EDITING;
				return;
			}
		}
	}
}


static void ui_do_but_textedit(
        bContext *C, uiBlock *block, uiBut *but,
        uiHandleButtonData *data, const wmEvent *event)
{
	int retval = WM_UI_HANDLER_CONTINUE;
	bool changed = false, inbox = false, update = false;

#ifdef WITH_INPUT_IME
	wmWindow *win = CTX_wm_window(C);
	wmIMEData *ime_data = win->ime_data;
	bool is_ime_composing = ime_data && ime_data->is_ime_composing;
#else
	bool is_ime_composing = false;
#endif

	switch (event->type) {
		case MOUSEMOVE:
		case MOUSEPAN:
			if (data->searchbox) {
#ifdef USE_KEYNAV_LIMIT
				if ((event->type == MOUSEMOVE) && ui_mouse_motion_keynav_test(&data->searchbox_keynav_state, event)) {
					/* pass */
				}
				else {
					ui_searchbox_event(C, data->searchbox, but, event);
				}
#else
				ui_searchbox_event(C, data->searchbox, but, event);
#endif
			}

			break;
		case RIGHTMOUSE:
		case ESCKEY:
			if (event->val == KM_PRESS) {
#ifdef WITH_INPUT_IME
				/* skips button handling since it is not wanted */
				if (is_ime_composing) {
					break;
				}
#endif
				data->cancel = true;
				data->escapecancel = true;
				button_activate_state(C, but, BUTTON_STATE_EXIT);
				retval = WM_UI_HANDLER_BREAK;
			}
			break;
		case LEFTMOUSE:
		{
			bool had_selection = but->selsta != but->selend;

			/* exit on LMB only on RELEASE for searchbox, to mimic other popups, and allow multiple menu levels */
			if (data->searchbox)
				inbox = ui_searchbox_inside(data->searchbox, event->x, event->y);

			/* for double click: we do a press again for when you first click on button
			 * (selects all text, no cursor pos) */
			if (event->val == KM_PRESS || event->val == KM_DBL_CLICK) {
				float mx, my;

				mx = event->x;
				my = event->y;
				ui_window_to_block_fl(data->region, block, &mx, &my);

				if (ui_but_contains_pt(but, mx, my)) {
					ui_textedit_set_cursor_pos(but, data, event->x);
					but->selsta = but->selend = but->pos;
					data->selstartx = event->x;

					button_activate_state(C, but, BUTTON_STATE_TEXT_SELECTING);
					retval = WM_UI_HANDLER_BREAK;
				}
				else if (inbox == false) {
					/* if searchbox, click outside will cancel */
					if (data->searchbox)
						data->cancel = data->escapecancel = true;
					button_activate_state(C, but, BUTTON_STATE_EXIT);
					retval = WM_UI_HANDLER_BREAK;
				}
			}

			/* only select a word in button if there was no selection before */
			if (event->val == KM_DBL_CLICK && had_selection == false) {
				ui_textedit_move(but, data, STRCUR_DIR_PREV, false, STRCUR_JUMP_DELIM);
				ui_textedit_move(but, data, STRCUR_DIR_NEXT, true, STRCUR_JUMP_DELIM);
				retval = WM_UI_HANDLER_BREAK;
				changed = true;
			}
			else if (inbox) {
				/* if we allow activation on key press, it gives problems launching operators [#35713] */
				if (event->val == KM_RELEASE) {
					button_activate_state(C, but, BUTTON_STATE_EXIT);
					retval = WM_UI_HANDLER_BREAK;
				}
			}
			break;
		}
	}

	if (event->val == KM_PRESS && !is_ime_composing) {
		switch (event->type) {
			case VKEY:
			case XKEY:
			case CKEY:
				if (IS_EVENT_MOD(event, ctrl, oskey)) {
					if (event->type == VKEY)
						changed = ui_textedit_copypaste(but, data, UI_TEXTEDIT_PASTE);
					else if (event->type == CKEY)
						changed = ui_textedit_copypaste(but, data, UI_TEXTEDIT_COPY);
					else if (event->type == XKEY)
						changed = ui_textedit_copypaste(but, data, UI_TEXTEDIT_CUT);

					retval = WM_UI_HANDLER_BREAK;
				}
				break;
			case RIGHTARROWKEY:
				ui_textedit_move(but, data, STRCUR_DIR_NEXT,
				                 event->shift != 0, event->ctrl ? STRCUR_JUMP_DELIM : STRCUR_JUMP_NONE);
				retval = WM_UI_HANDLER_BREAK;
				break;
			case LEFTARROWKEY:
				ui_textedit_move(but, data, STRCUR_DIR_PREV,
				                 event->shift != 0, event->ctrl ? STRCUR_JUMP_DELIM : STRCUR_JUMP_NONE);
				retval = WM_UI_HANDLER_BREAK;
				break;
			case WHEELDOWNMOUSE:
			case DOWNARROWKEY:
				if (data->searchbox) {
#ifdef USE_KEYNAV_LIMIT
					ui_mouse_motion_keynav_init(&data->searchbox_keynav_state, event);
#endif
					ui_searchbox_event(C, data->searchbox, but, event);
					break;
				}
				if (event->type == WHEELDOWNMOUSE) {
					break;
				}
				ATTR_FALLTHROUGH;
			case ENDKEY:
				ui_textedit_move(but, data, STRCUR_DIR_NEXT,
				                 event->shift != 0, STRCUR_JUMP_ALL);
				retval = WM_UI_HANDLER_BREAK;
				break;
			case WHEELUPMOUSE:
			case UPARROWKEY:
				if (data->searchbox) {
#ifdef USE_KEYNAV_LIMIT
					ui_mouse_motion_keynav_init(&data->searchbox_keynav_state, event);
#endif
					ui_searchbox_event(C, data->searchbox, but, event);
					break;
				}
				if (event->type == WHEELUPMOUSE) {
					break;
				}
				ATTR_FALLTHROUGH;
			case HOMEKEY:
				ui_textedit_move(but, data, STRCUR_DIR_PREV,
				                 event->shift != 0, STRCUR_JUMP_ALL);
				retval = WM_UI_HANDLER_BREAK;
				break;
			case PADENTER:
			case RETKEY:
				button_activate_state(C, but, BUTTON_STATE_EXIT);
				retval = WM_UI_HANDLER_BREAK;
				break;
			case DELKEY:
				changed = ui_textedit_delete(but, data, 1,
				                             event->ctrl ? STRCUR_JUMP_DELIM : STRCUR_JUMP_NONE);
				retval = WM_UI_HANDLER_BREAK;
				break;

			case BACKSPACEKEY:
				changed = ui_textedit_delete(but, data, 0,
				                             event->ctrl ? STRCUR_JUMP_DELIM : STRCUR_JUMP_NONE);
				retval = WM_UI_HANDLER_BREAK;
				break;

			case AKEY:

				/* Ctrl + A: Select all */
#if defined(__APPLE__)
				/* OSX uses cmd-a systemwide, so add it */
				if ((event->oskey && !IS_EVENT_MOD(event, shift, alt, ctrl)) ||
				    (event->ctrl && !IS_EVENT_MOD(event, shift, alt, oskey)))
#else
				if (event->ctrl && !IS_EVENT_MOD(event, shift, alt, oskey))
#endif
				{
					ui_textedit_move(but, data, STRCUR_DIR_PREV,
					                 false, STRCUR_JUMP_ALL);
					ui_textedit_move(but, data, STRCUR_DIR_NEXT,
					                 true, STRCUR_JUMP_ALL);
					retval = WM_UI_HANDLER_BREAK;
				}
				break;

			case TABKEY:
				/* there is a key conflict here, we can't tab with autocomplete */
				if (but->autocomplete_func || data->searchbox) {
					int autocomplete = ui_textedit_autocomplete(C, but, data);
					changed = autocomplete != AUTOCOMPLETE_NO_MATCH;

					if (autocomplete == AUTOCOMPLETE_FULL_MATCH)
						button_activate_state(C, but, BUTTON_STATE_EXIT);
				}
				/* the hotkey here is not well defined, was G.qual so we check all */
				else if (IS_EVENT_MOD(event, shift, ctrl, alt, oskey)) {
					ui_textedit_prev_but(block, but, data);
					button_activate_state(C, but, BUTTON_STATE_EXIT);
				}
				else {
					ui_textedit_next_but(block, but, data);
					button_activate_state(C, but, BUTTON_STATE_EXIT);
				}
				retval = WM_UI_HANDLER_BREAK;
				break;
		}

		if ((event->ascii || event->utf8_buf[0]) &&
		    (retval == WM_UI_HANDLER_CONTINUE)
#ifdef WITH_INPUT_IME
		    &&
		    !is_ime_composing &&
		    (!WM_event_is_ime_switch(event) || !BLT_lang_is_ime_supported())
#endif
		    )
		{
			char ascii = event->ascii;
			const char *utf8_buf = event->utf8_buf;

			/* exception that's useful for number buttons, some keyboard
			 * numpads have a comma instead of a period */
			if (ELEM(but->type, UI_BTYPE_NUM, UI_BTYPE_NUM_SLIDER)) { /* could use data->min*/
				if (event->type == PADPERIOD && ascii == ',') {
					ascii = '.';
					utf8_buf = NULL; /* force ascii fallback */
				}
			}

			if (utf8_buf && utf8_buf[0]) {
				int utf8_buf_len = BLI_str_utf8_size(utf8_buf);
				/* keep this printf until utf8 is well tested */
				if (utf8_buf_len != 1) {
					printf("%s: utf8 char '%.*s'\n", __func__, utf8_buf_len, utf8_buf);
				}

				// strcpy(utf8_buf, "12345");
				changed = ui_textedit_insert_buf(but, data, event->utf8_buf, utf8_buf_len);
			}
			else {
				changed = ui_textedit_insert_ascii(but, data, ascii);
			}

			retval = WM_UI_HANDLER_BREAK;

		}
		/* textbutton with this flag: do live update (e.g. for search buttons) */
		if (but->flag & UI_BUT_TEXTEDIT_UPDATE) {
			update = true;
		}
	}

#ifdef WITH_INPUT_IME
	if (event->type == WM_IME_COMPOSITE_START || event->type == WM_IME_COMPOSITE_EVENT) {
		changed = true;

		if (event->type == WM_IME_COMPOSITE_START && but->selend > but->selsta) {
			ui_textedit_delete_selection(but, data);
		}
		if (event->type == WM_IME_COMPOSITE_EVENT && ime_data->result_len) {
			ui_textedit_insert_buf(
			        but, data,
			        ime_data->str_result,
			        ime_data->result_len);
		}
	}
	else if (event->type == WM_IME_COMPOSITE_END) {
		changed = true;
	}
#endif

	if (changed) {
		/* only do live update when but flag request it (UI_BUT_TEXTEDIT_UPDATE). */
		if (update && data->interactive) {
			ui_apply_but(C, block, but, data, true);
		}
		else {
			ui_but_update_edited(but);
		}
		but->changed = true;

		if (data->searchbox)
			ui_searchbox_update(C, data->searchbox, but, true);  /* true = reset */
	}

	if (changed || (retval == WM_UI_HANDLER_BREAK))
		ED_region_tag_redraw(data->region);
}

static void ui_do_but_textedit_select(
        bContext *C, uiBlock *block, uiBut *but,
        uiHandleButtonData *data, const wmEvent *event)
{
	int mx, my, retval = WM_UI_HANDLER_CONTINUE;

	switch (event->type) {
		case MOUSEMOVE:
		{
			mx = event->x;
			my = event->y;
			ui_window_to_block(data->region, block, &mx, &my);

			ui_textedit_set_cursor_select(but, data, event->x);
			retval = WM_UI_HANDLER_BREAK;
			break;
		}
		case LEFTMOUSE:
			if (event->val == KM_RELEASE)
				button_activate_state(C, but, BUTTON_STATE_TEXT_EDITING);
			retval = WM_UI_HANDLER_BREAK;
			break;
	}

	if (retval == WM_UI_HANDLER_BREAK) {
		ui_but_update(but);
		ED_region_tag_redraw(data->region);
	}
}

/* ************* number editing for various types ************* */

static void ui_numedit_begin(uiBut *but, uiHandleButtonData *data)
{
	if (but->type == UI_BTYPE_CURVE) {
		but->editcumap = (CurveMapping *)but->poin;
	}
	else if (but->type == UI_BTYPE_COLORBAND) {
		data->coba = (ColorBand *)but->poin;
		but->editcoba = data->coba;
	}
	else if (ELEM(but->type, UI_BTYPE_UNITVEC, UI_BTYPE_HSVCUBE, UI_BTYPE_HSVCIRCLE, UI_BTYPE_COLOR)) {
		ui_but_v3_get(but, data->origvec);
		copy_v3_v3(data->vec, data->origvec);
		but->editvec = data->vec;
	}
	else {
		float softrange, softmin, softmax;

		data->startvalue = ui_but_value_get(but);
		data->origvalue = data->startvalue;
		data->value = data->origvalue;
		but->editval = &data->value;

		softmin = but->softmin;
		softmax = but->softmax;
		softrange = softmax - softmin;

		data->dragfstart = (softrange == 0.0f) ? 0.0f : ((float)data->value - softmin) / softrange;
		data->dragf = data->dragfstart;
	}

	data->dragchange = false;
	data->draglock = true;
}

static void ui_numedit_end(uiBut *but, uiHandleButtonData *data)
{
	but->editval = NULL;
	but->editvec = NULL;
	but->editcoba = NULL;
	but->editcumap = NULL;

	data->dragstartx = 0;
	data->draglastx = 0;
	data->dragchange = false;
	data->dragcbd = NULL;
	data->dragsel = 0;
}

static void ui_numedit_apply(bContext *C, uiBlock *block, uiBut *but, uiHandleButtonData *data)
{
	if (data->interactive) {
		ui_apply_but(C, block, but, data, true);
	}
	else {
		ui_but_update(but);
	}

	ED_region_tag_redraw(data->region);
}

/* ****************** menu opening for various types **************** */

static void ui_block_open_begin(bContext *C, uiBut *but, uiHandleButtonData *data)
{
	uiBlockCreateFunc func = NULL;
	uiBlockHandleCreateFunc handlefunc = NULL;
	uiMenuCreateFunc menufunc = NULL;
	uiMenuCreateFunc popoverfunc = NULL;
	void *arg = NULL;

	switch (but->type) {
		case UI_BTYPE_BLOCK:
		case UI_BTYPE_PULLDOWN:
			if (but->menu_create_func) {
				menufunc = but->menu_create_func;
				arg = but->poin;
			}
			else {
				func = but->block_create_func;
				arg = but->poin ? but->poin : but->func_argN;
			}
			break;
		case UI_BTYPE_MENU:
			BLI_assert(but->menu_create_func);
			menufunc = but->menu_create_func;
			arg = but->poin;
			break;
		case UI_BTYPE_POPOVER:
			BLI_assert(but->menu_create_func);
			popoverfunc = but->menu_create_func;
			arg = but->poin;
			break;
		case UI_BTYPE_COLOR:
			ui_but_v3_get(but, data->origvec);
			copy_v3_v3(data->vec, data->origvec);
			but->editvec = data->vec;

			handlefunc = ui_block_func_COLOR;
			arg = but;
			break;

			/* quiet warnings for unhandled types */
		default:
			break;
	}

	if (func || handlefunc) {
		data->menu = ui_popup_block_create(C, data->region, but, func, handlefunc, arg);
		if (but->block->handle)
			data->menu->popup = but->block->handle->popup;
	}
	else if (menufunc) {
		data->menu = ui_popup_menu_create(C, data->region, but, menufunc, arg);
		if (but->block->handle)
			data->menu->popup = but->block->handle->popup;
	}
	else if (popoverfunc) {
		data->menu = ui_popover_panel_create(C, data->region, but, popoverfunc, arg);
		if (but->block->handle)
			data->menu->popup = but->block->handle->popup;
	}

#ifdef USE_ALLSELECT
	{
		wmWindow *win = CTX_wm_window(C);
		if (IS_ALLSELECT_EVENT(win->eventstate)) {
			data->select_others.is_enabled = true;
		}
	}
#endif

	/* this makes adjacent blocks auto open from now on */
	//if (but->block->auto_open == 0) but->block->auto_open = 1;
}

static void ui_block_open_end(bContext *C, uiBut *but, uiHandleButtonData *data)
{
	if (but) {
		but->editval = NULL;
		but->editvec = NULL;

		but->block->auto_open_last = PIL_check_seconds_timer();
	}

	if (data->menu) {
		ui_popup_block_free(C, data->menu);
		data->menu = NULL;
	}
}

int ui_but_menu_direction(uiBut *but)
{
	uiHandleButtonData *data = but->active;

	if (data && data->menu)
		return data->menu->direction;

	return 0;
}

/**
 * Hack for #uiList #UI_BTYPE_LISTROW buttons to "give" events to overlaying #UI_BTYPE_TEXT buttons
 * (Ctrl-Click rename feature & co).
 */
static uiBut *ui_but_list_row_text_activate(
        bContext *C, uiBut *but, uiHandleButtonData *data, const wmEvent *event,
        uiButtonActivateType activate_type)
{
	ARegion *ar = CTX_wm_region(C);
	uiBut *labelbut = ui_but_find_mouse_over_ex(ar, event->x, event->y, true);

	if (labelbut && labelbut->type == UI_BTYPE_TEXT && !(labelbut->flag & UI_BUT_DISABLED)) {
		/* exit listrow */
		data->cancel = true;
		button_activate_exit(C, but, data, false, false);

		/* Activate the text button. */
		button_activate_init(C, ar, labelbut, activate_type);

		return labelbut;
	}
	return NULL;
}

/* ***************** events for different button types *************** */

#ifdef USE_DRAG_TOGGLE
/* Shared by any button that supports drag-toggle. */
static bool ui_do_but_ANY_drag_toggle(
        bContext *C, uiBut *but,
        uiHandleButtonData *data, const wmEvent *event,
        int *r_retval)
{
	if (data->state == BUTTON_STATE_HIGHLIGHT) {
		if (event->type == LEFTMOUSE && event->val == KM_PRESS && ui_but_is_drag_toggle(but)) {
#if 0		/* UNUSED */
			data->togdual = event->ctrl;
			data->togonly = !event->shift;
#endif
			ui_apply_but(C, but->block, but, data, true);
			button_activate_state(C, but, BUTTON_STATE_WAIT_DRAG);
			data->dragstartx = event->x;
			data->dragstarty = event->y;
			*r_retval = WM_UI_HANDLER_BREAK;
			return true;
		}
	}
	else if (data->state == BUTTON_STATE_WAIT_DRAG) {
		/* note: the 'BUTTON_STATE_WAIT_DRAG' part of 'ui_do_but_EXIT' could be refactored into its own function */
		data->applied = false;
		*r_retval = ui_do_but_EXIT(C, but, data, event);
		return true;
	}
	return false;
}
#endif  /* USE_DRAG_TOGGLE */

static int ui_do_but_BUT(
        bContext *C, uiBut *but,
        uiHandleButtonData *data, const wmEvent *event)
{
#ifdef USE_DRAG_TOGGLE
	{
		int retval;
		if (ui_do_but_ANY_drag_toggle(C, but, data, event, &retval)) {
			return retval;
		}
	}
#endif

	if (data->state == BUTTON_STATE_HIGHLIGHT) {
		if (event->type == LEFTMOUSE && event->val == KM_PRESS) {
			button_activate_state(C, but, BUTTON_STATE_WAIT_RELEASE);
			return WM_UI_HANDLER_BREAK;
		}
		else if (event->type == LEFTMOUSE && event->val == KM_RELEASE && but->block->handle) {
			/* regular buttons will be 'UI_SELECT', menu items 'UI_ACTIVE' */
			if (!(but->flag & (UI_SELECT | UI_ACTIVE)))
				data->cancel = true;
			button_activate_state(C, but, BUTTON_STATE_EXIT);
			return WM_UI_HANDLER_BREAK;
		}
		else if (ELEM(event->type, PADENTER, RETKEY) && event->val == KM_PRESS) {
			button_activate_state(C, but, BUTTON_STATE_WAIT_FLASH);
			return WM_UI_HANDLER_BREAK;
		}
	}
	else if (data->state == BUTTON_STATE_WAIT_RELEASE) {
		if (event->type == LEFTMOUSE && event->val == KM_RELEASE) {
			if (!(but->flag & UI_SELECT))
				data->cancel = true;
			button_activate_state(C, but, BUTTON_STATE_EXIT);
			return WM_UI_HANDLER_BREAK;
		}
	}

	return WM_UI_HANDLER_CONTINUE;
}

static int ui_do_but_HOTKEYEVT(
        bContext *C, uiBut *but,
        uiHandleButtonData *data, const wmEvent *event)
{
	if (data->state == BUTTON_STATE_HIGHLIGHT) {
		if (ELEM(event->type, LEFTMOUSE, PADENTER, RETKEY) && event->val == KM_PRESS) {
			but->drawstr[0] = 0;
			but->modifier_key = 0;
			button_activate_state(C, but, BUTTON_STATE_WAIT_KEY_EVENT);
			return WM_UI_HANDLER_BREAK;
		}
	}
	else if (data->state == BUTTON_STATE_WAIT_KEY_EVENT) {
		if (ELEM(event->type, MOUSEMOVE, INBETWEEN_MOUSEMOVE)) {
			return WM_UI_HANDLER_CONTINUE;
		}

		if (event->type == LEFTMOUSE && event->val == KM_PRESS) {
			/* only cancel if click outside the button */
			if (ui_but_contains_point_px(but->active->region, but, event->x, event->y) == 0) {
				/* data->cancel doesnt work, this button opens immediate */
				if (but->flag & UI_BUT_IMMEDIATE)
					ui_but_value_set(but, 0);
				else
					data->cancel = true;
				button_activate_state(C, but, BUTTON_STATE_EXIT);
				return WM_UI_HANDLER_BREAK;
			}
		}

		/* always set */
		but->modifier_key = 0;
		if (event->shift) but->modifier_key |= KM_SHIFT;
		if (event->alt) but->modifier_key |= KM_ALT;
		if (event->ctrl) but->modifier_key |= KM_CTRL;
		if (event->oskey) but->modifier_key |= KM_OSKEY;

		ui_but_update(but);
		ED_region_tag_redraw(data->region);

		if (event->val == KM_PRESS) {
			if (ISHOTKEY(event->type)) {

				if (WM_key_event_string(event->type, false)[0])
					ui_but_value_set(but, event->type);
				else
					data->cancel = true;

				button_activate_state(C, but, BUTTON_STATE_EXIT);
				return WM_UI_HANDLER_BREAK;
			}
			else if (event->type == ESCKEY) {
				if (event->val == KM_PRESS) {
					data->cancel = true;
					data->escapecancel = true;
					button_activate_state(C, but, BUTTON_STATE_EXIT);
				}
			}

		}
	}

	return WM_UI_HANDLER_CONTINUE;
}

static int ui_do_but_KEYEVT(
        bContext *C, uiBut *but,
        uiHandleButtonData *data, const wmEvent *event)
{
	if (data->state == BUTTON_STATE_HIGHLIGHT) {
		if (ELEM(event->type, LEFTMOUSE, PADENTER, RETKEY) && event->val == KM_PRESS) {
			button_activate_state(C, but, BUTTON_STATE_WAIT_KEY_EVENT);
			return WM_UI_HANDLER_BREAK;
		}
	}
	else if (data->state == BUTTON_STATE_WAIT_KEY_EVENT) {
		if (ELEM(event->type, MOUSEMOVE, INBETWEEN_MOUSEMOVE)) {
			return WM_UI_HANDLER_CONTINUE;
		}

		if (event->val == KM_PRESS) {
			if (WM_key_event_string(event->type, false)[0])
				ui_but_value_set(but, event->type);
			else
				data->cancel = true;

			button_activate_state(C, but, BUTTON_STATE_EXIT);
		}
	}

	return WM_UI_HANDLER_CONTINUE;
}

static bool ui_but_is_mouse_over_icon_extra(const ARegion *region, uiBut *but, const int mouse_xy[2])
{
	int x = mouse_xy[0], y = mouse_xy[1];
	rcti icon_rect;

	BLI_assert(ui_but_icon_extra_get(but) != UI_BUT_ICONEXTRA_NONE);

	ui_window_to_block(region, but->block, &x, &y);

	BLI_rcti_rctf_copy(&icon_rect, &but->rect);
	icon_rect.xmin = icon_rect.xmax - (BLI_rcti_size_y(&icon_rect));

	return BLI_rcti_isect_pt(&icon_rect, x, y);
}

static int ui_do_but_TAB(bContext *C, uiBlock *block, uiBut *but, uiHandleButtonData *data, const wmEvent *event)
{
	if (data->state == BUTTON_STATE_HIGHLIGHT) {
		if ((event->type == LEFTMOUSE) &&
		    ((event->val == KM_DBL_CLICK) || event->ctrl))
		{
			button_activate_state(C, but, BUTTON_STATE_TEXT_EDITING);
			return WM_UI_HANDLER_BREAK;
		}
		else if (ELEM(event->type, LEFTMOUSE, PADENTER, RETKEY) && (event->val == KM_CLICK)) {
			const bool has_icon_extra = ui_but_icon_extra_get(but) == UI_BUT_ICONEXTRA_CLEAR;

			if (has_icon_extra && ui_but_is_mouse_over_icon_extra(data->region, but, &event->x)) {
				uiButTab *tab = (uiButTab *)but;
				wmOperatorType *ot_backup = but->optype;

				but->optype = tab->unlink_ot;
				/* Force calling unlink/delete operator. */
				ui_apply_but(C, block, but, data, true);
				but->optype = ot_backup;
			}
			button_activate_state(C, but, BUTTON_STATE_EXIT);
			return WM_UI_HANDLER_BREAK;
		}
	}
	else if (data->state == BUTTON_STATE_TEXT_EDITING) {
		ui_do_but_textedit(C, block, but, data, event);
		return WM_UI_HANDLER_BREAK;
	}
	else if (data->state == BUTTON_STATE_TEXT_SELECTING) {
		ui_do_but_textedit_select(C, block, but, data, event);
		return WM_UI_HANDLER_BREAK;
	}

	return WM_UI_HANDLER_CONTINUE;
}

static int ui_do_but_TEX(
        bContext *C, uiBlock *block, uiBut *but,
        uiHandleButtonData *data, const wmEvent *event)
{
	if (data->state == BUTTON_STATE_HIGHLIGHT) {
		if (ELEM(event->type, LEFTMOUSE, EVT_BUT_OPEN, PADENTER, RETKEY) && event->val == KM_PRESS) {
			if (ELEM(event->type, PADENTER, RETKEY) && (!ui_but_is_utf8(but))) {
				/* pass - allow filesel, enter to execute */
			}
			else if (but->dt == UI_EMBOSS_NONE && !event->ctrl) {
				/* pass */
			}
			else {
				const bool has_icon_extra = ui_but_icon_extra_get(but) == UI_BUT_ICONEXTRA_CLEAR;

				if (has_icon_extra && ui_but_is_mouse_over_icon_extra(data->region, but, &event->x)) {
					ui_but_text_clear(C, but, data);
				}
				else {
					button_activate_state(C, but, BUTTON_STATE_TEXT_EDITING);
				}
				return WM_UI_HANDLER_BREAK;
			}
		}
	}
	else if (data->state == BUTTON_STATE_TEXT_EDITING) {
		ui_do_but_textedit(C, block, but, data, event);
		return WM_UI_HANDLER_BREAK;
	}
	else if (data->state == BUTTON_STATE_TEXT_SELECTING) {
		ui_do_but_textedit_select(C, block, but, data, event);
		return WM_UI_HANDLER_BREAK;
	}

	return WM_UI_HANDLER_CONTINUE;
}

static int ui_do_but_SEARCH_UNLINK(
        bContext *C, uiBlock *block, uiBut *but,
        uiHandleButtonData *data, const wmEvent *event)
{
	const uiButExtraIconType extra_icon_type = ui_but_icon_extra_get(but);
	const bool has_icon_extra = (extra_icon_type != UI_BUT_ICONEXTRA_NONE);

	/* unlink icon is on right */
	if ((ELEM(event->type, LEFTMOUSE, EVT_BUT_OPEN, PADENTER, RETKEY)) &&
	    (has_icon_extra == true) &&
	    (ui_but_is_mouse_over_icon_extra(data->region, but, &event->x) == true))
	{
		/* doing this on KM_PRESS calls eyedropper after clicking unlink icon */
		if (event->val == KM_RELEASE) {
			/* unlink */
			if (extra_icon_type == UI_BUT_ICONEXTRA_CLEAR) {
				ui_but_text_clear(C, but, data);
			}
			/* eyedropper */
			else if (extra_icon_type == UI_BUT_ICONEXTRA_EYEDROPPER) {
				WM_operator_name_call(C, "UI_OT_eyedropper_id", WM_OP_INVOKE_DEFAULT, NULL);
			}
			else {
				BLI_assert(0);
			}
		}
		return WM_UI_HANDLER_BREAK;
	}
	return ui_do_but_TEX(C, block, but, data, event);
}

static int ui_do_but_TOG(
        bContext *C, uiBut *but,
        uiHandleButtonData *data, const wmEvent *event)
{
#ifdef USE_DRAG_TOGGLE
	{
		int retval;
		if (ui_do_but_ANY_drag_toggle(C, but, data, event, &retval)) {
			return retval;
		}
	}
#endif

	if (data->state == BUTTON_STATE_HIGHLIGHT) {
		if (ELEM(event->type, LEFTMOUSE, PADENTER, RETKEY) && event->val == KM_PRESS) {
#if 0		/* UNUSED */
			data->togdual = event->ctrl;
			data->togonly = !event->shift;
#endif
			button_activate_state(C, but, BUTTON_STATE_EXIT);
			return WM_UI_HANDLER_BREAK;
		}
		else if (ELEM(event->type, WHEELDOWNMOUSE, WHEELUPMOUSE) && event->ctrl) {
			/* Support alt+wheel on expanded enum rows */
			if (but->type == UI_BTYPE_ROW) {
				const int direction = (event->type == WHEELDOWNMOUSE) ? -1 : 1;
				uiBut *but_select = ui_but_find_select_in_enum(but, direction);
				if (but_select) {
					uiBut *but_other = (direction == -1) ? but_select->next : but_select->prev;
					if (but_other && ui_but_find_select_in_enum__cmp(but, but_other)) {
						ARegion *ar = data->region;

						data->cancel = true;
						button_activate_exit(C, but, data, false, false);

						/* Activate the text button. */
						button_activate_init(C, ar, but_other, BUTTON_ACTIVATE_OVER);
						data = but_other->active;
						if (data) {
							ui_apply_but(C, but->block, but_other, but_other->active, true);
							button_activate_exit(C, but_other, data, false, false);

							/* restore active button */
							button_activate_init(C, ar, but, BUTTON_ACTIVATE_OVER);
						}
						else {
							/* shouldn't happen */
							BLI_assert(0);
						}
					}
				}
				return WM_UI_HANDLER_BREAK;
			}
		}
	}
	return WM_UI_HANDLER_CONTINUE;
}

static int ui_do_but_EXIT(
        bContext *C, uiBut *but,
        uiHandleButtonData *data, const wmEvent *event)
{

	if (data->state == BUTTON_STATE_HIGHLIGHT) {

		/* first handle click on icondrag type button */
		if (event->type == LEFTMOUSE && but->dragpoin) {
			if (ui_but_contains_point_px_icon(but, data->region, event)) {

				/* tell the button to wait and keep checking further events to
				 * see if it should start dragging */
				button_activate_state(C, but, BUTTON_STATE_WAIT_DRAG);
				data->dragstartx = event->x;
				data->dragstarty = event->y;
				return WM_UI_HANDLER_CONTINUE;
			}
		}
#ifdef USE_DRAG_TOGGLE
		if (event->type == LEFTMOUSE && ui_but_is_drag_toggle(but)) {
			button_activate_state(C, but, BUTTON_STATE_WAIT_DRAG);
			data->dragstartx = event->x;
			data->dragstarty = event->y;
			return WM_UI_HANDLER_CONTINUE;
		}
#endif

		if (ELEM(event->type, LEFTMOUSE, PADENTER, RETKEY) && event->val == KM_PRESS) {
			int ret = WM_UI_HANDLER_BREAK;
			/* XXX (a bit ugly) Special case handling for filebrowser drag button */
			if (but->dragpoin && but->imb && ui_but_contains_point_px_icon(but, data->region, event)) {
				ret = WM_UI_HANDLER_CONTINUE;
			}
			button_activate_state(C, but, BUTTON_STATE_EXIT);
			return ret;
		}
	}
	else if (data->state == BUTTON_STATE_WAIT_DRAG) {

		/* this function also ends state */
		if (ui_but_drag_init(C, but, data, event)) {
			return WM_UI_HANDLER_BREAK;
		}

		/* If the mouse has been pressed and released, getting to
		 * this point without triggering a drag, then clear the
		 * drag state for this button and continue to pass on the event */
		if (event->type == LEFTMOUSE && event->val == KM_RELEASE) {
			button_activate_state(C, but, BUTTON_STATE_EXIT);
			return WM_UI_HANDLER_CONTINUE;
		}

		/* while waiting for a drag to be triggered, always block
		 * other events from getting handled */
		return WM_UI_HANDLER_BREAK;
	}

	return WM_UI_HANDLER_CONTINUE;
}

/* var names match ui_numedit_but_NUM */
static float ui_numedit_apply_snapf(
        uiBut *but, float tempf, float softmin, float softmax, float softrange,
        const enum eSnapType snap)
{
	if (tempf == softmin || tempf == softmax || snap == SNAP_OFF) {
		/* pass */
	}
	else {
		float fac = 1.0f;

		if (ui_but_is_unit(but)) {
			UnitSettings *unit = but->block->unit;
			int unit_type = RNA_SUBTYPE_UNIT_VALUE(UI_but_unit_type_get(but));

			if (bUnit_IsValid(unit->system, unit_type)) {
				fac = (float)bUnit_BaseScalar(unit->system, unit_type);
				if (ELEM(unit_type, B_UNIT_LENGTH, B_UNIT_AREA, B_UNIT_VOLUME)) {
					fac /= unit->scale_length;
				}
			}
		}

		if (fac != 1.0f) {
			/* snap in unit-space */
			tempf /= fac;
			/* softmin /= fac; */ /* UNUSED */
			/* softmax /= fac; */ /* UNUSED */
			softrange /= fac;
		}

		/* workaround, too high snapping values */
		/* snapping by 10's for float buttons is quite annoying (location, scale...),
		 * but allow for rotations */
		if (softrange >= 21.0f) {
			UnitSettings *unit = but->block->unit;
			int unit_type = UI_but_unit_type_get(but);
			if ((unit_type == PROP_UNIT_ROTATION) && (unit->system_rotation != USER_UNIT_ROT_RADIANS)) {
				/* pass (degrees)*/
			}
			else {
				softrange = 20.0f;
			}
		}

		if (snap == SNAP_ON) {
			if      (softrange < 2.10f) tempf = roundf(tempf * 10.0f) * 0.1f;
			else if (softrange < 21.0f) tempf = roundf(tempf);
			else                        tempf = roundf(tempf * 0.1f) * 10.0f;
		}
		else if (snap == SNAP_ON_SMALL) {
			if      (softrange < 2.10f) tempf = roundf(tempf * 100.0f) * 0.01f;
			else if (softrange < 21.0f) tempf = roundf(tempf * 10.0f)  * 0.1f;
			else                        tempf = roundf(tempf);
		}
		else {
			BLI_assert(0);
		}

		if (fac != 1.0f)
			tempf *= fac;
	}

	return tempf;
}

static float ui_numedit_apply_snap(
        int temp, float softmin, float softmax,
        const enum eSnapType snap)
{
	if (temp == softmin || temp == softmax)
		return temp;

	switch (snap) {
		case SNAP_OFF:
			break;
		case SNAP_ON:
			temp = 10 * (temp / 10);
			break;
		case SNAP_ON_SMALL:
			temp = 100 * (temp / 100);
			break;
	}

	return temp;
}

static bool ui_numedit_but_NUM(
        uiBut *but, uiHandleButtonData *data,
        int mx, const bool is_motion,
        const enum eSnapType snap, float fac)
{
	float deler, tempf, softmin, softmax, softrange;
	int lvalue, temp;
	bool changed = false;
	const bool is_float = ui_but_is_float(but);

	/* prevent unwanted drag adjustments, test motion so modifier keys refresh. */
	if ((is_motion || data->draglock) &&
	    (ui_but_dragedit_update_mval(data, mx) == false))
	{
		return changed;
	}

	softmin = but->softmin;
	softmax = but->softmax;
	softrange = softmax - softmin;

	if (ui_but_is_cursor_warp(but)) {
		/* Mouse location isn't screen clamped to the screen so use a linear mapping
		 * 2px == 1-int, or 1px == 1-ClickStep */
		if (is_float) {
			fac *= 0.01f * but->a1;
			tempf = (float)data->startvalue + ((float)(mx - data->dragstartx) * fac);
			tempf = ui_numedit_apply_snapf(but, tempf, softmin, softmax, softrange, snap);

#if 1       /* fake moving the click start, nicer for dragging back after passing the limit */
			if (tempf < softmin) {
				data->dragstartx -= (softmin - tempf) / fac;
				tempf = softmin;
			}
			else if (tempf > softmax) {
				data->dragstartx += (tempf - softmax) / fac;
				tempf = softmax;
			}
#else
			CLAMP(tempf, softmin, softmax);
#endif

			if (tempf != (float)data->value) {
				data->dragchange = true;
				data->value = tempf;
				changed = true;
			}
		}
		else {
			if      (softrange > 256) fac = 1.0;        /* 1px == 1 */
			else if (softrange >  32) fac = 1.0 / 2.0;  /* 2px == 1 */
			else                      fac = 1.0 / 16.0; /* 16px == 1? */

			temp = data->startvalue + (((double)mx - data->dragstartx) * (double)fac);
			temp = ui_numedit_apply_snap(temp, softmin, softmax, snap);

#if 1       /* fake moving the click start, nicer for dragging back after passing the limit */
			if (temp < softmin) {
				data->dragstartx -= (softmin - temp) / fac;
				temp = softmin;
			}
			else if (temp > softmax) {
				data->dragstartx += (temp - softmax) / fac;
				temp = softmax;
			}
#else
			CLAMP(temp, softmin, softmax);
#endif

			if (temp != data->value) {
				data->dragchange = true;
				data->value = temp;
				changed = true;
			}
		}

		data->draglastx = mx;
	}
	else {
		float non_linear_range_limit;
		float non_linear_pixel_map;
		float non_linear_scale;

		/* Use a non-linear mapping of the mouse drag especially for large floats (normal behavior) */
		deler = 500;
		if (is_float) {
			/* not needed for smaller float buttons */
			non_linear_range_limit = 11.0f;
			non_linear_pixel_map = 500.0f;
		}
		else {
			/* only scale large int buttons */
			non_linear_range_limit = 129.0f;
			/* larger for ints, we dont need to fine tune them */
			non_linear_pixel_map = 250.0f;

			/* prevent large ranges from getting too out of control */
			if      (softrange > 600) deler = powf(softrange, 0.75f);
			else if (softrange <  25) deler = 50.0;
			else if (softrange < 100) deler = 100.0;
		}
		deler /= fac;

		if (softrange > non_linear_range_limit) {
			non_linear_scale = (float)abs(mx - data->dragstartx) / non_linear_pixel_map;
		}
		else {
			non_linear_scale = 1.0f;
		}

		if (is_float == false) {
			/* at minimum, moving cursor 2 pixels should change an int button. */
			CLAMP_MIN(non_linear_scale, 0.5f * U.pixelsize);
		}

		data->dragf += (((float)(mx - data->draglastx)) / deler) * non_linear_scale;

		CLAMP(data->dragf, 0.0f, 1.0f);
		data->draglastx = mx;
		tempf = (softmin + data->dragf * softrange);


		if (!is_float) {
			temp = round_fl_to_int(tempf);

			temp = ui_numedit_apply_snap(temp, softmin, softmax, snap);

			CLAMP(temp, softmin, softmax);
			lvalue = (int)data->value;

			if (temp != lvalue) {
				data->dragchange = true;
				data->value = (double)temp;
				changed = true;
			}
		}
		else {
			temp = 0;
			tempf = ui_numedit_apply_snapf(but, tempf, softmin, softmax, softrange, snap);

			CLAMP(tempf, softmin, softmax);

			if (tempf != (float)data->value) {
				data->dragchange = true;
				data->value = tempf;
				changed = true;
			}
		}
	}


	return changed;
}

static void ui_numedit_set_active(uiBut *but)
{
	int oldflag = but->drawflag;
	but->drawflag &= ~(UI_BUT_ACTIVE_LEFT | UI_BUT_ACTIVE_RIGHT);

	uiHandleButtonData *data = but->active;
	if (!data) {
		return;
	}

	/* Ignore once we start dragging. */
	if (data->dragchange == false) {
		const  float handle_width = min_ff(BLI_rctf_size_x(&but->rect) / 3, BLI_rctf_size_y(&but->rect) * 0.7f);
		/* we can click on the side arrows to increment/decrement,
		 * or click inside to edit the value directly */
		int mx = data->window->eventstate->x;
		int my = data->window->eventstate->x;
		ui_window_to_block(data->region, but->block, &mx, &my);

		if (mx < (but->rect.xmin + handle_width)) {
			but->drawflag |= UI_BUT_ACTIVE_LEFT;
		}
		else if (mx > (but->rect.xmax - handle_width)) {
			but->drawflag |= UI_BUT_ACTIVE_RIGHT;
		}
	}

	/* Don't change the cursor once pressed. */
	if ((but->flag & UI_SELECT) == 0) {
		if ((but->drawflag & (UI_BUT_ACTIVE_LEFT)) || (but->drawflag & (UI_BUT_ACTIVE_RIGHT))) {
			if (data->changed_cursor) {
				WM_cursor_modal_restore(data->window);
				data->changed_cursor = false;
			}
		}
		else {
			if (data->changed_cursor == false) {
				WM_cursor_modal_set(data->window, CURSOR_X_MOVE);
				data->changed_cursor = true;
			}
		}
	}

	if (but->drawflag != oldflag) {
		ED_region_tag_redraw(data->region);
	}
}

static int ui_do_but_NUM(
        bContext *C, uiBlock *block, uiBut *but,
        uiHandleButtonData *data, const wmEvent *event)
{
	int mx, my; /* mouse location scaled to fit the UI */
	int screen_mx, screen_my; /* mouse location kept at screen pixel coords */
	int click = 0;
	int retval = WM_UI_HANDLER_CONTINUE;

	mx = screen_mx = event->x;
	my = screen_my = event->y;

	ui_window_to_block(data->region, block, &mx, &my);
	ui_numedit_set_active(but);

	if (data->state == BUTTON_STATE_HIGHLIGHT) {
		int type = event->type, val = event->val;

		if (type == MOUSEPAN) {
			ui_pan_to_scroll(event, &type, &val);
		}

		/* XXX hardcoded keymap check.... */
		if (type == MOUSEPAN && event->alt)
			retval = WM_UI_HANDLER_BREAK; /* allow accumulating values, otherwise scrolling gets preference */
		else if (type == WHEELDOWNMOUSE && event->ctrl) {
			mx = but->rect.xmin;
			but->drawflag &= ~UI_BUT_ACTIVE_RIGHT;
			but->drawflag |= UI_BUT_ACTIVE_LEFT;
			click = 1;
		}
		else if (type == WHEELUPMOUSE && event->ctrl) {
			mx = but->rect.xmax;
			but->drawflag &= ~UI_BUT_ACTIVE_LEFT;
			but->drawflag |= UI_BUT_ACTIVE_RIGHT;
			click = 1;
		}
		else if (event->val == KM_PRESS) {
			if (ELEM(event->type, LEFTMOUSE, PADENTER, RETKEY) && event->ctrl) {
				button_activate_state(C, but, BUTTON_STATE_TEXT_EDITING);
				retval = WM_UI_HANDLER_BREAK;
			}
			else if (event->type == LEFTMOUSE) {
				data->dragstartx = data->draglastx = ui_but_is_cursor_warp(but) ? screen_mx : mx;
				button_activate_state(C, but, BUTTON_STATE_NUM_EDITING);
				retval = WM_UI_HANDLER_BREAK;
			}
			else if (ELEM(event->type, PADENTER, RETKEY) && event->val == KM_PRESS) {
				click = 1;
			}
			else if (event->type == MINUSKEY && event->val == KM_PRESS) {
				button_activate_state(C, but, BUTTON_STATE_NUM_EDITING);
				data->value = -data->value;
				button_activate_state(C, but, BUTTON_STATE_EXIT);
				retval = WM_UI_HANDLER_BREAK;
			}

#ifdef USE_DRAG_MULTINUM
			copy_v2_v2_int(data->multi_data.drag_start, &event->x);
#endif
		}

	}
	else if (data->state == BUTTON_STATE_NUM_EDITING) {
		if (event->type == ESCKEY || event->type == RIGHTMOUSE) {
			if (event->val == KM_PRESS) {
				data->cancel = true;
				data->escapecancel = true;
				button_activate_state(C, but, BUTTON_STATE_EXIT);
			}
		}
		else if (event->type == LEFTMOUSE && event->val == KM_RELEASE) {
			if (data->dragchange) {
#ifdef USE_DRAG_MULTINUM
				/* if we started multibutton but didnt drag, then edit */
				if (data->multi_data.init == BUTTON_MULTI_INIT_SETUP) {
					click = 1;
				}
				else
#endif
				{
					button_activate_state(C, but, BUTTON_STATE_EXIT);
				}
			}
			else {
				click = 1;
			}
		}
		else if ((event->type == MOUSEMOVE) || ui_event_is_snap(event)) {
			const bool is_motion = (event->type == MOUSEMOVE);
			const enum eSnapType snap = ui_event_to_snap(event);
			float fac;

#ifdef USE_DRAG_MULTINUM
			data->multi_data.drag_dir[0] += abs(data->draglastx - mx);
			data->multi_data.drag_dir[1] += abs(data->draglasty - my);
#endif

			fac = 1.0f;
			if (event->shift) fac /= 10.0f;

			if (ui_numedit_but_NUM(but, data, (ui_but_is_cursor_warp(but) ? screen_mx : mx), is_motion, snap, fac)) {
				ui_numedit_apply(C, block, but, data);
			}
#ifdef USE_DRAG_MULTINUM
			else if (data->multi_data.has_mbuts) {
				if (data->multi_data.init == BUTTON_MULTI_INIT_ENABLE) {
					ui_multibut_states_apply(C, data, block);
				}
			}
#endif
		}
		retval = WM_UI_HANDLER_BREAK;
	}
	else if (data->state == BUTTON_STATE_TEXT_EDITING) {
		ui_do_but_textedit(C, block, but, data, event);
		retval = WM_UI_HANDLER_BREAK;
	}
	else if (data->state == BUTTON_STATE_TEXT_SELECTING) {
		ui_do_but_textedit_select(C, block, but, data, event);
		retval = WM_UI_HANDLER_BREAK;
	}

	if (click) {
		/* we can click on the side arrows to increment/decrement,
		 * or click inside to edit the value directly */
		float tempf, softmin, softmax;
		int temp;

		softmin = but->softmin;
		softmax = but->softmax;

		if (!ui_but_is_float(but)) {
			if (but->drawflag & UI_BUT_ACTIVE_LEFT) {
				button_activate_state(C, but, BUTTON_STATE_NUM_EDITING);

				temp = (int)data->value - 1;
				if (temp >= softmin && temp <= softmax)
					data->value = (double)temp;
				else
					data->cancel = true;

				button_activate_state(C, but, BUTTON_STATE_EXIT);
			}
			else if (but->drawflag & UI_BUT_ACTIVE_RIGHT) {
				button_activate_state(C, but, BUTTON_STATE_NUM_EDITING);

				temp = (int)data->value + 1;
				if (temp >= softmin && temp <= softmax)
					data->value = (double)temp;
				else
					data->cancel = true;

				button_activate_state(C, but, BUTTON_STATE_EXIT);
			}
			else {
				button_activate_state(C, but, BUTTON_STATE_TEXT_EDITING);
			}
		}
		else {
			if (but->drawflag & UI_BUT_ACTIVE_LEFT) {
				button_activate_state(C, but, BUTTON_STATE_NUM_EDITING);

				tempf = (float)data->value - (UI_PRECISION_FLOAT_SCALE * but->a1);
				if (tempf < softmin) tempf = softmin;
				data->value = tempf;

				button_activate_state(C, but, BUTTON_STATE_EXIT);
			}
			else if (but->drawflag & UI_BUT_ACTIVE_RIGHT) {
				button_activate_state(C, but, BUTTON_STATE_NUM_EDITING);

				tempf = (float)data->value + (UI_PRECISION_FLOAT_SCALE * but->a1);
				if (tempf > softmax) tempf = softmax;
				data->value = tempf;

				button_activate_state(C, but, BUTTON_STATE_EXIT);
			}
			else {
				button_activate_state(C, but, BUTTON_STATE_TEXT_EDITING);
			}
		}

		retval = WM_UI_HANDLER_BREAK;
	}

	data->draglastx = mx;
	data->draglasty = my;

	return retval;
}

static bool ui_numedit_but_SLI(
        uiBut *but, uiHandleButtonData *data,
        int mx, const bool is_horizontal, const bool is_motion,
        const bool snap, const bool shift)
{
	float deler, f, tempf, softmin, softmax, softrange;
	int temp, lvalue;
	bool changed = false;
	float mx_fl, my_fl;
	/* note, 'offs' is really from the widget drawing rounded corners see 'widget_numslider' */
	float offs;

	/* prevent unwanted drag adjustments, test motion so modifier keys refresh. */
	if ((but->type != UI_BTYPE_SCROLL) &&
	    (is_motion || data->draglock) &&
	    (ui_but_dragedit_update_mval(data, mx) == false))
	{
		return changed;
	}

	softmin = but->softmin;
	softmax = but->softmax;
	softrange = softmax - softmin;

	/* yes, 'mx' as both x/y is intentional */
	ui_mouse_scale_warp(data, mx, mx, &mx_fl, &my_fl, shift);

	if (but->type == UI_BTYPE_NUM_SLIDER) {
		offs = (BLI_rctf_size_y(&but->rect) / 2.0f);
		deler = BLI_rctf_size_x(&but->rect) - offs;
	}
	else if (but->type == UI_BTYPE_SCROLL) {
		const float size = (is_horizontal) ? BLI_rctf_size_x(&but->rect) : -BLI_rctf_size_y(&but->rect);
		deler = size * (but->softmax - but->softmin) / (but->softmax - but->softmin + but->a1);
		offs = 0.0;
	}
	else {
		offs = (BLI_rctf_size_y(&but->rect) / 2.0f);
		deler = (BLI_rctf_size_x(&but->rect) - offs);
	}

	f = (mx_fl - data->dragstartx) / deler + data->dragfstart;
	CLAMP(f, 0.0f, 1.0f);


	/* deal with mouse correction */
#ifdef USE_CONT_MOUSE_CORRECT
	if (ui_but_is_cursor_warp(but)) {
		/* OK but can go outside bounds */
		if (is_horizontal) {
			data->ungrab_mval[0] = (but->rect.xmin + offs) + (f * deler);
			data->ungrab_mval[1] = BLI_rctf_cent_y(&but->rect);
		}
		else {
			data->ungrab_mval[1] = (but->rect.ymin + offs) + (f * deler);
			data->ungrab_mval[0] = BLI_rctf_cent_x(&but->rect);
		}
		BLI_rctf_clamp_pt_v(&but->rect, data->ungrab_mval);
	}
#endif
	/* done correcting mouse */


	tempf = softmin + f * softrange;
	temp = round_fl_to_int(tempf);

	if (snap) {
		if (tempf == softmin || tempf == softmax) {
			/* pass */
		}
		else if (ui_but_is_float(but)) {

			if (shift) {
				if      (tempf == softmin || tempf == softmax) {}
				else if (softrange < 2.10f) tempf = roundf(tempf * 100.0f) * 0.01f;
				else if (softrange < 21.0f) tempf = roundf(tempf * 10.0f)  * 0.1f;
				else                        tempf = roundf(tempf);
			}
			else {
				if      (softrange < 2.10f) tempf = roundf(tempf * 10.0f) * 0.1f;
				else if (softrange < 21.0f) tempf = roundf(tempf);
				else                        tempf = roundf(tempf * 0.1f) * 10.0f;
			}
		}
		else {
			temp = 10 * (temp / 10);
			tempf = temp;
		}
	}

	if (!ui_but_is_float(but)) {
		lvalue = round(data->value);

		CLAMP(temp, softmin, softmax);

		if (temp != lvalue) {
			data->value = temp;
			data->dragchange = true;
			changed = true;
		}
	}
	else {
		CLAMP(tempf, softmin, softmax);

		if (tempf != (float)data->value) {
			data->value = tempf;
			data->dragchange = true;
			changed = true;
		}
	}

	return changed;
}

static int ui_do_but_SLI(
        bContext *C, uiBlock *block, uiBut *but,
        uiHandleButtonData *data, const wmEvent *event)
{
	int mx, my, click = 0;
	int retval = WM_UI_HANDLER_CONTINUE;

	mx = event->x;
	my = event->y;
	ui_window_to_block(data->region, block, &mx, &my);

	if (data->state == BUTTON_STATE_HIGHLIGHT) {
		int type = event->type, val = event->val;

		if (type == MOUSEPAN) {
			ui_pan_to_scroll(event, &type, &val);
		}

		/* XXX hardcoded keymap check.... */
		if (type == MOUSEPAN && event->alt)
			retval = WM_UI_HANDLER_BREAK; /* allow accumulating values, otherwise scrolling gets preference */
		else if (type == WHEELDOWNMOUSE && event->ctrl) {
			mx = but->rect.xmin;
			click = 2;
		}
		else if (type == WHEELUPMOUSE && event->ctrl) {
			mx = but->rect.xmax;
			click = 2;
		}
		else if (event->val == KM_PRESS) {
			if (ELEM(event->type, LEFTMOUSE, PADENTER, RETKEY) && event->ctrl) {
				button_activate_state(C, but, BUTTON_STATE_TEXT_EDITING);
				retval = WM_UI_HANDLER_BREAK;
			}
#ifndef USE_ALLSELECT
			/* alt-click on sides to get "arrows" like in UI_BTYPE_NUM buttons, and match wheel usage above */
			else if (event->type == LEFTMOUSE && event->alt) {
				int halfpos = BLI_rctf_cent_x(&but->rect);
				click = 2;
				if (mx < halfpos)
					mx = but->rect.xmin;
				else
					mx = but->rect.xmax;
			}
#endif
			else if (event->type == LEFTMOUSE) {
				data->dragstartx = mx;
				data->draglastx = mx;
				button_activate_state(C, but, BUTTON_STATE_NUM_EDITING);
				retval = WM_UI_HANDLER_BREAK;
			}
			else if (ELEM(event->type, PADENTER, RETKEY) && event->val == KM_PRESS) {
				click = 1;
			}
			else if (event->type == MINUSKEY && event->val == KM_PRESS) {
				button_activate_state(C, but, BUTTON_STATE_NUM_EDITING);
				data->value = -data->value;
				button_activate_state(C, but, BUTTON_STATE_EXIT);
				retval = WM_UI_HANDLER_BREAK;
			}
		}
#ifdef USE_DRAG_MULTINUM
		copy_v2_v2_int(data->multi_data.drag_start, &event->x);
#endif
	}
	else if (data->state == BUTTON_STATE_NUM_EDITING) {
		if (event->type == ESCKEY || event->type == RIGHTMOUSE) {
			if (event->val == KM_PRESS) {
				data->cancel = true;
				data->escapecancel = true;
				button_activate_state(C, but, BUTTON_STATE_EXIT);
			}
		}
		else if (event->type == LEFTMOUSE && event->val == KM_RELEASE) {
			if (data->dragchange) {
#ifdef USE_DRAG_MULTINUM
				/* if we started multibutton but didnt drag, then edit */
				if (data->multi_data.init == BUTTON_MULTI_INIT_SETUP) {
					click = 1;
				}
				else
#endif
				{
					button_activate_state(C, but, BUTTON_STATE_EXIT);
				}
			}
			else {
#ifdef USE_CONT_MOUSE_CORRECT
				/* reset! */
				copy_v2_fl(data->ungrab_mval, FLT_MAX);
#endif
				click = 1;
			}
		}
		else if ((event->type == MOUSEMOVE) || ui_event_is_snap(event)) {
			const bool is_motion = (event->type == MOUSEMOVE);
#ifdef USE_DRAG_MULTINUM
			data->multi_data.drag_dir[0] += abs(data->draglastx - mx);
			data->multi_data.drag_dir[1] += abs(data->draglasty - my);
#endif
			if (ui_numedit_but_SLI(but, data, mx, true, is_motion, event->ctrl != 0, event->shift != 0)) {
				ui_numedit_apply(C, block, but, data);
			}

#ifdef USE_DRAG_MULTINUM
			else if (data->multi_data.has_mbuts) {
				if (data->multi_data.init == BUTTON_MULTI_INIT_ENABLE) {
					ui_multibut_states_apply(C, data, block);
				}
			}
#endif
		}
		retval = WM_UI_HANDLER_BREAK;
	}
	else if (data->state == BUTTON_STATE_TEXT_EDITING) {
		ui_do_but_textedit(C, block, but, data, event);
		retval = WM_UI_HANDLER_BREAK;
	}
	else if (data->state == BUTTON_STATE_TEXT_SELECTING) {
		ui_do_but_textedit_select(C, block, but, data, event);
		retval = WM_UI_HANDLER_BREAK;
	}

	if (click) {
		if (click == 2) {
			/* nudge slider to the left or right */
			float f, tempf, softmin, softmax, softrange;
			int temp;

			button_activate_state(C, but, BUTTON_STATE_NUM_EDITING);

			softmin = but->softmin;
			softmax = but->softmax;
			softrange = softmax - softmin;

			tempf = data->value;
			temp = (int)data->value;

#if 0
			if (but->type == SLI) {
				f = (float)(mx - but->rect.xmin) / (BLI_rctf_size_x(&but->rect)); /* same as below */
			}
			else
#endif
			{
				f = (float)(mx - but->rect.xmin) / (BLI_rctf_size_x(&but->rect));
			}

			f = softmin + f * softrange;

			if (!ui_but_is_float(but)) {
				if (f < temp) temp--;
				else temp++;

				if (temp >= softmin && temp <= softmax)
					data->value = temp;
				else
					data->cancel = true;
			}
			else {
				if (f < tempf) tempf -= 0.01f;
				else tempf += 0.01f;

				if (tempf >= softmin && tempf <= softmax)
					data->value = tempf;
				else
					data->cancel = true;
			}

			button_activate_state(C, but, BUTTON_STATE_EXIT);
			retval = WM_UI_HANDLER_BREAK;
		}
		else {
			/* edit the value directly */
			button_activate_state(C, but, BUTTON_STATE_TEXT_EDITING);
			retval = WM_UI_HANDLER_BREAK;
		}
	}

	data->draglastx = mx;
	data->draglasty = my;

	return retval;
}

static int ui_do_but_SCROLL(
        bContext *C, uiBlock *block, uiBut *but,
        uiHandleButtonData *data, const wmEvent *event)
{
	int mx, my /*, click = 0 */;
	int retval = WM_UI_HANDLER_CONTINUE;
	bool horizontal = (BLI_rctf_size_x(&but->rect) > BLI_rctf_size_y(&but->rect));

	mx = event->x;
	my = event->y;
	ui_window_to_block(data->region, block, &mx, &my);

	if (data->state == BUTTON_STATE_HIGHLIGHT) {
		if (event->val == KM_PRESS) {
			if (event->type == LEFTMOUSE) {
				if (horizontal) {
					data->dragstartx = mx;
					data->draglastx = mx;
				}
				else {
					data->dragstartx = my;
					data->draglastx = my;
				}
				button_activate_state(C, but, BUTTON_STATE_NUM_EDITING);
				retval = WM_UI_HANDLER_BREAK;
			}
			/* UNUSED - otherwise code is ok, add back if needed */
#if 0
			else if (ELEM(event->type, PADENTER, RETKEY) && event->val == KM_PRESS)
				click = 1;
#endif
		}
	}
	else if (data->state == BUTTON_STATE_NUM_EDITING) {
		if (event->type == ESCKEY) {
			if (event->val == KM_PRESS) {
				data->cancel = true;
				data->escapecancel = true;
				button_activate_state(C, but, BUTTON_STATE_EXIT);
			}
		}
		else if (event->type == LEFTMOUSE && event->val == KM_RELEASE) {
			button_activate_state(C, but, BUTTON_STATE_EXIT);
		}
		else if (event->type == MOUSEMOVE) {
			const bool is_motion = (event->type == MOUSEMOVE);
			if (ui_numedit_but_SLI(but, data, (horizontal) ? mx : my, horizontal, is_motion, false, false)) {
				ui_numedit_apply(C, block, but, data);
			}
		}

		retval = WM_UI_HANDLER_BREAK;
	}

	return retval;
}

static int ui_do_but_GRIP(
        bContext *C, uiBlock *block, uiBut *but,
        uiHandleButtonData *data, const wmEvent *event)
{
	int mx, my;
	int retval = WM_UI_HANDLER_CONTINUE;
	const bool horizontal = (BLI_rctf_size_x(&but->rect) < BLI_rctf_size_y(&but->rect));

	/* Note: Having to store org point in window space and recompute it to block "space" each time
	 *       is not ideal, but this is a way to hack around behavior of ui_window_to_block(), which
	 *       returns different results when the block is inside a panel or not...
	 *       See T37739.
	 */

	mx = event->x;
	my = event->y;
	ui_window_to_block(data->region, block, &mx, &my);

	if (data->state == BUTTON_STATE_HIGHLIGHT) {
		if (event->val == KM_PRESS) {
			if (event->type == LEFTMOUSE) {
				data->dragstartx = event->x;
				data->dragstarty = event->y;
				button_activate_state(C, but, BUTTON_STATE_NUM_EDITING);
				retval = WM_UI_HANDLER_BREAK;
			}
		}
	}
	else if (data->state == BUTTON_STATE_NUM_EDITING) {
		if (event->type == ESCKEY) {
			if (event->val == KM_PRESS) {
				data->cancel = true;
				data->escapecancel = true;
				button_activate_state(C, but, BUTTON_STATE_EXIT);
			}
		}
		else if (event->type == LEFTMOUSE && event->val == KM_RELEASE) {
			button_activate_state(C, but, BUTTON_STATE_EXIT);
		}
		else if (event->type == MOUSEMOVE) {
			int dragstartx = data->dragstartx;
			int dragstarty = data->dragstarty;
			ui_window_to_block(data->region, block, &dragstartx, &dragstarty);
			data->value = data->origvalue + (horizontal ? mx - dragstartx : dragstarty - my);
			ui_numedit_apply(C, block, but, data);
		}

		retval = WM_UI_HANDLER_BREAK;
	}

	return retval;
}

static int ui_do_but_LISTROW(
        bContext *C, uiBut *but,
        uiHandleButtonData *data, const wmEvent *event)
{
	if (data->state == BUTTON_STATE_HIGHLIGHT) {
		/* hack to pass on ctrl+click and double click to overlapping text
		 * editing field for editing list item names
		 */
		if ((ELEM(event->type, LEFTMOUSE, PADENTER, RETKEY) && event->val == KM_PRESS && event->ctrl) ||
		    (event->type == LEFTMOUSE && event->val == KM_DBL_CLICK))
		{
			uiBut *labelbut = ui_but_list_row_text_activate(C, but, data, event, BUTTON_ACTIVATE_TEXT_EDITING);
			if (labelbut) {
				/* Nothing else to do. */
				return WM_UI_HANDLER_BREAK;
			}
		}
	}

	return ui_do_but_EXIT(C, but, data, event);
}

static int ui_do_but_BLOCK(
        bContext *C, uiBut *but,
        uiHandleButtonData *data, const wmEvent *event)
{

	if (data->state == BUTTON_STATE_HIGHLIGHT) {

		/* first handle click on icondrag type button */
		if (event->type == LEFTMOUSE && but->dragpoin && event->val == KM_PRESS) {
			if (ui_but_contains_point_px_icon(but, data->region, event)) {
				button_activate_state(C, but, BUTTON_STATE_WAIT_DRAG);
				data->dragstartx = event->x;
				data->dragstarty = event->y;
				return WM_UI_HANDLER_BREAK;
			}
		}
#ifdef USE_DRAG_TOGGLE
		if (event->type == LEFTMOUSE && event->val == KM_PRESS && (ui_but_is_drag_toggle(but))) {
			button_activate_state(C, but, BUTTON_STATE_WAIT_DRAG);
			data->dragstartx = event->x;
			data->dragstarty = event->y;
			return WM_UI_HANDLER_BREAK;
		}
#endif
		/* regular open menu */
		if (ELEM(event->type, LEFTMOUSE, PADENTER, RETKEY) && event->val == KM_PRESS) {
			button_activate_state(C, but, BUTTON_STATE_MENU_OPEN);
			return WM_UI_HANDLER_BREAK;
		}
		else if (but->type == UI_BTYPE_MENU) {
			if (ELEM(event->type, WHEELDOWNMOUSE, WHEELUPMOUSE) && event->ctrl) {
				const int direction = (event->type == WHEELDOWNMOUSE) ? -1 : 1;

				data->value = ui_but_menu_step(but, direction);

				button_activate_state(C, but, BUTTON_STATE_EXIT);
				ui_apply_but(C, but->block, but, data, true);

				/* button's state need to be changed to EXIT so moving mouse away from this mouse wouldn't lead
				 * to cancel changes made to this button, but changing state to EXIT also makes no button active for
				 * a while which leads to triggering operator when doing fast scrolling mouse wheel.
				 * using post activate stuff from button allows to make button be active again after checking for all
				 * all that mouse leave and cancel stuff, so quick scroll wouldn't be an issue anymore.
				 * same goes for scrolling wheel in another direction below (sergey)
				 */
				data->postbut = but;
				data->posttype = BUTTON_ACTIVATE_OVER;

				/* without this, a new interface that draws as result of the menu change
				 * won't register that the mouse is over it, eg:
				 * Alt+MouseWheel over the render slots, without this,
				 * the slot menu fails to switch a second time.
				 *
				 * The active state of the button could be maintained some other way
				 * and remove this mousemove event.
				 */
				WM_event_add_mousemove(C);

				return WM_UI_HANDLER_BREAK;
			}
		}
	}
	else if (data->state == BUTTON_STATE_WAIT_DRAG) {

		/* this function also ends state */
		if (ui_but_drag_init(C, but, data, event)) {
			return WM_UI_HANDLER_BREAK;
		}

		/* outside icon quit, not needed if drag activated */
		if (0 == ui_but_contains_point_px_icon(but, data->region, event)) {
			button_activate_state(C, but, BUTTON_STATE_EXIT);
			data->cancel = true;
			return WM_UI_HANDLER_BREAK;
		}

		if (event->type == LEFTMOUSE && event->val == KM_RELEASE) {
			button_activate_state(C, but, BUTTON_STATE_MENU_OPEN);
			return WM_UI_HANDLER_BREAK;
		}

	}

	return WM_UI_HANDLER_CONTINUE;
}

static bool ui_numedit_but_UNITVEC(
        uiBut *but, uiHandleButtonData *data,
        int mx, int my,
        const enum eSnapType snap)
{
	float dx, dy, rad, radsq, mrad, *fp;
	int mdx, mdy;
	bool changed = true;

	/* button is presumed square */
	/* if mouse moves outside of sphere, it does negative normal */

	/* note that both data->vec and data->origvec should be normalized
	 * else we'll get a harmless but annoying jump when first clicking */

	fp = data->origvec;
	rad = BLI_rctf_size_x(&but->rect);
	radsq = rad * rad;

	if (fp[2] > 0.0f) {
		mdx = (rad * fp[0]);
		mdy = (rad * fp[1]);
	}
	else if (fp[2] > -1.0f) {
		mrad = rad / sqrtf(fp[0] * fp[0] + fp[1] * fp[1]);

		mdx = 2.0f * mrad * fp[0] - (rad * fp[0]);
		mdy = 2.0f * mrad * fp[1] - (rad * fp[1]);
	}
	else {
		mdx = mdy = 0;
	}

	dx = (float)(mx + mdx - data->dragstartx);
	dy = (float)(my + mdy - data->dragstarty);

	fp = data->vec;
	mrad = dx * dx + dy * dy;
	if (mrad < radsq) { /* inner circle */
		fp[0] = dx;
		fp[1] = dy;
		fp[2] = sqrtf(radsq - dx * dx - dy * dy);
	}
	else {  /* outer circle */

		mrad = rad / sqrtf(mrad);  // veclen

		dx *= (2.0f * mrad - 1.0f);
		dy *= (2.0f * mrad - 1.0f);

		mrad = dx * dx + dy * dy;
		if (mrad < radsq) {
			fp[0] = dx;
			fp[1] = dy;
			fp[2] = -sqrtf(radsq - dx * dx - dy * dy);
		}
	}
	normalize_v3(fp);

	if (snap != SNAP_OFF) {
		const int snap_steps = (snap == SNAP_ON) ? 4 : 12;  /* 45 or 15 degree increments */
		const float snap_steps_angle = M_PI / snap_steps;
		float angle, angle_snap;
		int i;

		/* round each axis of 'fp' to the next increment
		 * do this in "angle" space - this gives increments of same size */
		for (i = 0; i < 3; i++) {
			angle = asinf(fp[i]);
			angle_snap = roundf((angle / snap_steps_angle)) * snap_steps_angle;
			fp[i] = sinf(angle_snap);
		}
		normalize_v3(fp);
		changed = !compare_v3v3(fp, data->origvec, FLT_EPSILON);
	}

	data->draglastx = mx;
	data->draglasty = my;

	return changed;
}

static void ui_palette_set_active(uiBut *but)
{
	if ((int)(but->a1) == UI_PALETTE_COLOR) {
		Palette *palette = but->rnapoin.id.data;
		PaletteColor *color = but->rnapoin.data;
		palette->active_color = BLI_findindex(&palette->colors, color);
	}
}

static int ui_do_but_COLOR(
        bContext *C, uiBut *but,
        uiHandleButtonData *data, const wmEvent *event)
{
	if (data->state == BUTTON_STATE_HIGHLIGHT) {
		/* first handle click on icondrag type button */
		if (event->type == LEFTMOUSE && but->dragpoin && event->val == KM_PRESS) {
			ui_palette_set_active(but);
			if (ui_but_contains_point_px_icon(but, data->region, event)) {
				button_activate_state(C, but, BUTTON_STATE_WAIT_DRAG);
				data->dragstartx = event->x;
				data->dragstarty = event->y;
				return WM_UI_HANDLER_BREAK;
			}
		}
#ifdef USE_DRAG_TOGGLE
		if (event->type == LEFTMOUSE && event->val == KM_PRESS) {
			ui_palette_set_active(but);
			button_activate_state(C, but, BUTTON_STATE_WAIT_DRAG);
			data->dragstartx = event->x;
			data->dragstarty = event->y;
			return WM_UI_HANDLER_BREAK;
		}
#endif
		/* regular open menu */
		if (ELEM(event->type, LEFTMOUSE, PADENTER, RETKEY) && event->val == KM_PRESS) {
			ui_palette_set_active(but);
			button_activate_state(C, but, BUTTON_STATE_MENU_OPEN);
			return WM_UI_HANDLER_BREAK;
		}
		else if (ELEM(event->type, MOUSEPAN, WHEELDOWNMOUSE, WHEELUPMOUSE) && event->ctrl) {
			ColorPicker *cpicker = but->custom_data;
			float hsv_static[3] = {0.0f};
			float *hsv = cpicker ? cpicker->color_data : hsv_static;
			float col[3];

			ui_but_v3_get(but, col);
			rgb_to_hsv_compat_v(col, hsv);

			if (event->type == WHEELDOWNMOUSE)
				hsv[2] = clamp_f(hsv[2] - 0.05f, 0.0f, 1.0f);
			else if (event->type == WHEELUPMOUSE)
				hsv[2] = clamp_f(hsv[2] + 0.05f, 0.0f, 1.0f);
			else {
				float fac = 0.005 * (event->y - event->prevy);
				hsv[2] = clamp_f(hsv[2] + fac, 0.0f, 1.0f);
			}

			hsv_to_rgb_v(hsv, data->vec);
			ui_but_v3_set(but, data->vec);

			button_activate_state(C, but, BUTTON_STATE_EXIT);
			ui_apply_but(C, but->block, but, data, true);
			return WM_UI_HANDLER_BREAK;
		}
		else if ((int)(but->a1) == UI_PALETTE_COLOR &&
		         event->type == DELKEY && event->val == KM_PRESS)
		{
			Palette *palette = but->rnapoin.id.data;
			PaletteColor *color = but->rnapoin.data;

			BKE_palette_color_remove(palette, color);

			button_activate_state(C, but, BUTTON_STATE_EXIT);

			/* this is risky. it works OK for now,
			 * but if it gives trouble we should delay execution */
			but->rnapoin = PointerRNA_NULL;
			but->rnaprop = NULL;

			return WM_UI_HANDLER_BREAK;
		}
	}
	else if (data->state == BUTTON_STATE_WAIT_DRAG) {

		/* this function also ends state */
		if (ui_but_drag_init(C, but, data, event)) {
			return WM_UI_HANDLER_BREAK;
		}

		/* outside icon quit, not needed if drag activated */
		if (0 == ui_but_contains_point_px_icon(but, data->region, event)) {
			button_activate_state(C, but, BUTTON_STATE_EXIT);
			data->cancel = true;
			return WM_UI_HANDLER_BREAK;
		}

		if (event->type == LEFTMOUSE && event->val == KM_RELEASE) {
			if ((int)(but->a1) == UI_PALETTE_COLOR) {
				if (!event->ctrl) {
					float color[3];
					Scene *scene = CTX_data_scene(C);
					ViewLayer *view_layer = CTX_data_view_layer(C);
					Paint *paint = BKE_paint_get_active(scene, view_layer);
					Brush *brush = BKE_paint_brush(paint);

					if (brush->flag & BRUSH_USE_GRADIENT) {
						float *target = &brush->gradient->data[brush->gradient->cur].r;

						if (but->rnaprop && RNA_property_subtype(but->rnaprop) == PROP_COLOR_GAMMA) {
							RNA_property_float_get_array(&but->rnapoin, but->rnaprop, target);
							ui_block_cm_to_scene_linear_v3(but->block, target);
						}
						else if (but->rnaprop && RNA_property_subtype(but->rnaprop) == PROP_COLOR) {
							RNA_property_float_get_array(&but->rnapoin, but->rnaprop, target);
						}
					}
					else {
						if (but->rnaprop && RNA_property_subtype(but->rnaprop) == PROP_COLOR_GAMMA) {
							RNA_property_float_get_array(&but->rnapoin, but->rnaprop, color);
							BKE_brush_color_set(scene, brush, color);
						}
						else if (but->rnaprop && RNA_property_subtype(but->rnaprop) == PROP_COLOR) {
							RNA_property_float_get_array(&but->rnapoin, but->rnaprop, color);
							ui_block_cm_to_display_space_v3(but->block, color);
							BKE_brush_color_set(scene, brush, color);
						}
					}

					button_activate_state(C, but, BUTTON_STATE_EXIT);
				}
				else {
					button_activate_state(C, but, BUTTON_STATE_MENU_OPEN);
				}
			}
			else {
				button_activate_state(C, but, BUTTON_STATE_MENU_OPEN);
			}
			return WM_UI_HANDLER_BREAK;
		}

	}

	return WM_UI_HANDLER_CONTINUE;
}

static int ui_do_but_UNITVEC(
        bContext *C, uiBlock *block, uiBut *but,
        uiHandleButtonData *data, const wmEvent *event)
{
	int mx, my;

	mx = event->x;
	my = event->y;
	ui_window_to_block(data->region, block, &mx, &my);

	if (data->state == BUTTON_STATE_HIGHLIGHT) {
		if (event->type == LEFTMOUSE && event->val == KM_PRESS) {
			const enum eSnapType snap = ui_event_to_snap(event);
			data->dragstartx = mx;
			data->dragstarty = my;
			data->draglastx = mx;
			data->draglasty = my;
			button_activate_state(C, but, BUTTON_STATE_NUM_EDITING);

			/* also do drag the first time */
			if (ui_numedit_but_UNITVEC(but, data, mx, my, snap))
				ui_numedit_apply(C, block, but, data);

			return WM_UI_HANDLER_BREAK;
		}
	}
	else if (data->state == BUTTON_STATE_NUM_EDITING) {
		if ((event->type == MOUSEMOVE) || ui_event_is_snap(event)) {
			if (mx != data->draglastx || my != data->draglasty || event->type != MOUSEMOVE) {
				const enum eSnapType snap = ui_event_to_snap(event);
				if (ui_numedit_but_UNITVEC(but, data, mx, my, snap))
					ui_numedit_apply(C, block, but, data);
			}
		}
		else if (event->type == LEFTMOUSE && event->val == KM_RELEASE) {
			button_activate_state(C, but, BUTTON_STATE_EXIT);
		}

		return WM_UI_HANDLER_BREAK;
	}

	return WM_UI_HANDLER_CONTINUE;
}

/* scales a vector so no axis exceeds max
 * (could become BLI_math func) */
static void clamp_axis_max_v3(float v[3], const float max)
{
	const float v_max = max_fff(v[0], v[1], v[2]);
	if (v_max > max) {
		mul_v3_fl(v, max / v_max);
		if (v[0] > max) v[0] = max;
		if (v[1] > max) v[1] = max;
		if (v[2] > max) v[2] = max;
	}
}

static void ui_rgb_to_color_picker_HSVCUBE_compat_v(uiBut *but, const float rgb[3], float hsv[3])
{
	if (but->a1 == UI_GRAD_L_ALT)
		rgb_to_hsl_compat_v(rgb, hsv);
	else
		rgb_to_hsv_compat_v(rgb, hsv);
}

static void ui_rgb_to_color_picker_HSVCUBE_v(uiBut *but, const float rgb[3], float hsv[3])
{
	if (but->a1 == UI_GRAD_L_ALT)
		rgb_to_hsl_v(rgb, hsv);
	else
		rgb_to_hsv_v(rgb, hsv);
}

static void ui_color_picker_to_rgb_HSVCUBE_v(uiBut *but, const float hsv[3], float rgb[3])
{
	if (but->a1 == UI_GRAD_L_ALT)
		hsl_to_rgb_v(hsv, rgb);
	else
		hsv_to_rgb_v(hsv, rgb);
}

static bool ui_numedit_but_HSVCUBE(
        uiBut *but, uiHandleButtonData *data,
        int mx, int my,
        const enum eSnapType snap, const bool shift)
{
	ColorPicker *cpicker = but->custom_data;
	float *hsv = cpicker->color_data;
	float rgb[3];
	float x, y;
	float mx_fl, my_fl;
	bool changed = true;
	bool use_display_colorspace = ui_but_is_colorpicker_display_space(but);

	ui_mouse_scale_warp(data, mx, my, &mx_fl, &my_fl, shift);

#ifdef USE_CONT_MOUSE_CORRECT
	if (ui_but_is_cursor_warp(but)) {
		/* OK but can go outside bounds */
		data->ungrab_mval[0] = mx_fl;
		data->ungrab_mval[1] = my_fl;
		BLI_rctf_clamp_pt_v(&but->rect, data->ungrab_mval);
	}
#endif

	ui_but_v3_get(but, rgb);

	if (use_display_colorspace)
		ui_block_cm_to_display_space_v3(but->block, rgb);

	ui_rgb_to_color_picker_HSVCUBE_compat_v(but, rgb, hsv);

	/* only apply the delta motion, not absolute */
	if (shift) {
		rcti rect_i;
		float xpos, ypos, hsvo[3];

		BLI_rcti_rctf_copy(&rect_i, &but->rect);

		/* calculate original hsv again */
		copy_v3_v3(rgb, data->origvec);
		if (use_display_colorspace)
			ui_block_cm_to_display_space_v3(but->block, rgb);

		copy_v3_v3(hsvo, hsv);

		ui_rgb_to_color_picker_HSVCUBE_compat_v(but, rgb, hsvo);

		/* and original position */
		ui_hsvcube_pos_from_vals(but, &rect_i, hsvo, &xpos, &ypos);

		mx_fl = xpos - (data->dragstartx - mx_fl);
		my_fl = ypos - (data->dragstarty - my_fl);
	}

	/* relative position within box */
	x = ((float)mx_fl - but->rect.xmin) / BLI_rctf_size_x(&but->rect);
	y = ((float)my_fl - but->rect.ymin) / BLI_rctf_size_y(&but->rect);
	CLAMP(x, 0.0f, 1.0f);
	CLAMP(y, 0.0f, 1.0f);

	switch ((int)but->a1) {
		case UI_GRAD_SV:
			hsv[1] = x;
			hsv[2] = y;
			break;
		case UI_GRAD_HV:
			hsv[0] = x;
			hsv[2] = y;
			break;
		case UI_GRAD_HS:
			hsv[0] = x;
			hsv[1] = y;
			break;
		case UI_GRAD_H:
			hsv[0] = x;
			break;
		case UI_GRAD_S:
			hsv[1] = x;
			break;
		case UI_GRAD_V:
			hsv[2] = x;
			break;
		case UI_GRAD_L_ALT:
			hsv[2] = y;
			break;
		case UI_GRAD_V_ALT:
		{
			/* vertical 'value' strip */
			float min = but->softmin, max = but->softmax;
			if (use_display_colorspace) {
				ui_block_cm_to_display_space_range(but->block, &min, &max);
			}
			/* exception only for value strip - use the range set in but->min/max */
			hsv[2] = y * (max - min) + min;
			break;
		}
		default:
			BLI_assert(0);
			break;
	}

	if (snap != SNAP_OFF) {
		if (ELEM((int)but->a1, UI_GRAD_HV, UI_GRAD_HS, UI_GRAD_H)) {
			ui_color_snap_hue(snap, &hsv[0]);
		}
	}

	ui_color_picker_to_rgb_HSVCUBE_v(but, hsv, rgb);

	if (use_display_colorspace)
		ui_block_cm_to_scene_linear_v3(but->block, rgb);

	/* clamp because with color conversion we can exceed range [#34295] */
	if (but->a1 == UI_GRAD_V_ALT) {
		clamp_axis_max_v3(rgb, but->softmax);
	}

	copy_v3_v3(data->vec, rgb);

	data->draglastx = mx;
	data->draglasty = my;

	return changed;
}

#ifdef WITH_INPUT_NDOF
static void ui_ndofedit_but_HSVCUBE(
        uiBut *but, uiHandleButtonData *data,
        const wmNDOFMotionData *ndof,
        const enum eSnapType snap, const bool shift)
{
	ColorPicker *cpicker = but->custom_data;
	float *hsv = cpicker->color_data;
	const float hsv_v_max = max_ff(hsv[2], but->softmax);
	float rgb[3];
	float sensitivity = (shift ? 0.15f : 0.3f) * ndof->dt;
	bool use_display_colorspace = ui_but_is_colorpicker_display_space(but);

	ui_but_v3_get(but, rgb);

	if (use_display_colorspace)
		ui_block_cm_to_display_space_v3(but->block, rgb);

	ui_rgb_to_color_picker_HSVCUBE_compat_v(but, rgb, hsv);

	switch ((int)but->a1) {
		case UI_GRAD_SV:
			hsv[1] += ndof->rvec[2] * sensitivity;
			hsv[2] += ndof->rvec[0] * sensitivity;
			break;
		case UI_GRAD_HV:
			hsv[0] += ndof->rvec[2] * sensitivity;
			hsv[2] += ndof->rvec[0] * sensitivity;
			break;
		case UI_GRAD_HS:
			hsv[0] += ndof->rvec[2] * sensitivity;
			hsv[1] += ndof->rvec[0] * sensitivity;
			break;
		case UI_GRAD_H:
			hsv[0] += ndof->rvec[2] * sensitivity;
			break;
		case UI_GRAD_S:
			hsv[1] += ndof->rvec[2] * sensitivity;
			break;
		case UI_GRAD_V:
			hsv[2] += ndof->rvec[2] * sensitivity;
			break;
		case UI_GRAD_V_ALT:
		case UI_GRAD_L_ALT:
			/* vertical 'value' strip */

			/* exception only for value strip - use the range set in but->min/max */
			hsv[2] += ndof->rvec[0] * sensitivity;

			CLAMP(hsv[2], but->softmin, but->softmax);
			break;
		default:
			assert(!"invalid hsv type");
			break;
	}

	if (snap != SNAP_OFF) {
		if (ELEM((int)but->a1, UI_GRAD_HV, UI_GRAD_HS, UI_GRAD_H)) {
			ui_color_snap_hue(snap, &hsv[0]);
		}
	}

	/* ndof specific: the changes above aren't clamping */
	hsv_clamp_v(hsv, hsv_v_max);

	ui_color_picker_to_rgb_HSVCUBE_v(but, hsv, rgb);

	if (use_display_colorspace)
		ui_block_cm_to_scene_linear_v3(but->block, rgb);

	copy_v3_v3(data->vec, rgb);
	ui_but_v3_set(but, data->vec);
}
#endif /* WITH_INPUT_NDOF */

static int ui_do_but_HSVCUBE(
        bContext *C, uiBlock *block, uiBut *but,
        uiHandleButtonData *data, const wmEvent *event)
{
	int mx, my;

	mx = event->x;
	my = event->y;
	ui_window_to_block(data->region, block, &mx, &my);

	if (data->state == BUTTON_STATE_HIGHLIGHT) {
		if (event->type == LEFTMOUSE && event->val == KM_PRESS) {
			const enum eSnapType snap = ui_event_to_snap(event);

			data->dragstartx = mx;
			data->dragstarty = my;
			data->draglastx = mx;
			data->draglasty = my;
			button_activate_state(C, but, BUTTON_STATE_NUM_EDITING);

			/* also do drag the first time */
			if (ui_numedit_but_HSVCUBE(but, data, mx, my, snap, event->shift != 0))
				ui_numedit_apply(C, block, but, data);

			return WM_UI_HANDLER_BREAK;
		}
#ifdef WITH_INPUT_NDOF
		else if (event->type == NDOF_MOTION) {
			const wmNDOFMotionData *ndof = event->customdata;
			const enum eSnapType snap = ui_event_to_snap(event);

			ui_ndofedit_but_HSVCUBE(but, data, ndof, snap, event->shift != 0);

			button_activate_state(C, but, BUTTON_STATE_EXIT);
			ui_apply_but(C, but->block, but, data, true);

			return WM_UI_HANDLER_BREAK;
		}
#endif /* WITH_INPUT_NDOF */
		/* XXX hardcoded keymap check.... */
		else if (event->type == BACKSPACEKEY && event->val == KM_PRESS) {
			if (ELEM(but->a1, UI_GRAD_V_ALT, UI_GRAD_L_ALT)) {
				int len;

				/* reset only value */

				len = RNA_property_array_length(&but->rnapoin, but->rnaprop);
				if (ELEM(len, 3, 4)) {
					float rgb[3], def_hsv[3];
					float def[4];
					ColorPicker *cpicker = but->custom_data;
					float *hsv = cpicker->color_data;

					RNA_property_float_get_default_array(&but->rnapoin, but->rnaprop, def);
					ui_rgb_to_color_picker_HSVCUBE_v(but, def, def_hsv);

					ui_but_v3_get(but, rgb);
					ui_rgb_to_color_picker_HSVCUBE_compat_v(but, rgb, hsv);

					def_hsv[0] = hsv[0];
					def_hsv[1] = hsv[1];

					ui_color_picker_to_rgb_HSVCUBE_v(but, def_hsv, rgb);
					ui_but_v3_set(but, rgb);

					RNA_property_update(C, &but->rnapoin, but->rnaprop);
					return WM_UI_HANDLER_BREAK;
				}
			}
		}
	}
	else if (data->state == BUTTON_STATE_NUM_EDITING) {
		if (event->type == ESCKEY || event->type == RIGHTMOUSE) {
			if (event->val == KM_PRESS) {
				data->cancel = true;
				data->escapecancel = true;
				button_activate_state(C, but, BUTTON_STATE_EXIT);
			}
		}
		else if ((event->type == MOUSEMOVE) || ui_event_is_snap(event)) {
			if (mx != data->draglastx || my != data->draglasty || event->type != MOUSEMOVE) {
				const enum eSnapType snap = ui_event_to_snap(event);

				if (ui_numedit_but_HSVCUBE(but, data, mx, my, snap, event->shift != 0))
					ui_numedit_apply(C, block, but, data);
			}
		}
		else if (event->type == LEFTMOUSE && event->val == KM_RELEASE) {
			button_activate_state(C, but, BUTTON_STATE_EXIT);
		}

		return WM_UI_HANDLER_BREAK;
	}

	return WM_UI_HANDLER_CONTINUE;
}

static bool ui_numedit_but_HSVCIRCLE(
        uiBut *but, uiHandleButtonData *data,
        float mx, float my,
        const enum eSnapType snap, const bool shift)
{
	rcti rect;
	bool changed = true;
	float mx_fl, my_fl;
	float rgb[3];
	ColorPicker *cpicker = but->custom_data;
	float *hsv = cpicker->color_data;
	bool use_display_colorspace = ui_but_is_colorpicker_display_space(but);

	ui_mouse_scale_warp(data, mx, my, &mx_fl, &my_fl, shift);

#ifdef USE_CONT_MOUSE_CORRECT
	if (ui_but_is_cursor_warp(but)) {
		/* OK but can go outside bounds */
		data->ungrab_mval[0] = mx_fl;
		data->ungrab_mval[1] = my_fl;
		{	/* clamp */
			const float radius = min_ff(BLI_rctf_size_x(&but->rect), BLI_rctf_size_y(&but->rect)) / 2.0f;
			const float cent[2] = {BLI_rctf_cent_x(&but->rect), BLI_rctf_cent_y(&but->rect)};
			const float len = len_v2v2(cent, data->ungrab_mval);
			if (len > radius) {
				dist_ensure_v2_v2fl(data->ungrab_mval, cent, radius);
			}
		}
	}
#endif

	BLI_rcti_rctf_copy(&rect, &but->rect);

	ui_but_v3_get(but, rgb);
	if (use_display_colorspace)
		ui_block_cm_to_display_space_v3(but->block, rgb);

	ui_rgb_to_color_picker_compat_v(rgb, hsv);

	/* exception, when using color wheel in 'locked' value state:
	 * allow choosing a hue for black values, by giving a tiny increment */
	if (but->flag & UI_BUT_COLOR_LOCK) {
		if (U.color_picker_type == USER_CP_CIRCLE_HSV) { // lock
			if (hsv[2] == 0.f) hsv[2] = 0.0001f;
		}
		else {
			if (hsv[2] == 0.0f) hsv[2] = 0.0001f;
			if (hsv[2] >= 0.9999f) hsv[2] = 0.9999f;
		}
	}

	/* only apply the delta motion, not absolute */
	if (shift) {
		float xpos, ypos, hsvo[3], rgbo[3];

		/* calculate original hsv again */
		copy_v3_v3(hsvo, hsv);
		copy_v3_v3(rgbo, data->origvec);
		if (use_display_colorspace)
			ui_block_cm_to_display_space_v3(but->block, rgbo);

		ui_rgb_to_color_picker_compat_v(rgbo, hsvo);

		/* and original position */
		ui_hsvcircle_pos_from_vals(but, &rect, hsvo, &xpos, &ypos);

		mx_fl = xpos - (data->dragstartx - mx_fl);
		my_fl = ypos - (data->dragstarty - my_fl);

	}

	ui_hsvcircle_vals_from_pos(hsv, hsv + 1, &rect, mx_fl, my_fl);

	if ((but->flag & UI_BUT_COLOR_CUBIC) && (U.color_picker_type == USER_CP_CIRCLE_HSV))
		hsv[1] = 1.0f - sqrt3f(1.0f - hsv[1]);

	if (snap != SNAP_OFF) {
		ui_color_snap_hue(snap, &hsv[0]);
	}

	ui_color_picker_to_rgb_v(hsv, rgb);

	if ((but->flag & UI_BUT_VEC_SIZE_LOCK) && (rgb[0] || rgb[1] || rgb[2])) {
		normalize_v3_length(rgb, but->a2);
	}

	if (use_display_colorspace)
		ui_block_cm_to_scene_linear_v3(but->block, rgb);

	ui_but_v3_set(but, rgb);

	data->draglastx = mx;
	data->draglasty = my;

	return changed;
}

#ifdef WITH_INPUT_NDOF
static void ui_ndofedit_but_HSVCIRCLE(
        uiBut *but, uiHandleButtonData *data,
        const wmNDOFMotionData *ndof,
        const enum eSnapType snap, const bool shift)
{
	ColorPicker *cpicker = but->custom_data;
	float *hsv = cpicker->color_data;
	bool use_display_colorspace = ui_but_is_colorpicker_display_space(but);
	float rgb[3];
	float phi, r /*, sqr */ /* UNUSED */, v[2];
	float sensitivity = (shift ? 0.06f : 0.3f) * ndof->dt;

	ui_but_v3_get(but, rgb);
	if (use_display_colorspace)
		ui_block_cm_to_display_space_v3(but->block, rgb);
	ui_rgb_to_color_picker_compat_v(rgb, hsv);

	/* Convert current color on hue/sat disc to circular coordinates phi, r */
	phi = fmodf(hsv[0] + 0.25f, 1.0f) * -2.0f * (float)M_PI;
	r = hsv[1];
	/* sqr = r > 0.0f ? sqrtf(r) : 1; */ /* UNUSED */

	/* Convert to 2d vectors */
	v[0] = r * cosf(phi);
	v[1] = r * sinf(phi);

	/* Use ndof device y and x rotation to move the vector in 2d space */
	v[0] += ndof->rvec[2] * sensitivity;
	v[1] += ndof->rvec[0] * sensitivity;

	/* convert back to polar coords on circle */
	phi = atan2f(v[0], v[1]) / (2.0f * (float)M_PI) + 0.5f;

	/* use ndof Y rotation to additionally rotate hue */
	phi += ndof->rvec[1] * sensitivity * 0.5f;
	r = len_v2(v);

	/* convert back to hsv values, in range [0,1] */
	hsv[0] = phi;
	hsv[1] = r;

	/* exception, when using color wheel in 'locked' value state:
	 * allow choosing a hue for black values, by giving a tiny increment */
	if (but->flag & UI_BUT_COLOR_LOCK) {
		if (U.color_picker_type == USER_CP_CIRCLE_HSV) { // lock
			if (hsv[2] == 0.f) hsv[2] = 0.0001f;
		}
		else {
			if (hsv[2] == 0.f) hsv[2] = 0.0001f;
			if (hsv[2] == 1.f) hsv[2] = 0.9999f;
		}
	}

	if (snap != SNAP_OFF) {
		ui_color_snap_hue(snap, &hsv[0]);
	}

	hsv_clamp_v(hsv, FLT_MAX);

	ui_color_picker_to_rgb_v(hsv, data->vec);

	if ((but->flag & UI_BUT_VEC_SIZE_LOCK) && (data->vec[0] || data->vec[1] || data->vec[2])) {
		normalize_v3_length(data->vec, but->a2);
	}

	if (use_display_colorspace)
		ui_block_cm_to_scene_linear_v3(but->block, data->vec);

	ui_but_v3_set(but, data->vec);
}
#endif /* WITH_INPUT_NDOF */

static int ui_do_but_HSVCIRCLE(
        bContext *C, uiBlock *block, uiBut *but,
        uiHandleButtonData *data, const wmEvent *event)
{
	ColorPicker *cpicker = but->custom_data;
	float *hsv = cpicker->color_data;
	int mx, my;
	mx = event->x;
	my = event->y;
	ui_window_to_block(data->region, block, &mx, &my);

	if (data->state == BUTTON_STATE_HIGHLIGHT) {
		if (event->type == LEFTMOUSE && event->val == KM_PRESS) {
			const enum eSnapType snap = ui_event_to_snap(event);
			data->dragstartx = mx;
			data->dragstarty = my;
			data->draglastx = mx;
			data->draglasty = my;
			button_activate_state(C, but, BUTTON_STATE_NUM_EDITING);

			/* also do drag the first time */
			if (ui_numedit_but_HSVCIRCLE(but, data, mx, my, snap, event->shift != 0))
				ui_numedit_apply(C, block, but, data);

			return WM_UI_HANDLER_BREAK;
		}
#ifdef WITH_INPUT_NDOF
		else if (event->type == NDOF_MOTION) {
			const enum eSnapType snap = ui_event_to_snap(event);
			const wmNDOFMotionData *ndof = event->customdata;

			ui_ndofedit_but_HSVCIRCLE(but, data, ndof, snap, event->shift != 0);

			button_activate_state(C, but, BUTTON_STATE_EXIT);
			ui_apply_but(C, but->block, but, data, true);

			return WM_UI_HANDLER_BREAK;
		}
#endif /* WITH_INPUT_NDOF */
		/* XXX hardcoded keymap check.... */
		else if (event->type == BACKSPACEKEY && event->val == KM_PRESS) {
			int len;

			/* reset only saturation */

			len = RNA_property_array_length(&but->rnapoin, but->rnaprop);
			if (len >= 3) {
				float rgb[3], def_hsv[3];
				float *def;
				def = MEM_callocN(sizeof(float) * len, "reset_defaults - float");

				RNA_property_float_get_default_array(&but->rnapoin, but->rnaprop, def);
				ui_color_picker_to_rgb_v(def, def_hsv);

				ui_but_v3_get(but, rgb);
				ui_rgb_to_color_picker_compat_v(rgb, hsv);

				def_hsv[0] = hsv[0];
				def_hsv[2] = hsv[2];

				hsv_to_rgb_v(def_hsv, rgb);
				ui_but_v3_set(but, rgb);

				RNA_property_update(C, &but->rnapoin, but->rnaprop);

				MEM_freeN(def);
			}
			return WM_UI_HANDLER_BREAK;
		}
	}
	else if (data->state == BUTTON_STATE_NUM_EDITING) {
		if (event->type == ESCKEY || event->type == RIGHTMOUSE) {
			if (event->val == KM_PRESS) {
				data->cancel = true;
				data->escapecancel = true;
				button_activate_state(C, but, BUTTON_STATE_EXIT);
			}
		}
		/* XXX hardcoded keymap check.... */
		else if (event->type == WHEELDOWNMOUSE) {
			hsv[2] = clamp_f(hsv[2] - 0.05f, 0.0f, 1.0f);
			ui_but_hsv_set(but);    /* converts to rgb */
			ui_numedit_apply(C, block, but, data);
		}
		else if (event->type == WHEELUPMOUSE) {
			hsv[2] = clamp_f(hsv[2] + 0.05f, 0.0f, 1.0f);
			ui_but_hsv_set(but);    /* converts to rgb */
			ui_numedit_apply(C, block, but, data);
		}
		else if ((event->type == MOUSEMOVE) || ui_event_is_snap(event)) {
			if (mx != data->draglastx || my != data->draglasty || event->type != MOUSEMOVE) {
				const enum eSnapType snap = ui_event_to_snap(event);

				if (ui_numedit_but_HSVCIRCLE(but, data, mx, my, snap, event->shift != 0)) {
					ui_numedit_apply(C, block, but, data);
				}
			}
		}
		else if (event->type == LEFTMOUSE && event->val == KM_RELEASE) {
			button_activate_state(C, but, BUTTON_STATE_EXIT);
		}
		return WM_UI_HANDLER_BREAK;
	}

	return WM_UI_HANDLER_CONTINUE;
}


static bool ui_numedit_but_COLORBAND(uiBut *but, uiHandleButtonData *data, int mx)
{
	float dx;
	bool changed = false;

	if (data->draglastx == mx)
		return changed;

	if (data->coba->tot == 0)
		return changed;

	dx = ((float)(mx - data->draglastx)) / BLI_rctf_size_x(&but->rect);
	data->dragcbd->pos += dx;
	CLAMP(data->dragcbd->pos, 0.0f, 1.0f);

	BKE_colorband_update_sort(data->coba);
	data->dragcbd = data->coba->data + data->coba->cur;  /* because qsort */

	data->draglastx = mx;
	changed = true;

	return changed;
}

static int ui_do_but_COLORBAND(
        bContext *C, uiBlock *block, uiBut *but,
        uiHandleButtonData *data, const wmEvent *event)
{
	ColorBand *coba;
	CBData *cbd;
	/* ignore zoom-level for mindist */
	int mindist = (50 * UI_DPI_FAC) * block->aspect;
	int mx, my, a, xco;

	mx = event->x;
	my = event->y;
	ui_window_to_block(data->region, block, &mx, &my);

	if (data->state == BUTTON_STATE_HIGHLIGHT) {
		if (event->type == LEFTMOUSE && event->val == KM_PRESS) {
			coba = (ColorBand *)but->poin;

			if (event->ctrl) {
				/* insert new key on mouse location */
				float pos = ((float)(mx - but->rect.xmin)) / BLI_rctf_size_x(&but->rect);
				BKE_colorband_element_add(coba, pos);
				button_activate_state(C, but, BUTTON_STATE_EXIT);
			}
			else {
				data->dragstartx = mx;
				data->dragstarty = my;
				data->draglastx = mx;
				data->draglasty = my;

				/* activate new key when mouse is close */
				for (a = 0, cbd = coba->data; a < coba->tot; a++, cbd++) {
					xco = but->rect.xmin + (cbd->pos * BLI_rctf_size_x(&but->rect));
					xco = ABS(xco - mx);
					if (a == coba->cur) xco += 5;  // selected one disadvantage
					if (xco < mindist) {
						coba->cur = a;
						mindist = xco;
					}
				}

				data->dragcbd = coba->data + coba->cur;
				data->dragfstart = data->dragcbd->pos;
				button_activate_state(C, but, BUTTON_STATE_NUM_EDITING);
			}

			return WM_UI_HANDLER_BREAK;
		}
	}
	else if (data->state == BUTTON_STATE_NUM_EDITING) {
		if (event->type == MOUSEMOVE) {
			if (mx != data->draglastx || my != data->draglasty) {
				if (ui_numedit_but_COLORBAND(but, data, mx))
					ui_numedit_apply(C, block, but, data);
			}
		}
		else if (event->type == LEFTMOUSE && event->val == KM_RELEASE) {
			button_activate_state(C, but, BUTTON_STATE_EXIT);
		}
		else if (ELEM(event->type, ESCKEY, RIGHTMOUSE)) {
			if (event->val == KM_PRESS) {
				data->dragcbd->pos = data->dragfstart;
				BKE_colorband_update_sort(data->coba);
				data->cancel = true;
				data->escapecancel = true;
				button_activate_state(C, but, BUTTON_STATE_EXIT);
			}
		}
		return WM_UI_HANDLER_BREAK;
	}

	return WM_UI_HANDLER_CONTINUE;
}

static bool ui_numedit_but_CURVE(
        uiBlock *block, uiBut *but, uiHandleButtonData *data,
        int evtx, int evty,
        bool snap, const bool shift)
{
	CurveMapping *cumap = (CurveMapping *)but->poin;
	CurveMap *cuma = cumap->cm + cumap->cur;
	CurveMapPoint *cmp = cuma->curve;
	float fx, fy, zoomx, zoomy;
	int mx, my, dragx, dragy;
	int a;
	bool changed = false;

	/* evtx evty and drag coords are absolute mousecoords, prevents errors when editing when layout changes */
	mx = evtx;
	my = evty;
	ui_window_to_block(data->region, block, &mx, &my);
	dragx = data->draglastx;
	dragy = data->draglasty;
	ui_window_to_block(data->region, block, &dragx, &dragy);

	zoomx = BLI_rctf_size_x(&but->rect) / BLI_rctf_size_x(&cumap->curr);
	zoomy = BLI_rctf_size_y(&but->rect) / BLI_rctf_size_y(&cumap->curr);

	if (snap) {
		float d[2];

		d[0] = mx - data->dragstartx;
		d[1] = my - data->dragstarty;

		if (len_squared_v2(d) < (3.0f * 3.0f))
			snap = false;
	}

	if (data->dragsel != -1) {
		CurveMapPoint *cmp_last = NULL;
		const float mval_factor = ui_mouse_scale_warp_factor(shift);
		bool moved_point = false;  /* for ctrl grid, can't use orig coords because of sorting */

		fx = (mx - dragx) / zoomx;
		fy = (my - dragy) / zoomy;

		fx *= mval_factor;
		fy *= mval_factor;

		for (a = 0; a < cuma->totpoint; a++) {
			if (cmp[a].flag & CUMA_SELECT) {
				float origx = cmp[a].x, origy = cmp[a].y;
				cmp[a].x += fx;
				cmp[a].y += fy;
				if (snap) {
					cmp[a].x = 0.125f * roundf(8.0f * cmp[a].x);
					cmp[a].y = 0.125f * roundf(8.0f * cmp[a].y);
				}
				if (cmp[a].x != origx || cmp[a].y != origy)
					moved_point = true;

				cmp_last = &cmp[a];
			}
		}

		curvemapping_changed(cumap, false);

		if (moved_point) {
			data->draglastx = evtx;
			data->draglasty = evty;
			changed = true;

#ifdef USE_CONT_MOUSE_CORRECT
			/* note: using 'cmp_last' is weak since there may be multiple points selected,
			 * but in practice this isnt really an issue */
			if (ui_but_is_cursor_warp(but)) {
				/* OK but can go outside bounds */
				data->ungrab_mval[0] = but->rect.xmin + ((cmp_last->x - cumap->curr.xmin) * zoomx);
				data->ungrab_mval[1] = but->rect.ymin + ((cmp_last->y - cumap->curr.ymin) * zoomy);
				BLI_rctf_clamp_pt_v(&but->rect, data->ungrab_mval);
			}
#endif

		}

		data->dragchange = true;  /* mark for selection */
	}
	else {
		fx = (mx - dragx) / zoomx;
		fy = (my - dragy) / zoomy;

		/* clamp for clip */
		if (cumap->flag & CUMA_DO_CLIP) {
			if (cumap->curr.xmin - fx < cumap->clipr.xmin)
				fx = cumap->curr.xmin - cumap->clipr.xmin;
			else if (cumap->curr.xmax - fx > cumap->clipr.xmax)
				fx = cumap->curr.xmax - cumap->clipr.xmax;
			if (cumap->curr.ymin - fy < cumap->clipr.ymin)
				fy = cumap->curr.ymin - cumap->clipr.ymin;
			else if (cumap->curr.ymax - fy > cumap->clipr.ymax)
				fy = cumap->curr.ymax - cumap->clipr.ymax;
		}

		cumap->curr.xmin -= fx;
		cumap->curr.ymin -= fy;
		cumap->curr.xmax -= fx;
		cumap->curr.ymax -= fy;

		data->draglastx = evtx;
		data->draglasty = evty;

		changed = true;
	}

	return changed;
}

static int ui_do_but_CURVE(
        bContext *C, uiBlock *block, uiBut *but,
        uiHandleButtonData *data, const wmEvent *event)
{
	int mx, my, a;
	bool changed = false;
	Scene *scene = CTX_data_scene(C);
	ViewLayer *view_layer = CTX_data_view_layer(C);

	mx = event->x;
	my = event->y;
	ui_window_to_block(data->region, block, &mx, &my);

	if (data->state == BUTTON_STATE_HIGHLIGHT) {
		if (event->type == LEFTMOUSE && event->val == KM_PRESS) {
			CurveMapping *cumap = (CurveMapping *)but->poin;
			CurveMap *cuma = cumap->cm + cumap->cur;
			CurveMapPoint *cmp;
			const float m_xy[2] = {mx, my};
			float dist_min_sq = SQUARE(14.0f);  /* 14 pixels radius */
			int sel = -1;

			if (event->ctrl) {
				float f_xy[2];
				BLI_rctf_transform_pt_v(&cumap->curr, &but->rect, f_xy, m_xy);

				curvemap_insert(cuma, f_xy[0], f_xy[1]);
				curvemapping_changed(cumap, false);
				changed = true;
			}

			/* check for selecting of a point */
			cmp = cuma->curve;   /* ctrl adds point, new malloc */
			for (a = 0; a < cuma->totpoint; a++) {
				float f_xy[2];
				BLI_rctf_transform_pt_v(&but->rect, &cumap->curr, f_xy, &cmp[a].x);
				const float dist_sq = len_squared_v2v2(m_xy, f_xy);
				if (dist_sq < dist_min_sq) {
					sel = a;
					dist_min_sq = dist_sq;
				}
			}

			if (sel == -1) {
				int i;
				float f_xy[2], f_xy_prev[2];

				/* if the click didn't select anything, check if it's clicked on the
				 * curve itself, and if so, add a point */
				cmp = cuma->table;

				BLI_rctf_transform_pt_v(&but->rect, &cumap->curr, f_xy, &cmp[0].x);

				/* with 160px height 8px should translate to the old 0.05 coefficient at no zoom */
				dist_min_sq = SQUARE(8.0f);

				/* loop through the curve segment table and find what's near the mouse. */
				for (i = 1; i <= CM_TABLE; i++) {
					copy_v2_v2(f_xy_prev, f_xy);
					BLI_rctf_transform_pt_v(&but->rect, &cumap->curr, f_xy, &cmp[i].x);

					if (dist_squared_to_line_segment_v2(m_xy, f_xy_prev, f_xy) < dist_min_sq) {
						BLI_rctf_transform_pt_v(&cumap->curr, &but->rect, f_xy, m_xy);

						curvemap_insert(cuma, f_xy[0], f_xy[1]);
						curvemapping_changed(cumap, false);

						changed = true;

						/* reset cmp back to the curve points again, rather than drawing segments */
						cmp = cuma->curve;

						/* find newly added point and make it 'sel' */
						for (a = 0; a < cuma->totpoint; a++) {
							if (cmp[a].x == f_xy[0]) {
								sel = a;
							}
						}
						break;
					}
				}
			}

			if (sel != -1) {
				/* ok, we move a point */
				/* deselect all if this one is deselect. except if we hold shift */
				if (!event->shift) {
					for (a = 0; a < cuma->totpoint; a++) {
						cmp[a].flag &= ~CUMA_SELECT;
					}
					cmp[sel].flag |= CUMA_SELECT;
				}
				else {
					cmp[sel].flag ^= CUMA_SELECT;
				}
			}
			else {
				/* move the view */
				data->cancel = true;
			}

			data->dragsel = sel;

			data->dragstartx = event->x;
			data->dragstarty = event->y;
			data->draglastx = event->x;
			data->draglasty = event->y;

			button_activate_state(C, but, BUTTON_STATE_NUM_EDITING);
			return WM_UI_HANDLER_BREAK;
		}
	}
	else if (data->state == BUTTON_STATE_NUM_EDITING) {
		if (event->type == MOUSEMOVE) {
			if (event->x != data->draglastx || event->y != data->draglasty) {

				if (ui_numedit_but_CURVE(block, but, data, event->x, event->y, event->ctrl != 0, event->shift != 0))
					ui_numedit_apply(C, block, but, data);
			}
		}
		else if (event->type == LEFTMOUSE && event->val == KM_RELEASE) {
			if (data->dragsel != -1) {
				CurveMapping *cumap = (CurveMapping *)but->poin;
				CurveMap *cuma = cumap->cm + cumap->cur;
				CurveMapPoint *cmp = cuma->curve;

				if (data->dragchange == false) {
					/* deselect all, select one */
					if (!event->shift) {
						for (a = 0; a < cuma->totpoint; a++)
							cmp[a].flag &= ~CUMA_SELECT;
						cmp[data->dragsel].flag |= CUMA_SELECT;
					}
				}
				else {
					curvemapping_changed(cumap, true);  /* remove doubles */
					BKE_paint_invalidate_cursor_overlay(scene, view_layer, cumap);
				}
			}

			button_activate_state(C, but, BUTTON_STATE_EXIT);
		}

		return WM_UI_HANDLER_BREAK;
	}

	/* UNUSED but keep for now */
	(void)changed;

	return WM_UI_HANDLER_CONTINUE;
}

static bool ui_numedit_but_HISTOGRAM(uiBut *but, uiHandleButtonData *data, int mx, int my)
{
	Histogram *hist = (Histogram *)but->poin;
	bool changed = true;
	float dy = my - data->draglasty;

	/* scale histogram values (dy / 10 for better control) */
	const float yfac = min_ff(pow2f(hist->ymax), 1.0f) * 0.5f;
	hist->ymax += (dy * 0.1f) * yfac;

	/* 0.1 allows us to see HDR colors up to 10 */
	CLAMP(hist->ymax, 0.1f, 100.f);

	data->draglastx = mx;
	data->draglasty = my;

	return changed;
}

static int ui_do_but_HISTOGRAM(
        bContext *C, uiBlock *block, uiBut *but,
        uiHandleButtonData *data, const wmEvent *event)
{
	int mx, my;

	mx = event->x;
	my = event->y;
	ui_window_to_block(data->region, block, &mx, &my);

	if (data->state == BUTTON_STATE_HIGHLIGHT) {
		if (event->type == LEFTMOUSE && event->val == KM_PRESS) {
			data->dragstartx = mx;
			data->dragstarty = my;
			data->draglastx = mx;
			data->draglasty = my;
			button_activate_state(C, but, BUTTON_STATE_NUM_EDITING);

			/* also do drag the first time */
			if (ui_numedit_but_HISTOGRAM(but, data, mx, my))
				ui_numedit_apply(C, block, but, data);

			return WM_UI_HANDLER_BREAK;
		}
		/* XXX hardcoded keymap check.... */
		else if (event->type == BACKSPACEKEY && event->val == KM_PRESS) {
			Histogram *hist = (Histogram *)but->poin;
			hist->ymax = 1.f;

			button_activate_state(C, but, BUTTON_STATE_EXIT);
			return WM_UI_HANDLER_BREAK;
		}
	}
	else if (data->state == BUTTON_STATE_NUM_EDITING) {
		if (event->type == ESCKEY) {
			if (event->val == KM_PRESS) {
				data->cancel = true;
				data->escapecancel = true;
				button_activate_state(C, but, BUTTON_STATE_EXIT);
			}
		}
		else if (event->type == MOUSEMOVE) {
			if (mx != data->draglastx || my != data->draglasty) {
				if (ui_numedit_but_HISTOGRAM(but, data, mx, my))
					ui_numedit_apply(C, block, but, data);
			}
		}
		else if (event->type == LEFTMOUSE && event->val == KM_RELEASE) {
			button_activate_state(C, but, BUTTON_STATE_EXIT);
		}
		return WM_UI_HANDLER_BREAK;
	}

	return WM_UI_HANDLER_CONTINUE;
}

static bool ui_numedit_but_WAVEFORM(uiBut *but, uiHandleButtonData *data, int mx, int my)
{
	Scopes *scopes = (Scopes *)but->poin;
	bool changed = true;
	float dy;

	dy = my - data->draglasty;

	/* scale waveform values */
	scopes->wavefrm_yfac += dy / 200.0f;

	CLAMP(scopes->wavefrm_yfac, 0.5f, 2.0f);

	data->draglastx = mx;
	data->draglasty = my;

	return changed;
}

static int ui_do_but_WAVEFORM(
        bContext *C, uiBlock *block, uiBut *but,
        uiHandleButtonData *data, const wmEvent *event)
{
	int mx, my;

	mx = event->x;
	my = event->y;
	ui_window_to_block(data->region, block, &mx, &my);

	if (data->state == BUTTON_STATE_HIGHLIGHT) {
		if (event->type == LEFTMOUSE && event->val == KM_PRESS) {
			data->dragstartx = mx;
			data->dragstarty = my;
			data->draglastx = mx;
			data->draglasty = my;
			button_activate_state(C, but, BUTTON_STATE_NUM_EDITING);

			/* also do drag the first time */
			if (ui_numedit_but_WAVEFORM(but, data, mx, my))
				ui_numedit_apply(C, block, but, data);

			return WM_UI_HANDLER_BREAK;
		}
		/* XXX hardcoded keymap check.... */
		else if (event->type == BACKSPACEKEY && event->val == KM_PRESS) {
			Scopes *scopes = (Scopes *)but->poin;
			scopes->wavefrm_yfac = 1.f;

			button_activate_state(C, but, BUTTON_STATE_EXIT);
			return WM_UI_HANDLER_BREAK;
		}
	}
	else if (data->state == BUTTON_STATE_NUM_EDITING) {
		if (event->type == ESCKEY) {
			if (event->val == KM_PRESS) {
				data->cancel = true;
				data->escapecancel = true;
				button_activate_state(C, but, BUTTON_STATE_EXIT);
			}
		}
		else if (event->type == MOUSEMOVE) {
			if (mx != data->draglastx || my != data->draglasty) {
				if (ui_numedit_but_WAVEFORM(but, data, mx, my))
					ui_numedit_apply(C, block, but, data);
			}
		}
		else if (event->type == LEFTMOUSE && event->val == KM_RELEASE) {
			button_activate_state(C, but, BUTTON_STATE_EXIT);
		}
		return WM_UI_HANDLER_BREAK;
	}

	return WM_UI_HANDLER_CONTINUE;
}

static bool ui_numedit_but_TRACKPREVIEW(
        bContext *C, uiBut *but, uiHandleButtonData *data,
        int mx, int my,
        const bool shift)
{
	MovieClipScopes *scopes = (MovieClipScopes *)but->poin;
	bool changed = true;
	float dx, dy;

	dx = mx - data->draglastx;
	dy = my - data->draglasty;

	if (shift) {
		dx /= 5.0f;
		dy /= 5.0f;
	}

	if (!scopes->track_locked) {
		if (scopes->marker->framenr != scopes->framenr)
			scopes->marker = BKE_tracking_marker_ensure(scopes->track, scopes->framenr);

		scopes->marker->flag &= ~(MARKER_DISABLED | MARKER_TRACKED);
		scopes->marker->pos[0] += -dx * scopes->slide_scale[0] / BLI_rctf_size_x(&but->block->rect);
		scopes->marker->pos[1] += -dy * scopes->slide_scale[1] / BLI_rctf_size_y(&but->block->rect);

		WM_event_add_notifier(C, NC_MOVIECLIP | NA_EDITED, NULL);
	}

	scopes->ok = 0;

	data->draglastx = mx;
	data->draglasty = my;

	return changed;
}

static int ui_do_but_TRACKPREVIEW(
        bContext *C, uiBlock *block, uiBut *but,
        uiHandleButtonData *data, const wmEvent *event)
{
	int mx, my;

	mx = event->x;
	my = event->y;
	ui_window_to_block(data->region, block, &mx, &my);

	if (data->state == BUTTON_STATE_HIGHLIGHT) {
		if (event->type == LEFTMOUSE && event->val == KM_PRESS) {
			data->dragstartx = mx;
			data->dragstarty = my;
			data->draglastx = mx;
			data->draglasty = my;
			button_activate_state(C, but, BUTTON_STATE_NUM_EDITING);

			/* also do drag the first time */
			if (ui_numedit_but_TRACKPREVIEW(C, but, data, mx, my, event->shift != 0))
				ui_numedit_apply(C, block, but, data);

			return WM_UI_HANDLER_BREAK;
		}
	}
	else if (data->state == BUTTON_STATE_NUM_EDITING) {
		if (event->type == ESCKEY) {
			if (event->val == KM_PRESS) {
				data->cancel = true;
				data->escapecancel = true;
				button_activate_state(C, but, BUTTON_STATE_EXIT);
			}
		}
		else if (event->type == MOUSEMOVE) {
			if (mx != data->draglastx || my != data->draglasty) {
				if (ui_numedit_but_TRACKPREVIEW(C, but, data, mx, my, event->shift != 0))
					ui_numedit_apply(C, block, but, data);
			}
		}
		else if (event->type == LEFTMOUSE && event->val == KM_RELEASE) {
			button_activate_state(C, but, BUTTON_STATE_EXIT);
		}
		return WM_UI_HANDLER_BREAK;
	}

	return WM_UI_HANDLER_CONTINUE;
}

static void but_shortcut_name_func(bContext *C, void *arg1, int UNUSED(event))
{
	uiBut *but = (uiBut *)arg1;

	if (but->optype) {
		char shortcut_str[128];

		IDProperty *prop = (but->opptr) ? but->opptr->data : NULL;

		/* complex code to change name of button */
		if (WM_key_event_operator_string(
		        C, but->optype->idname, but->opcontext, prop, true,
		        shortcut_str, sizeof(shortcut_str)))
		{
			ui_but_add_shortcut(but, shortcut_str, true);
		}
		else {
			/* simply strip the shortcut */
			ui_but_add_shortcut(but, NULL, true);
		}
	}
}

static uiBlock *menu_change_shortcut(bContext *C, ARegion *ar, void *arg)
{
	wmWindowManager *wm = CTX_wm_manager(C);
	uiBlock *block;
	uiBut *but = (uiBut *)arg;
	wmKeyMap *km;
	wmKeyMapItem *kmi;
	PointerRNA ptr;
	uiLayout *layout;
	uiStyle *style = UI_style_get_dpi();
	IDProperty *prop = (but->opptr) ? but->opptr->data : NULL;

	kmi = WM_key_event_operator(C, but->optype->idname, but->opcontext, prop, true, &km);
	BLI_assert(kmi != NULL);

	RNA_pointer_create(&wm->id, &RNA_KeyMapItem, kmi, &ptr);

	block = UI_block_begin(C, ar, "_popup", UI_EMBOSS);
	UI_block_func_handle_set(block, but_shortcut_name_func, but);
	UI_block_flag_enable(block, UI_BLOCK_MOVEMOUSE_QUIT);
	UI_block_direction_set(block, UI_DIR_CENTER_Y);

	layout = UI_block_layout(block, UI_LAYOUT_VERTICAL, UI_LAYOUT_PANEL, 0, 0, 200, 20, 0, style);

	uiItemR(layout, &ptr, "type", UI_ITEM_R_FULL_EVENT | UI_ITEM_R_IMMEDIATE, "", ICON_NONE);

	UI_block_bounds_set_popup(block, 6, -50, 26);

	return block;
}

#ifdef USE_KEYMAP_ADD_HACK
static int g_kmi_id_hack;
#endif

static uiBlock *menu_add_shortcut(bContext *C, ARegion *ar, void *arg)
{
	wmWindowManager *wm = CTX_wm_manager(C);
	uiBlock *block;
	uiBut *but = (uiBut *)arg;
	wmKeyMap *km;
	wmKeyMapItem *kmi;
	PointerRNA ptr;
	uiLayout *layout;
	uiStyle *style = UI_style_get_dpi();
	IDProperty *prop = (but->opptr) ? but->opptr->data : NULL;
	int kmi_id;

	/* XXX this guess_opname can potentially return a different keymap than being found on adding later... */
	km = WM_keymap_guess_opname(C, but->optype->idname);
	kmi = WM_keymap_add_item(km, but->optype->idname, AKEY, KM_PRESS, 0, 0);
	kmi_id = kmi->id;

	/* copy properties, prop can be NULL for reset */
	if (prop)
		prop = IDP_CopyProperty(prop);
	WM_keymap_properties_reset(kmi, prop);

	/* update and get pointers again */
	WM_keyconfig_update(wm);

	km = WM_keymap_guess_opname(C, but->optype->idname);
	kmi = WM_keymap_item_find_id(km, kmi_id);

	RNA_pointer_create(&wm->id, &RNA_KeyMapItem, kmi, &ptr);

	block = UI_block_begin(C, ar, "_popup", UI_EMBOSS);
	UI_block_func_handle_set(block, but_shortcut_name_func, but);
	UI_block_direction_set(block, UI_DIR_CENTER_Y);

	layout = UI_block_layout(block, UI_LAYOUT_VERTICAL, UI_LAYOUT_PANEL, 0, 0, 200, 20, 0, style);

	uiItemR(layout, &ptr, "type", UI_ITEM_R_FULL_EVENT | UI_ITEM_R_IMMEDIATE, "", ICON_NONE);

	UI_block_bounds_set_popup(block, 6, -50, 26);

#ifdef USE_KEYMAP_ADD_HACK
	g_kmi_id_hack = kmi_id;
#endif
	return block;
}

static void menu_add_shortcut_cancel(struct bContext *C, void *arg1)
{
	uiBut *but = (uiBut *)arg1;
	wmKeyMap *km;
	wmKeyMapItem *kmi;
#ifndef USE_KEYMAP_ADD_HACK
	IDProperty *prop;
#endif
	int kmi_id;

#ifdef USE_KEYMAP_ADD_HACK
	km = WM_keymap_guess_opname(C, but->optype->idname);
	kmi_id = g_kmi_id_hack;
	UNUSED_VARS(but);
#else
	prop  = (but->opptr) ? but->opptr->data : NULL;
	kmi_id = WM_key_event_operator_id(C, but->optype->idname, but->opcontext, prop, true, &km);
#endif

	kmi = WM_keymap_item_find_id(km, kmi_id);
	WM_keymap_remove_item(km, kmi);
}

static void popup_change_shortcut_func(bContext *C, void *arg1, void *UNUSED(arg2))
{
	uiBut *but = (uiBut *)arg1;
	UI_popup_block_invoke(C, menu_change_shortcut, but);
}

static void remove_shortcut_func(bContext *C, void *arg1, void *UNUSED(arg2))
{
	uiBut *but = (uiBut *)arg1;
	wmKeyMap *km;
	wmKeyMapItem *kmi;
	IDProperty *prop = (but->opptr) ? but->opptr->data : NULL;

	kmi = WM_key_event_operator(C, but->optype->idname, but->opcontext, prop, true, &km);
	BLI_assert(kmi != NULL);

	WM_keymap_remove_item(km, kmi);

	but_shortcut_name_func(C, but, 0);
}

static void popup_add_shortcut_func(bContext *C, void *arg1, void *UNUSED(arg2))
{
	uiBut *but = (uiBut *)arg1;
	UI_popup_block_ex(C, menu_add_shortcut, NULL, menu_add_shortcut_cancel, but, NULL);
}

/**
 * menu to chow when right clicking on the panel header
 */
void ui_panel_menu(bContext *C, ARegion *ar, Panel *pa)
{
	bScreen *sc = CTX_wm_screen(C);
	const bool has_panel_category = UI_panel_category_is_visible(ar);
	const bool any_item_visible = has_panel_category;
	PointerRNA ptr;
	uiPopupMenu *pup;
	uiLayout *layout;

	if (!any_item_visible) {
		return;
	}

	RNA_pointer_create(&sc->id, &RNA_Panel, pa, &ptr);

	pup = UI_popup_menu_begin(C, IFACE_("Panel"), ICON_NONE);
	layout = UI_popup_menu_layout(pup);

	if (has_panel_category) {
		char tmpstr[80];
		BLI_snprintf(tmpstr, sizeof(tmpstr), "%s" UI_SEP_CHAR_S "%s", IFACE_("Pin"), IFACE_("Shift+Left Mouse"));
		uiItemR(layout, &ptr, "use_pin", 0, tmpstr, ICON_NONE);

		/* evil, force shortcut flag */
		{
			uiBlock *block = uiLayoutGetBlock(layout);
			uiBut *but = block->buttons.last;
			but->flag |= UI_BUT_HAS_SEP_CHAR;
		}
	}
	UI_popup_menu_end(C, pup);
}

static void ui_but_menu_add_path_operators(uiLayout *layout, PointerRNA *ptr, PropertyRNA *prop)
{
	const PropertySubType subtype = RNA_property_subtype(prop);
	wmOperatorType *ot = WM_operatortype_find("WM_OT_path_open", true);
	char filepath[FILE_MAX];
	char dir[FILE_MAXDIR];
	char file[FILE_MAXFILE];
	PointerRNA props_ptr;

	BLI_assert(ELEM(subtype, PROP_FILEPATH, PROP_DIRPATH));
	UNUSED_VARS_NDEBUG(subtype);

	RNA_property_string_get(ptr, prop, filepath);
	BLI_split_dirfile(filepath, dir, file, sizeof(dir), sizeof(file));

	if (file[0]) {
		BLI_assert(subtype == PROP_FILEPATH);
		uiItemFullO_ptr(
		        layout, ot, CTX_IFACE_(BLT_I18NCONTEXT_OPERATOR_DEFAULT, "Open File Externally"),
		        ICON_NONE, NULL, WM_OP_INVOKE_DEFAULT, 0, &props_ptr);
		RNA_string_set(&props_ptr, "filepath", filepath);
	}

	uiItemFullO_ptr(
	        layout, ot, CTX_IFACE_(BLT_I18NCONTEXT_OPERATOR_DEFAULT, "Open Location Externally"),
	        ICON_NONE, NULL, WM_OP_INVOKE_DEFAULT, 0, &props_ptr);
	RNA_string_set(&props_ptr, "filepath", dir);
}

static bool ui_but_menu(bContext *C, uiBut *but)
{
	MenuType *mt = WM_menutype_find("WM_MT_button_context", true);
	bool is_array, is_array_component;
	wmOperatorType *ot;
	PointerRNA op_ptr;

	/* having this menu for some buttons makes no sense */
	if (but->type == UI_BTYPE_IMAGE) {
		return false;
	}

<<<<<<< HEAD
	if (but->rnapoin.data && but->rnaprop) {
		ui_but_menu_lazy_init(C, but, &pup, &layout);
=======
	uiPopupMenu *pup;
	uiLayout *layout;

	{
		uiStringInfo label = {BUT_GET_LABEL, NULL};

		/* highly unlikely getting the label ever fails */
		UI_but_string_info_get(C, but, &label, NULL);

		pup = UI_popup_menu_begin(C, label.strinfo ? label.strinfo : "", ICON_NONE);
		layout = UI_popup_menu_layout(pup);
		if (label.strinfo) {
			MEM_freeN(label.strinfo);
		}
		uiLayoutSetOperatorContext(layout, WM_OP_INVOKE_DEFAULT);
	}

	if (but->rnapoin.data && but->rnaprop) {
>>>>>>> f8a36363
		PointerRNA *ptr = &but->rnapoin;
		PropertyRNA *prop = but->rnaprop;
		const PropertyType type = RNA_property_type(prop);
		const PropertySubType subtype = RNA_property_subtype(prop);
		bool is_anim = RNA_property_animateable(ptr, prop);
		bool is_editable = RNA_property_editable(ptr, prop);
		/*bool is_idprop = RNA_property_is_idprop(prop);*/ /* XXX does not work as expected, not strictly needed */
		bool is_set = RNA_property_is_set(ptr, prop);

		const int override_status = RNA_property_static_override_status(ptr, prop, -1);
		const bool is_overridable = (override_status & RNA_OVERRIDE_STATUS_OVERRIDABLE) != 0;

		/* second slower test, saved people finding keyframe items in menus when its not possible */
		if (is_anim)
			is_anim = RNA_property_path_from_ID_check(&but->rnapoin, but->rnaprop);

		/* determine if we can key a single component of an array */
		is_array = RNA_property_array_length(&but->rnapoin, but->rnaprop) != 0;
		is_array_component = (is_array && but->rnaindex != -1);

		/* Keyframes */
		if (but->flag & UI_BUT_ANIMATED_KEY) {
			/* replace/delete keyfraemes */
			if (is_array_component) {
				uiItemBooleanO(layout, CTX_IFACE_(BLT_I18NCONTEXT_OPERATOR_DEFAULT, "Replace Keyframes"),
				               ICON_KEY_HLT, "ANIM_OT_keyframe_insert_button", "all", 1);
				uiItemBooleanO(layout, CTX_IFACE_(BLT_I18NCONTEXT_OPERATOR_DEFAULT, "Replace Single Keyframe"),
				               ICON_NONE, "ANIM_OT_keyframe_insert_button", "all", 0);
				uiItemBooleanO(layout, CTX_IFACE_(BLT_I18NCONTEXT_OPERATOR_DEFAULT, "Delete Keyframes"),
				               ICON_NONE, "ANIM_OT_keyframe_delete_button", "all", 1);
				uiItemBooleanO(layout, CTX_IFACE_(BLT_I18NCONTEXT_OPERATOR_DEFAULT, "Delete Single Keyframe"),
				               ICON_NONE, "ANIM_OT_keyframe_delete_button", "all", 0);
			}
			else {
				uiItemBooleanO(layout, CTX_IFACE_(BLT_I18NCONTEXT_OPERATOR_DEFAULT, "Replace Keyframe"),
				               ICON_KEY_HLT, "ANIM_OT_keyframe_insert_button", "all", 1);
				uiItemBooleanO(layout, CTX_IFACE_(BLT_I18NCONTEXT_OPERATOR_DEFAULT, "Delete Keyframe"),
				               ICON_NONE, "ANIM_OT_keyframe_delete_button", "all", 1);
			}

			/* keyframe settings */
			uiItemS(layout);


		}
		else if (but->flag & UI_BUT_DRIVEN) {
			/* pass */
		}
		else if (is_anim) {
			if (is_array_component) {
				uiItemBooleanO(layout, CTX_IFACE_(BLT_I18NCONTEXT_OPERATOR_DEFAULT, "Insert Keyframes"),
				               ICON_KEY_HLT, "ANIM_OT_keyframe_insert_button", "all", 1);
				uiItemBooleanO(layout, CTX_IFACE_(BLT_I18NCONTEXT_OPERATOR_DEFAULT, "Insert Single Keyframe"),
				               ICON_NONE, "ANIM_OT_keyframe_insert_button", "all", 0);
			}
			else {
				uiItemBooleanO(layout, CTX_IFACE_(BLT_I18NCONTEXT_OPERATOR_DEFAULT, "Insert Keyframe"),
				               ICON_KEY_HLT, "ANIM_OT_keyframe_insert_button", "all", 1);
			}
		}

		if ((but->flag & UI_BUT_ANIMATED) && (but->rnapoin.type != &RNA_NlaStrip)) {
			if (is_array_component) {
				uiItemBooleanO(layout, CTX_IFACE_(BLT_I18NCONTEXT_OPERATOR_DEFAULT, "Clear Keyframes"),
				               ICON_KEY_DEHLT, "ANIM_OT_keyframe_clear_button", "all", 1);
				uiItemBooleanO(layout, CTX_IFACE_(BLT_I18NCONTEXT_OPERATOR_DEFAULT, "Clear Single Keyframes"),
				               ICON_NONE, "ANIM_OT_keyframe_clear_button", "all", 0);
			}
			else {
				uiItemBooleanO(layout, CTX_IFACE_(BLT_I18NCONTEXT_OPERATOR_DEFAULT, "Clear Keyframes"),
				               ICON_KEY_DEHLT, "ANIM_OT_keyframe_clear_button", "all", 1);
			}
		}

		/* Drivers */
		if (but->flag & UI_BUT_DRIVEN) {
			uiItemS(layout);

			if (is_array_component) {
				uiItemBooleanO(layout, CTX_IFACE_(BLT_I18NCONTEXT_OPERATOR_DEFAULT, "Delete Drivers"),
				               ICON_X, "ANIM_OT_driver_button_remove", "all", 1);
				uiItemBooleanO(layout, CTX_IFACE_(BLT_I18NCONTEXT_OPERATOR_DEFAULT, "Delete Single Driver"),
				               ICON_NONE, "ANIM_OT_driver_button_remove", "all", 0);
			}
			else {
				uiItemBooleanO(layout, CTX_IFACE_(BLT_I18NCONTEXT_OPERATOR_DEFAULT, "Delete Driver"),
				               ICON_X, "ANIM_OT_driver_button_remove", "all", 1);
			}

			uiItemO(layout, CTX_IFACE_(BLT_I18NCONTEXT_OPERATOR_DEFAULT, "Copy Driver"),
			        ICON_NONE, "ANIM_OT_copy_driver_button");
			if (ANIM_driver_can_paste()) {
				uiItemO(layout, CTX_IFACE_(BLT_I18NCONTEXT_OPERATOR_DEFAULT, "Paste Driver"),
				        ICON_NONE, "ANIM_OT_paste_driver_button");
			}

			uiItemO(layout, CTX_IFACE_(BLT_I18NCONTEXT_OPERATOR_DEFAULT, "Edit Driver"),
			        ICON_DRIVER, "ANIM_OT_driver_button_edit");

			uiItemO(layout, CTX_IFACE_(BLT_I18NCONTEXT_OPERATOR_DEFAULT, "Open Drivers Editor"),
			        ICON_NONE, "SCREEN_OT_drivers_editor_show");
		}
		else if (but->flag & (UI_BUT_ANIMATED_KEY | UI_BUT_ANIMATED)) {
			/* pass */
		}
		else if (is_anim) {
			uiItemS(layout);

			uiItemO(layout, CTX_IFACE_(BLT_I18NCONTEXT_OPERATOR_DEFAULT, "Add Driver"),
			        ICON_DRIVER, "ANIM_OT_driver_button_add");

			if (ANIM_driver_can_paste()) {
				uiItemO(layout, CTX_IFACE_(BLT_I18NCONTEXT_OPERATOR_DEFAULT, "Paste Driver"),
				        ICON_NONE, "ANIM_OT_paste_driver_button");
			}

			uiItemO(layout, CTX_IFACE_(BLT_I18NCONTEXT_OPERATOR_DEFAULT, "Open Drivers Editor"),
			        ICON_NONE, "SCREEN_OT_drivers_editor_show");
		}

		/* Keying Sets */
		/* TODO: check on modifyability of Keying Set when doing this */
		if (is_anim) {
			uiItemS(layout);

			if (is_array_component) {
				uiItemBooleanO(layout, CTX_IFACE_(BLT_I18NCONTEXT_OPERATOR_DEFAULT, "Add All to Keying Set"),
				               ICON_KEYINGSET, "ANIM_OT_keyingset_button_add", "all", 1);
				uiItemBooleanO(layout, CTX_IFACE_(BLT_I18NCONTEXT_OPERATOR_DEFAULT, "Add Single to Keying Set"),
				               ICON_NONE, "ANIM_OT_keyingset_button_add", "all", 0);
				uiItemO(layout, CTX_IFACE_(BLT_I18NCONTEXT_OPERATOR_DEFAULT, "Remove from Keying Set"),
				        ICON_NONE, "ANIM_OT_keyingset_button_remove");
			}
			else {
				uiItemBooleanO(layout, CTX_IFACE_(BLT_I18NCONTEXT_OPERATOR_DEFAULT, "Add to Keying Set"),
				               ICON_KEYINGSET, "ANIM_OT_keyingset_button_add", "all", 1);
				uiItemO(layout, CTX_IFACE_(BLT_I18NCONTEXT_OPERATOR_DEFAULT, "Remove from Keying Set"),
				        ICON_NONE, "ANIM_OT_keyingset_button_remove");
			}
		}

		if (is_overridable) {
			/* Override Operators */
			uiItemS(layout);

			if (but->flag & UI_BUT_OVERRIDEN) {
				if (is_array_component) {
#if 0  /* Disabled for now. */
					ot = WM_operatortype_find("UI_OT_override_type_set_button", false);
					uiItemFullO_ptr(layout, ot, "Overrides Type", ICON_NONE,
					                NULL, WM_OP_INVOKE_DEFAULT, 0, &op_ptr);
					RNA_boolean_set(&op_ptr, "all", true);
					uiItemFullO_ptr(layout, ot, "Single Override Type", ICON_NONE,
					                NULL, WM_OP_INVOKE_DEFAULT, 0, &op_ptr);
					RNA_boolean_set(&op_ptr, "all", false);
#endif
					uiItemBooleanO(layout, CTX_IFACE_(BLT_I18NCONTEXT_OPERATOR_DEFAULT, "Remove Overrides"),
					               ICON_X, "UI_OT_override_remove_button", "all", true);
					uiItemBooleanO(layout, CTX_IFACE_(BLT_I18NCONTEXT_OPERATOR_DEFAULT, "Remove Single Override"),
					               ICON_X, "UI_OT_override_remove_button", "all", false);
				}
				else {
#if 0  /* Disabled for now. */
					uiItemFullO(layout, "UI_OT_override_type_set_button", "Override Type", ICON_NONE,
					            NULL, WM_OP_INVOKE_DEFAULT, 0, &op_ptr);
					RNA_boolean_set(&op_ptr, "all", false);
#endif
					uiItemBooleanO(layout, CTX_IFACE_(BLT_I18NCONTEXT_OPERATOR_DEFAULT, "Remove Override"),
					               ICON_X, "UI_OT_override_remove_button", "all", true);
				}
			}
			else {
				if (is_array_component) {
					ot = WM_operatortype_find("UI_OT_override_type_set_button", false);
					uiItemFullO_ptr(layout, ot, "Define Overrides", ICON_NONE,
					                NULL, WM_OP_INVOKE_DEFAULT, 0, &op_ptr);
					RNA_boolean_set(&op_ptr, "all", true);
					uiItemFullO_ptr(layout, ot, "Define Single Override", ICON_NONE,
					                NULL, WM_OP_INVOKE_DEFAULT, 0, &op_ptr);
					RNA_boolean_set(&op_ptr, "all", false);
				}
				else {
					uiItemFullO(layout, "UI_OT_override_type_set_button", "Define Override", ICON_NONE,
					            NULL, WM_OP_INVOKE_DEFAULT, 0, &op_ptr);
					RNA_boolean_set(&op_ptr, "all", false);
				}
			}
		}

		uiItemS(layout);

		/* Property Operators */

		/* Copy Property Value
		 * Paste Property Value */

		if (is_array_component) {
			uiItemBooleanO(layout, CTX_IFACE_(BLT_I18NCONTEXT_OPERATOR_DEFAULT, "Reset All to Default Values"),
			               ICON_LOOP_BACK, "UI_OT_reset_default_button", "all", 1);
			uiItemBooleanO(layout, CTX_IFACE_(BLT_I18NCONTEXT_OPERATOR_DEFAULT, "Reset Single to Default Value"),
			               ICON_NONE, "UI_OT_reset_default_button", "all", 0);
		}
		else {
			uiItemBooleanO(layout, CTX_IFACE_(BLT_I18NCONTEXT_OPERATOR_DEFAULT, "Reset to Default Value"),
			        ICON_LOOP_BACK, "UI_OT_reset_default_button", "all", 1);
		}
		if (is_editable /*&& is_idprop*/ && is_set) {
			uiItemO(layout, CTX_IFACE_(BLT_I18NCONTEXT_OPERATOR_DEFAULT, "Unset"),
			        ICON_NONE, "UI_OT_unset_property_button");
		}

		if (is_array_component) {
			uiItemBooleanO(layout, CTX_IFACE_(BLT_I18NCONTEXT_OPERATOR_DEFAULT, "Copy All To Selected"),
			               ICON_NONE, "UI_OT_copy_to_selected_button", "all", true);
			uiItemBooleanO(layout, CTX_IFACE_(BLT_I18NCONTEXT_OPERATOR_DEFAULT, "Copy Single To Selected"),
			               ICON_NONE, "UI_OT_copy_to_selected_button", "all", false);
		}
		else {
			uiItemBooleanO(layout, CTX_IFACE_(BLT_I18NCONTEXT_OPERATOR_DEFAULT, "Copy To Selected"),
		                   ICON_NONE, "UI_OT_copy_to_selected_button", "all", true);
		}

		uiItemO(layout, CTX_IFACE_(BLT_I18NCONTEXT_OPERATOR_DEFAULT, "Copy Data Path"),
		        ICON_NONE, "UI_OT_copy_data_path_button");

		uiItemS(layout);

		if (type == PROP_STRING && ELEM(subtype, PROP_FILEPATH, PROP_DIRPATH)) {
			ui_but_menu_add_path_operators(layout, ptr, prop);
			uiItemS(layout);
		}
	}

	/* Operator buttons */
	if (but->optype) {
		uiBlock *block = uiLayoutGetBlock(layout);
		uiBut *but2;
		IDProperty *prop = (but->opptr) ? but->opptr->data : NULL;
		int w = uiLayoutGetWidth(layout);
		wmKeyMap *km;
		/* We want to know if this op has a shortcut, be it hotkey or not. */
		wmKeyMapItem *kmi = WM_key_event_operator(C, but->optype->idname, but->opcontext, prop, false, &km);

		/* We do have a shortcut, but only keyboard ones are editbale that way... */
		if (kmi) {
			if (ISKEYBOARD(kmi->type)) {
#if 0			/* would rather use a block but, but gets weirdly positioned... */
				uiDefBlockBut(block, menu_change_shortcut, but, "Change Shortcut",
				              0, 0, uiLayoutGetWidth(layout), UI_UNIT_Y, "");
#endif

				but2 = uiDefIconTextBut(block, UI_BTYPE_BUT, 0, ICON_HAND,
				                        CTX_IFACE_(BLT_I18NCONTEXT_OPERATOR_DEFAULT, "Change Shortcut"),
				                        0, 0, w, UI_UNIT_Y, NULL, 0, 0, 0, 0, "");
				UI_but_func_set(but2, popup_change_shortcut_func, but, NULL);

				but2 = uiDefIconTextBut(block, UI_BTYPE_BUT, 0, ICON_NONE,
				                        CTX_IFACE_(BLT_I18NCONTEXT_OPERATOR_DEFAULT, "Remove Shortcut"),
				                        0, 0, w, UI_UNIT_Y, NULL, 0, 0, 0, 0, "");
				UI_but_func_set(but2, remove_shortcut_func, but, NULL);
			}
			else {
				but2 = uiDefIconTextBut(block, UI_BTYPE_BUT, 0, ICON_HAND, IFACE_("Non-Keyboard Shortcut"),
				                        0, 0, w, UI_UNIT_Y, NULL, 0, 0, 0, 0,
				                        TIP_("Only keyboard shortcuts can be edited that way, "
				                             "please use User Preferences otherwise"));
				UI_but_flag_enable(but2, UI_BUT_DISABLED);
			}
		}
		/* only show 'add' if there's a suitable key map for it to go in */
		else if (WM_keymap_guess_opname(C, but->optype->idname)) {
			but2 = uiDefIconTextBut(block, UI_BTYPE_BUT, 0, ICON_HAND,
			                        CTX_IFACE_(BLT_I18NCONTEXT_OPERATOR_DEFAULT, "Add Shortcut"),
			                        0, 0, w, UI_UNIT_Y, NULL, 0, 0, 0, 0, "");
			UI_but_func_set(but2, popup_add_shortcut_func, but, NULL);
		}

		/* Set the operator pointer for python access */
		uiLayoutSetContextFromBut(layout, but);

		uiItemS(layout);
	}

	/* Show header tools for header buttons. */
	if (ui_block_is_menu(but->block) == false) {
		ARegion *ar = CTX_wm_region(C);
		if (ar && (ar->regiontype == RGN_TYPE_HEADER)) {
			uiItemMenuF(layout, IFACE_("Header"), ICON_NONE, ED_screens_header_tools_menu_create, NULL);
			uiItemS(layout);
		}
	}

	{   /* Docs */
		char buf[512];

		if (UI_but_online_manual_id(but, buf, sizeof(buf))) {
			PointerRNA ptr_props;
			uiItemO(layout, CTX_IFACE_(BLT_I18NCONTEXT_OPERATOR_DEFAULT, "Online Manual"),
			        ICON_URL, "WM_OT_doc_view_manual_ui_context");

			uiItemFullO(
			        layout, "WM_OT_doc_view",
			        CTX_IFACE_(BLT_I18NCONTEXT_OPERATOR_DEFAULT, "Online Python Reference"),
			        ICON_NONE, NULL, WM_OP_EXEC_DEFAULT, 0, &ptr_props);
			RNA_string_set(&ptr_props, "doc_id", buf);

			/* XXX inactive option, not for public! */
#if 0
			uiItemFullO(
			        layout, "WM_OT_doc_edit", "Submit Description", ICON_NONE,
			        NULL, WM_OP_INVOKE_DEFAULT, 0, &ptr_props);
			RNA_string_set(&ptr_props, "doc_id", buf);
			RNA_string_set(&ptr_props, "doc_new", RNA_property_description(but->rnaprop));
#endif
		}
	}

	if (but->optype) {
		uiItemO(layout, NULL,
		        ICON_NONE, "UI_OT_copy_python_command_button");
	}

	/* perhaps we should move this into (G.debug & G_DEBUG) - campbell */
	if (U.flag & USER_DEVELOPER_UI) {
		if (ui_block_is_menu(but->block) == false) {
			uiItemFullO(layout, "UI_OT_editsource", NULL, ICON_NONE, NULL, WM_OP_INVOKE_DEFAULT, 0, NULL);
		}
	}

	if (BKE_addon_find(&U.addons, "ui_translate")) {
		uiItemFullO(layout, "UI_OT_edittranslation_init", NULL, ICON_NONE, NULL, WM_OP_INVOKE_DEFAULT, 0, NULL);
	}

	mt = WM_menutype_find("WM_MT_button_context", true);
	if (mt) {
		UI_menutype_draw(C, mt, uiLayoutColumn(layout, false));
	}

	return UI_popup_menu_end_or_cancel(C, pup);
}

static int ui_do_button(bContext *C, uiBlock *block, uiBut *but, const wmEvent *event)
{
	uiHandleButtonData *data;
	int retval;

	data = but->active;
	retval = WM_UI_HANDLER_CONTINUE;

	if (but->flag & UI_BUT_DISABLED)
		return WM_UI_HANDLER_CONTINUE;

	/* if but->pointype is set, but->poin should be too */
	BLI_assert(!but->pointype || but->poin);

	/* Only hard-coded stuff here, button interactions with configurable
	 * keymaps are handled using operators (see #ED_keymap_ui). */

	if ((data->state == BUTTON_STATE_HIGHLIGHT) || (event->type == EVT_DROP)) {
		/* handle copy-paste */
		if (ELEM(event->type, CKEY, VKEY) && event->val == KM_PRESS &&
		    IS_EVENT_MOD(event, ctrl, oskey) && !event->shift)
		{
			/* Specific handling for listrows, we try to find their overlapping tex button. */
			if (but->type == UI_BTYPE_LISTROW) {
				uiBut *labelbut = ui_but_list_row_text_activate(C, but, data, event, BUTTON_ACTIVATE_OVER);
				if (labelbut) {
					but = labelbut;
					data = but->active;
				}
			}
			ui_but_copy_paste(C, but, data, (event->type == CKEY) ? 'c' : 'v', event->alt);
			return WM_UI_HANDLER_BREAK;
		}
		/* handle drop */
		else if (event->type == EVT_DROP) {
			ui_but_drop(C, event, but, data);
		}
		/* handle menu */
		else if ((event->type == RIGHTMOUSE) &&
		         !IS_EVENT_MOD(event, shift, ctrl, alt, oskey) &&
		         (event->val == KM_PRESS))
		{
			/* RMB has two options now */
			if (ui_but_menu(C, but)) {
				return WM_UI_HANDLER_BREAK;
			}
		}
	}

	switch (but->type) {
		case UI_BTYPE_BUT:
			retval = ui_do_but_BUT(C, but, data, event);
			break;
		case UI_BTYPE_KEY_EVENT:
			retval = ui_do_but_KEYEVT(C, but, data, event);
			break;
		case UI_BTYPE_HOTKEY_EVENT:
			retval = ui_do_but_HOTKEYEVT(C, but, data, event);
			break;
		case UI_BTYPE_TAB:
			retval = ui_do_but_TAB(C, block, but, data, event);
			break;
		case UI_BTYPE_BUT_TOGGLE:
		case UI_BTYPE_TOGGLE:
		case UI_BTYPE_ICON_TOGGLE:
		case UI_BTYPE_ICON_TOGGLE_N:
		case UI_BTYPE_TOGGLE_N:
		case UI_BTYPE_CHECKBOX:
		case UI_BTYPE_CHECKBOX_N:
		case UI_BTYPE_ROW:
			retval = ui_do_but_TOG(C, but, data, event);
			break;
		case UI_BTYPE_SCROLL:
			retval = ui_do_but_SCROLL(C, block, but, data, event);
			break;
		case UI_BTYPE_GRIP:
			retval = ui_do_but_GRIP(C, block, but, data, event);
			break;
		case UI_BTYPE_NUM:
			retval = ui_do_but_NUM(C, block, but, data, event);
			break;
		case UI_BTYPE_NUM_SLIDER:
			retval = ui_do_but_SLI(C, block, but, data, event);
			break;
		case UI_BTYPE_LISTBOX:
			/* Nothing to do! */
			break;
		case UI_BTYPE_LISTROW:
			retval = ui_do_but_LISTROW(C, but, data, event);
			break;
		case UI_BTYPE_ROUNDBOX:
		case UI_BTYPE_LABEL:
		case UI_BTYPE_IMAGE:
		case UI_BTYPE_PROGRESS_BAR:
		case UI_BTYPE_NODE_SOCKET:
			retval = ui_do_but_EXIT(C, but, data, event);
			break;
		case UI_BTYPE_HISTOGRAM:
			retval = ui_do_but_HISTOGRAM(C, block, but, data, event);
			break;
		case UI_BTYPE_WAVEFORM:
			retval = ui_do_but_WAVEFORM(C, block, but, data, event);
			break;
		case UI_BTYPE_VECTORSCOPE:
			/* Nothing to do! */
			break;
		case UI_BTYPE_TEXT:
		case UI_BTYPE_SEARCH_MENU:
			if ((but->type == UI_BTYPE_SEARCH_MENU) &&
			    (but->flag & UI_BUT_VALUE_CLEAR))
			{
				retval = ui_do_but_SEARCH_UNLINK(C, block, but, data, event);
				if (retval & WM_UI_HANDLER_BREAK) {
					break;
				}
			}
			retval = ui_do_but_TEX(C, block, but, data, event);
			break;
		case UI_BTYPE_MENU:
		case UI_BTYPE_POPOVER:
		case UI_BTYPE_BLOCK:
		case UI_BTYPE_PULLDOWN:
			retval = ui_do_but_BLOCK(C, but, data, event);
			break;
		case UI_BTYPE_BUT_MENU:
			retval = ui_do_but_BUT(C, but, data, event);
			break;
		case UI_BTYPE_COLOR:
			if (but->a1 == -1)  /* signal to prevent calling up color picker */
				retval = ui_do_but_EXIT(C, but, data, event);
			else
				retval = ui_do_but_COLOR(C, but, data, event);
			break;
		case UI_BTYPE_UNITVEC:
			retval = ui_do_but_UNITVEC(C, block, but, data, event);
			break;
		case UI_BTYPE_COLORBAND:
			retval = ui_do_but_COLORBAND(C, block, but, data, event);
			break;
		case UI_BTYPE_CURVE:
			retval = ui_do_but_CURVE(C, block, but, data, event);
			break;
		case UI_BTYPE_HSVCUBE:
			retval = ui_do_but_HSVCUBE(C, block, but, data, event);
			break;
		case UI_BTYPE_HSVCIRCLE:
			retval = ui_do_but_HSVCIRCLE(C, block, but, data, event);
			break;
		case UI_BTYPE_TRACK_PREVIEW:
			retval = ui_do_but_TRACKPREVIEW(C, block, but, data, event);
			break;

			/* quiet warnings for unhandled types */
		case UI_BTYPE_SEPR:
		case UI_BTYPE_SEPR_LINE:
		case UI_BTYPE_SEPR_SPACER:
		case UI_BTYPE_EXTRA:
			break;
	}


	/* reset to default (generic function, only use if not handled by switch above) */
	/* XXX hardcoded keymap check.... */
	data = but->active;
	if (data && data->state == BUTTON_STATE_HIGHLIGHT) {
		if ((retval == WM_UI_HANDLER_CONTINUE) &&
		    (event->type == BACKSPACEKEY && event->val == KM_PRESS))
		{
			/* ctrl+backspace = reset active button; backspace = reset a whole array*/
			ui_but_default_set(C, !event->ctrl, true);
			ED_region_tag_redraw(data->region);
			retval = WM_UI_HANDLER_BREAK;
		}
	}

#ifdef USE_DRAG_MULTINUM
	if (data) {
		if (ELEM(event->type, MOUSEMOVE, INBETWEEN_MOUSEMOVE) ||
		    /* if we started dragging, progress on any event */
		    (data->multi_data.init == BUTTON_MULTI_INIT_SETUP))
		{
			if (ELEM(but->type, UI_BTYPE_NUM, UI_BTYPE_NUM_SLIDER) &&
			    ELEM(data->state, BUTTON_STATE_TEXT_EDITING, BUTTON_STATE_NUM_EDITING))
			{
				/* initialize! */
				if (data->multi_data.init == BUTTON_MULTI_INIT_UNSET) {
					/* --> (BUTTON_MULTI_INIT_SETUP | BUTTON_MULTI_INIT_DISABLE) */

					const float margin_y = DRAG_MULTINUM_THRESHOLD_DRAG_Y / sqrtf(block->aspect);

					/* check if we have a vertical gesture */
					if (len_squared_v2(data->multi_data.drag_dir) > (margin_y * margin_y)) {
						const float dir_nor_y[2] = {0.0, 1.0f};
						float dir_nor_drag[2];

						normalize_v2_v2(dir_nor_drag, data->multi_data.drag_dir);

						if (fabsf(dot_v2v2(dir_nor_drag, dir_nor_y)) > DRAG_MULTINUM_THRESHOLD_VERTICAL) {
							data->multi_data.init = BUTTON_MULTI_INIT_SETUP;
							data->multi_data.drag_lock_x = event->x;
						}
						else {
							data->multi_data.init = BUTTON_MULTI_INIT_DISABLE;
						}
					}
				}
				else if (data->multi_data.init == BUTTON_MULTI_INIT_SETUP) {
					/* --> (BUTTON_MULTI_INIT_ENABLE) */
					const float margin_x = DRAG_MULTINUM_THRESHOLD_DRAG_X / sqrtf(block->aspect);
					/* check if we're dont setting buttons */
					if ((data->str && ELEM(data->state, BUTTON_STATE_TEXT_EDITING, BUTTON_STATE_NUM_EDITING)) ||
					    ((abs(data->multi_data.drag_lock_x - event->x) > margin_x) &&
					     /* just to be sure, check we're dragging more hoz then virt */
					     abs(event->prevx - event->x) > abs(event->prevy - event->y)))
					{
						if (data->multi_data.has_mbuts) {
							ui_multibut_states_create(but, data);
							data->multi_data.init = BUTTON_MULTI_INIT_ENABLE;
						}
						else {
							data->multi_data.init = BUTTON_MULTI_INIT_DISABLE;
						}
					}
				}

				if (data->multi_data.init == BUTTON_MULTI_INIT_SETUP) {
					if (ui_multibut_states_tag(but, data, event)) {
						ED_region_tag_redraw(data->region);
					}
				}
			}
		}
	}
#endif  /* USE_DRAG_MULTINUM */

	return retval;
}

/* ************************ button utilities *********************** */

static bool ui_but_contains_pt(uiBut *but, float mx, float my)
{
	return BLI_rctf_isect_pt(&but->rect, mx, my);
}

void ui_but_pie_dir(RadialDirection dir, float vec[2])
{
	float angle;

	BLI_assert(dir != UI_RADIAL_NONE);

	angle = DEG2RADF((float)ui_radial_dir_to_angle[dir]);
	vec[0] = cosf(angle);
	vec[1] = sinf(angle);
}

static bool ui_but_isect_pie_seg(uiBlock *block, uiBut *but)
{
	const float angle_range = (block->pie_data.flags & UI_PIE_DEGREES_RANGE_LARGE) ? M_PI_4 : M_PI_4 / 2.0;
	float vec[2];

	if (block->pie_data.flags & UI_PIE_INVALID_DIR)
		return false;

	ui_but_pie_dir(but->pie_dir, vec);

	if (saacos(dot_v2v2(vec, block->pie_data.pie_dir)) < angle_range)
		return true;

	return false;
}

static bool ui_but_find_select_in_enum__cmp(const uiBut *but_a, const uiBut *but_b)
{
	return ((but_a->type == but_b->type) &&
	        (but_a->alignnr == but_b->alignnr) &&
	        (but_a->poin == but_b->poin) &&
	        (but_a->rnapoin.type == but_b->rnapoin.type) &&
	        (but_a->rnaprop == but_b->rnaprop));
}

/**
 * Finds the pressed button in an aligned row (typically an expanded enum).
 *
 * \param direction  Use when there may be multiple buttons pressed.
 */
uiBut *ui_but_find_select_in_enum(uiBut *but, int direction)
{
	uiBut *but_iter = but;
	uiBut *but_found = NULL;
	BLI_assert(ELEM(direction, -1, 1));

	while ((but_iter->prev) &&
	       ui_but_find_select_in_enum__cmp(but_iter->prev, but))
	{
		but_iter = but_iter->prev;
	}

	while (but_iter && ui_but_find_select_in_enum__cmp(but_iter, but)) {
		if (but_iter->flag & UI_SELECT) {
			but_found = but_iter;
			if (direction == 1) {
				break;
			}
		}
		but_iter = but_iter->next;
	}

	return but_found;
}

uiBut *ui_but_find_active_in_region(ARegion *ar)
{
	uiBlock *block;
	uiBut *but;

	for (block = ar->uiblocks.first; block; block = block->next)
		for (but = block->buttons.first; but; but = but->next)
			if (but->active)
				return but;

	return NULL;
}

bool ui_but_is_active(ARegion *ar)
{
	return (ui_but_find_active_in_region(ar) != NULL);
}

/* is called by notifier */
void UI_screen_free_active_but(const bContext *C, bScreen *screen)
{
	wmWindow *win = CTX_wm_window(C);

	ED_screen_areas_iter(win, screen, area) {
		for (ARegion *region = area->regionbase.first; region; region = region->next) {
			uiBut *but = ui_but_find_active_in_region(region);
			if (but) {
				uiHandleButtonData *data = but->active;

				if (data->menu == NULL && data->searchbox == NULL)
					if (data->state == BUTTON_STATE_HIGHLIGHT)
						ui_but_active_free(C, but);
			}
		}
	}
}



/* returns true if highlighted button allows drop of names */
/* called in region context */
bool UI_but_active_drop_name(bContext *C)
{
	ARegion *ar = CTX_wm_region(C);
	uiBut *but = ui_but_find_active_in_region(ar);

	if (but) {
		if (ELEM(but->type, UI_BTYPE_TEXT, UI_BTYPE_SEARCH_MENU))
			return 1;
	}

	return 0;
}

bool UI_but_active_drop_color(bContext *C)
{
	ARegion *ar = CTX_wm_region(C);

	if (ar) {
		uiBut *but = ui_but_find_active_in_region(ar);

		if (but && but->type == UI_BTYPE_COLOR)
			return true;
	}

	return false;
}

static void ui_blocks_set_tooltips(ARegion *ar, const bool enable)
{
	uiBlock *block;

	if (!ar)
		return;

	/* we disabled buttons when when they were already shown, and
	 * re-enable them on mouse move */
	for (block = ar->uiblocks.first; block; block = block->next)
		block->tooltipdisabled = !enable;
}

static bool ui_region_contains_point_px(ARegion *ar, int x, int y)
{
	rcti winrct;

	/* scale down area rect to exclude shadow */
	ui_region_winrct_get_no_margin(ar, &winrct);

	/* check if the mouse is in the region */
	if (!BLI_rcti_isect_pt(&winrct, x, y)) {
		for (uiBlock *block = ar->uiblocks.first; block; block = block->next)
			block->auto_open = false;

		return false;
	}

	/* also, check that with view2d, that the mouse is not over the scrollbars
	 * NOTE: care is needed here, since the mask rect may include the scrollbars
	 * even when they are not visible, so we need to make a copy of the mask to
	 * use to check
	 */
	if (ar->v2d.mask.xmin != ar->v2d.mask.xmax) {
		View2D *v2d = &ar->v2d;
		int mx, my;

		/* convert window coordinates to region coordinates */
		mx = x;
		my = y;
		ui_window_to_region(ar, &mx, &my);

		/* check if in the rect */
		if (!BLI_rcti_isect_pt(&v2d->mask, mx, my) || UI_view2d_mouse_in_scrollers(ar, &ar->v2d, x, y)) {
			return false;
		}
	}

	return true;
}

static bool ui_but_contains_point_px(ARegion *ar, uiBut *but, int x, int y)
{
	uiBlock *block = but->block;
	float mx, my;
	if (!ui_region_contains_point_px(ar, x, y))
		return false;

	mx = x;
	my = y;

	ui_window_to_block_fl(ar, block, &mx, &my);

	if (but->pie_dir != UI_RADIAL_NONE) {
		if (!ui_but_isect_pie_seg(block, but)) {
			return false;
		}
	}
	else if (!ui_but_contains_pt(but, mx, my)) {
		return false;
	}

	return true;
}

/**
 * Can we mouse over the button or is it hidden/disabled/layout.
 * \note ctrl is kind of a hack currently,
 * so that non-embossed UI_BTYPE_TEXT button behaves as a label when ctrl is not pressed.
 */
static bool ui_but_is_interactive(const uiBut *but, const bool labeledit)
{
	/* note, UI_BTYPE_LABEL is included for highlights, this allows drags */
	if ((but->type == UI_BTYPE_LABEL) && but->dragpoin == NULL)
		return false;
	if (ELEM(but->type, UI_BTYPE_ROUNDBOX, UI_BTYPE_SEPR, UI_BTYPE_SEPR_LINE, UI_BTYPE_LISTBOX))
		return false;
	if (but->flag & UI_HIDDEN)
		return false;
	if (but->flag & UI_SCROLLED)
		return false;
	if ((but->type == UI_BTYPE_TEXT) && (but->dt == UI_EMBOSS_NONE) && !labeledit)
		return false;
	if ((but->type == UI_BTYPE_LISTROW) && labeledit)
		return false;

	return true;
}

/* x and y are only used in case event is NULL... */
static uiBut *ui_but_find_mouse_over_ex(ARegion *ar, const int x, const int y, const bool labeledit)
{
	uiBlock *block;
	uiBut *but, *butover = NULL;
	float mx, my;

//	if (!win->active)
//		return NULL;
	if (!ui_region_contains_point_px(ar, x, y))
		return NULL;

	for (block = ar->uiblocks.first; block; block = block->next) {
		mx = x;
		my = y;
		ui_window_to_block_fl(ar, block, &mx, &my);

		for (but = block->buttons.last; but; but = but->prev) {
			if (ui_but_is_interactive(but, labeledit)) {
				if (but->pie_dir != UI_RADIAL_NONE) {
					if (ui_but_isect_pie_seg(block, but)) {
						butover = but;
						break;
					}
				}
				else if (ui_but_contains_pt(but, mx, my)) {
					butover = but;
					break;
				}
			}
		}

		/* CLIP_EVENTS prevents the event from reaching other blocks */
		if (block->flag & UI_BLOCK_CLIP_EVENTS) {
			/* check if mouse is inside block */
			if (BLI_rctf_isect_pt(&block->rect, mx, my)) {
				break;
			}
		}
	}

	return butover;
}

uiBut *ui_but_find_mouse_over(ARegion *ar, const wmEvent *event)
{
	return ui_but_find_mouse_over_ex(ar, event->x, event->y, event->ctrl != 0);
}


static uiBut *ui_list_find_mouse_over_ex(ARegion *ar, int x, int y)
{
	uiBlock *block;
	uiBut *but;
	float mx, my;

	if (!ui_region_contains_point_px(ar, x, y))
		return NULL;

	for (block = ar->uiblocks.first; block; block = block->next) {
		mx = x;
		my = y;
		ui_window_to_block_fl(ar, block, &mx, &my);

		for (but = block->buttons.last; but; but = but->prev) {
			if (but->type == UI_BTYPE_LISTBOX && ui_but_contains_pt(but, mx, my)) {
				return but;
			}
		}
	}

	return NULL;
}

static uiBut *ui_list_find_mouse_over(ARegion *ar, const wmEvent *event)
{
	return ui_list_find_mouse_over_ex(ar, event->x, event->y);
}

/* ****************** button state handling **************************/

static bool button_modal_state(uiHandleButtonState state)
{
	return ELEM(state,
	            BUTTON_STATE_WAIT_RELEASE,
	            BUTTON_STATE_WAIT_KEY_EVENT,
	            BUTTON_STATE_NUM_EDITING,
	            BUTTON_STATE_TEXT_EDITING,
	            BUTTON_STATE_TEXT_SELECTING,
	            BUTTON_STATE_MENU_OPEN);
}

/**
 * Recreate tooltip (use to update dynamic tips)
 */
void UI_but_tooltip_refresh(bContext *C, uiBut *but)
{
	uiHandleButtonData *data = but->active;
	if (data) {
		bScreen *sc = WM_window_get_active_screen(data->window);
		if (sc->tool_tip && sc->tool_tip->region) {
			WM_tooltip_refresh(C, data->window);
		}
	}
}

/* removes tooltip timer from active but (meaning tooltip is disabled until it's reenabled again) */
void UI_but_tooltip_timer_remove(bContext *C, uiBut *but)
{
	uiHandleButtonData *data;

	data = but->active;
	if (data) {
		if (data->autoopentimer) {
			WM_event_remove_timer(data->wm, data->window, data->autoopentimer);
			data->autoopentimer = NULL;
		}

		if (data->window) {
			WM_tooltip_clear(C, data->window);
		}
	}
}

static ARegion *ui_but_tooltip_init(bContext *C, ARegion *ar, bool *r_exit_on_event)
{
	uiBut *but = UI_region_active_but_get(ar);
	*r_exit_on_event = false;
	if (but) {
		return UI_tooltip_create_from_button(C, ar, but);
	}
	return NULL;
}

static void button_tooltip_timer_reset(bContext *C, uiBut *but)
{
	wmWindowManager *wm = CTX_wm_manager(C);
	uiHandleButtonData *data = but->active;

	WM_tooltip_timer_clear(C, data->window);

	if ((U.flag & USER_TOOLTIPS) || (data->tooltip_force)) {
		if (!but->block->tooltipdisabled) {
			if (!wm->drags.first) {
				WM_tooltip_timer_init(C, data->window, data->region, ui_but_tooltip_init);
			}
		}
	}
}

static void button_activate_state(bContext *C, uiBut *but, uiHandleButtonState state)
{
	uiHandleButtonData *data;

	data = but->active;
	if (data->state == state)
		return;

	/* highlight has timers for tooltips and auto open */
	if (state == BUTTON_STATE_HIGHLIGHT) {
		/* for list-items (that are not drawn with regular emboss), don't change selection based on hovering */
		if (((but->flag & UI_BUT_LIST_ITEM) == 0) && (but->dragflag & UI_EMBOSS_NONE)) {
			but->flag &= ~UI_SELECT;
		}

		button_tooltip_timer_reset(C, but);

		/* automatic open pulldown block timer */
		if (ELEM(but->type, UI_BTYPE_BLOCK, UI_BTYPE_PULLDOWN, UI_BTYPE_POPOVER)) {
			if (data->used_mouse && !data->autoopentimer) {
				int time;

				if (but->block->auto_open == true) {  /* test for toolbox */
					time = 1;
				}
				else if ((but->block->flag & UI_BLOCK_LOOP && but->type != UI_BTYPE_BLOCK) ||
				         (but->block->auto_open == true))
				{
					time = 5 * U.menuthreshold2;
				}
				else if (U.uiflag & USER_MENUOPENAUTO) {
					time = 5 * U.menuthreshold1;
				}
				else {
					time = -1;  /* do nothing */
				}

				if (time >= 0) {
					data->autoopentimer = WM_event_add_timer(data->wm, data->window, TIMER, 0.02 * (double)time);
				}
			}
		}
	}
	else {
		but->flag |= UI_SELECT;
		UI_but_tooltip_timer_remove(C, but);
	}

	/* text editing */
	if (state == BUTTON_STATE_TEXT_EDITING && data->state != BUTTON_STATE_TEXT_SELECTING)
		ui_textedit_begin(C, but, data);
	else if (data->state == BUTTON_STATE_TEXT_EDITING && state != BUTTON_STATE_TEXT_SELECTING)
		ui_textedit_end(C, but, data);
	else if (data->state == BUTTON_STATE_TEXT_SELECTING && state != BUTTON_STATE_TEXT_EDITING)
		ui_textedit_end(C, but, data);

	/* number editing */
	if (state == BUTTON_STATE_NUM_EDITING) {
		if (ui_but_is_cursor_warp(but))
			WM_cursor_grab_enable(CTX_wm_window(C), true, true, NULL);
		ui_numedit_begin(but, data);
	}
	else if (data->state == BUTTON_STATE_NUM_EDITING) {
		ui_numedit_end(but, data);

		if (but->flag & UI_BUT_DRIVEN) {
			/* Only warn when editing stepping/dragging the value.
			 * No warnings should show for editing driver expressions though!
			 */
			if (state != BUTTON_STATE_TEXT_EDITING) {
				WM_report(RPT_INFO, "Can't edit driven number value, see graph editor for the driver setup.");
			}
		}

		if (ui_but_is_cursor_warp(but)) {

#ifdef USE_CONT_MOUSE_CORRECT
			/* stereo3d has issues with changing cursor location so rather avoid */
			if (data->ungrab_mval[0] != FLT_MAX && !WM_stereo3d_enabled(data->window, false)) {
				int mouse_ungrab_xy[2];
				ui_block_to_window_fl(data->region, but->block, &data->ungrab_mval[0], &data->ungrab_mval[1]);
				mouse_ungrab_xy[0] = data->ungrab_mval[0];
				mouse_ungrab_xy[1] = data->ungrab_mval[1];

				WM_cursor_grab_disable(data->window, mouse_ungrab_xy);
			}
			else {
				WM_cursor_grab_disable(data->window, NULL);
			}
#else
			WM_cursor_grab_disable(data->window, NULL);
#endif
		}
	}
	/* menu open */
	if (state == BUTTON_STATE_MENU_OPEN)
		ui_block_open_begin(C, but, data);
	else if (data->state == BUTTON_STATE_MENU_OPEN)
		ui_block_open_end(C, but, data);

	/* add a short delay before exiting, to ensure there is some feedback */
	if (state == BUTTON_STATE_WAIT_FLASH) {
		data->flashtimer = WM_event_add_timer(data->wm, data->window, TIMER, BUTTON_FLASH_DELAY);
	}
	else if (data->flashtimer) {
		WM_event_remove_timer(data->wm, data->window, data->flashtimer);
		data->flashtimer = NULL;
	}

	/* add hold timer if it's used */
	if (state == BUTTON_STATE_WAIT_RELEASE && (but->hold_func != NULL)) {
		data->hold_action_timer = WM_event_add_timer(data->wm, data->window, TIMER, BUTTON_AUTO_OPEN_THRESH);
	}
	else if (data->hold_action_timer) {
		WM_event_remove_timer(data->wm, data->window, data->hold_action_timer);
		data->hold_action_timer = NULL;
	}

	/* add a blocking ui handler at the window handler for blocking, modal states
	 * but not for popups, because we already have a window level handler*/
	if (!(but->block->handle && but->block->handle->popup)) {
		if (button_modal_state(state)) {
			if (!button_modal_state(data->state))
				WM_event_add_ui_handler(C, &data->window->modalhandlers, ui_handler_region_menu, NULL, data, 0);
		}
		else {
			if (button_modal_state(data->state)) {
				/* true = postpone free */
				WM_event_remove_ui_handler(&data->window->modalhandlers, ui_handler_region_menu, NULL, data, true);
			}
		}
	}

	/* wait for mousemove to enable drag */
	if (state == BUTTON_STATE_WAIT_DRAG) {
		but->flag &= ~UI_SELECT;
	}

	data->state = state;

	if (state != BUTTON_STATE_EXIT) {
		/* When objects for eg. are removed, running ui_but_update() can access
		 * the removed data - so disable update on exit. Also in case of
		 * highlight when not in a popup menu, we remove because data used in
		 * button below popup might have been removed by action of popup. Needs
		 * a more reliable solution... */
		if (state != BUTTON_STATE_HIGHLIGHT || (but->block->flag & UI_BLOCK_LOOP))
			ui_but_update(but);
	}

	/* redraw */
	ED_region_tag_redraw(data->region);
}

static void button_activate_init(bContext *C, ARegion *ar, uiBut *but, uiButtonActivateType type)
{
	uiHandleButtonData *data;

	/* setup struct */
	data = MEM_callocN(sizeof(uiHandleButtonData), "uiHandleButtonData");
	data->wm = CTX_wm_manager(C);
	data->window = CTX_wm_window(C);
	data->region = ar;

#ifdef USE_CONT_MOUSE_CORRECT
	copy_v2_fl(data->ungrab_mval, FLT_MAX);
#endif

	if (ELEM(but->type, UI_BTYPE_CURVE, UI_BTYPE_SEARCH_MENU)) {
		/* XXX curve is temp */
	}
	else {
		if ((but->flag & UI_BUT_UPDATE_DELAY) == 0) {
			data->interactive = true;
		}
	}

	data->state = BUTTON_STATE_INIT;

	/* activate button */
	but->flag |= UI_ACTIVE;
	but->active = data;

	/* we disable auto_open in the block after a threshold, because we still
	 * want to allow auto opening adjacent menus even if no button is activated
	 * in between going over to the other button, but only for a short while */
	if (type == BUTTON_ACTIVATE_OVER && but->block->auto_open == true)
		if (but->block->auto_open_last + BUTTON_AUTO_OPEN_THRESH < PIL_check_seconds_timer())
			but->block->auto_open = false;

	if (type == BUTTON_ACTIVATE_OVER) {
		data->used_mouse = true;
	}
	button_activate_state(C, but, BUTTON_STATE_HIGHLIGHT);

	/* activate right away */
	if (but->flag & UI_BUT_IMMEDIATE) {
		if (but->type == UI_BTYPE_HOTKEY_EVENT)
			button_activate_state(C, but, BUTTON_STATE_WAIT_KEY_EVENT);
		/* .. more to be added here */
	}

	if (type == BUTTON_ACTIVATE_OPEN) {
		button_activate_state(C, but, BUTTON_STATE_MENU_OPEN);

		/* activate first button in submenu */
		if (data->menu && data->menu->region) {
			ARegion *subar = data->menu->region;
			uiBlock *subblock = subar->uiblocks.first;
			uiBut *subbut;

			if (subblock) {
				subbut = ui_but_first(subblock);

				if (subbut)
					ui_handle_button_activate(C, subar, subbut, BUTTON_ACTIVATE);
			}
		}
	}
	else if (type == BUTTON_ACTIVATE_TEXT_EDITING)
		button_activate_state(C, but, BUTTON_STATE_TEXT_EDITING);
	else if (type == BUTTON_ACTIVATE_APPLY)
		button_activate_state(C, but, BUTTON_STATE_WAIT_FLASH);

	if (but->type == UI_BTYPE_GRIP) {
		const bool horizontal = (BLI_rctf_size_x(&but->rect) < BLI_rctf_size_y(&but->rect));
		WM_cursor_modal_set(data->window, horizontal ? CURSOR_X_MOVE : CURSOR_Y_MOVE);
	}
	else if (but->type == UI_BTYPE_NUM) {
		ui_numedit_set_active(but);
	}
}

static void button_activate_exit(
        bContext *C, uiBut *but, uiHandleButtonData *data,
        const bool mousemove, const bool onfree)
{
	uiBlock *block = but->block;
	uiBut *bt;

	if (but->type == UI_BTYPE_GRIP) {
		WM_cursor_modal_restore(data->window);
	}

	/* ensure we are in the exit state */
	if (data->state != BUTTON_STATE_EXIT)
		button_activate_state(C, but, BUTTON_STATE_EXIT);

	/* apply the button action or value */
	if (!onfree)
		ui_apply_but(C, block, but, data, false);

#ifdef USE_DRAG_MULTINUM
	if (data->multi_data.has_mbuts) {
		for (bt = block->buttons.first; bt; bt = bt->next) {
			if (bt->flag & UI_BUT_DRAG_MULTI) {
				bt->flag &= ~UI_BUT_DRAG_MULTI;

				if (!data->cancel) {
					ui_apply_but_autokey(C, bt);
				}
			}
		}

		ui_multibut_free(data, block);
	}
#endif

	/* if this button is in a menu, this will set the button return
	 * value to the button value and the menu return value to ok, the
	 * menu return value will be picked up and the menu will close */
	if (block->handle && !(block->flag & UI_BLOCK_KEEP_OPEN)) {
		if (!data->cancel || data->escapecancel) {
			uiPopupBlockHandle *menu;

			menu = block->handle;
			menu->butretval = data->retval;
			menu->menuretval = (data->cancel) ? UI_RETURN_CANCEL : UI_RETURN_OK;
		}
	}

	if (!onfree && !data->cancel) {
		/* autokey & undo push */
		ui_apply_but_undo(but);
		ui_apply_but_autokey(C, but);

#ifdef USE_ALLSELECT
		{
			/* only RNA from this button is used */
			uiBut but_temp = *but;
			uiSelectContextStore  *selctx_data = &data->select_others;
			for (int i = 0; i < selctx_data->elems_len; i++) {
				uiSelectContextElem *other = &selctx_data->elems[i];
				but_temp.rnapoin = other->ptr;
				ui_apply_but_autokey(C, &but_temp);
			}
		}
#endif

		/* popup menu memory */
		if (block->flag & UI_BLOCK_POPUP_MEMORY)
			ui_popup_menu_memory_set(block, but);
	}

	/* disable tooltips until mousemove + last active flag */
	for (block = data->region->uiblocks.first; block; block = block->next) {
		for (bt = block->buttons.first; bt; bt = bt->next)
			bt->flag &= ~UI_BUT_LAST_ACTIVE;

		block->tooltipdisabled = 1;
	}

	ui_blocks_set_tooltips(data->region, false);

	/* clean up */
	if (data->str)
		MEM_freeN(data->str);
	if (data->origstr)
		MEM_freeN(data->origstr);

#ifdef USE_ALLSELECT
	ui_selectcontext_end(but, &data->select_others);
#endif

	if (data->changed_cursor) {
		WM_cursor_modal_restore(data->window);
	}

	/* redraw and refresh (for popups) */
	ED_region_tag_redraw(data->region);
	ED_region_tag_refresh_ui(data->region);

	/* clean up button */
	if (but->active) {
		MEM_freeN(but->active);
		but->active = NULL;
	}

	but->flag &= ~(UI_ACTIVE | UI_SELECT);
	but->flag |= UI_BUT_LAST_ACTIVE;
	if (!onfree)
		ui_but_update(but);

	/* adds empty mousemove in queue for re-init handler, in case mouse is
	 * still over a button. We cannot just check for this ourselves because
	 * at this point the mouse may be over a button in another region */
	if (mousemove)
		WM_event_add_mousemove(C);
}

void ui_but_active_free(const bContext *C, uiBut *but)
{
	uiHandleButtonData *data;

	/* this gets called when the button somehow disappears while it is still
	 * active, this is bad for user interaction, but we need to handle this
	 * case cleanly anyway in case it happens */
	if (but->active) {
		data = but->active;
		data->cancel = true;
		button_activate_exit((bContext *)C, but, data, false, true);
	}
}

/* returns the active button with an optional checking function */
static uiBut *ui_context_button_active(ARegion *ar, bool (*but_check_cb)(uiBut *))
{
	uiBut *but_found = NULL;

	while (ar) {
		uiBlock *block;
		uiBut *but, *activebut = NULL;

		/* find active button */
		for (block = ar->uiblocks.first; block; block = block->next) {
			for (but = block->buttons.first; but; but = but->next) {
				if (but->active)
					activebut = but;
				else if (!activebut && (but->flag & UI_BUT_LAST_ACTIVE))
					activebut = but;
			}
		}

		if (activebut && (but_check_cb == NULL || but_check_cb(activebut))) {
			uiHandleButtonData *data = activebut->active;

			but_found = activebut;

			/* recurse into opened menu, like colorpicker case */
			if (data && data->menu && (ar != data->menu->region)) {
				ar = data->menu->region;
			}
			else {
				return but_found;
			}
		}
		else {
			/* no active button */
			return but_found;
		}
	}

	return but_found;
}

static bool ui_context_rna_button_active_test(uiBut *but)
{
	return (but->rnapoin.data != NULL);
}
static uiBut *ui_context_rna_button_active(const bContext *C)
{
	return ui_context_button_active(CTX_wm_region(C), ui_context_rna_button_active_test);
}

uiBut *UI_context_active_but_get(const struct bContext *C)
{
	return ui_context_button_active(CTX_wm_region(C), NULL);
}

uiBut *UI_region_active_but_get(ARegion *ar)
{
	return ui_context_button_active(ar, NULL);
}

/**
 * Version of #UI_context_active_but_get that also returns RNA property info.
 * Helper function for insert keyframe, reset to default, etc operators.
 *
 * \return active button, NULL if none found or if it doesn't contain valid RNA data.
 */
uiBut *UI_context_active_but_prop_get(
        const bContext *C,
        struct PointerRNA *r_ptr, struct PropertyRNA **r_prop, int *r_index)
{
	uiBut *activebut = ui_context_rna_button_active(C);

	if (activebut && activebut->rnapoin.data) {
		*r_ptr = activebut->rnapoin;
		*r_prop = activebut->rnaprop;
		*r_index = activebut->rnaindex;
	}
	else {
		memset(r_ptr, 0, sizeof(*r_ptr));
		*r_prop = NULL;
		*r_index = 0;
	}

	return activebut;
}

void UI_context_active_but_prop_handle(bContext *C)
{
	uiBut *activebut = ui_context_rna_button_active(C);
	if (activebut) {
		/* TODO, look into a better way to handle the button change
		 * currently this is mainly so reset defaults works for the
		 * operator redo panel - campbell */
		uiBlock *block = activebut->block;
		if (block->handle_func) {
			block->handle_func(C, block->handle_func_arg, activebut->retval);
		}
	}
}

wmOperator *UI_context_active_operator_get(const struct bContext *C)
{
	ARegion *ar_ctx = CTX_wm_region(C);
	uiBlock *block;

	/* background mode */
	if (ar_ctx == NULL) {
		return NULL;
	}

	/* scan active regions ui */
	for (block = ar_ctx->uiblocks.first; block; block = block->next) {
		if (block->ui_operator) {
			return block->ui_operator;
		}
	}

	/* scan popups */
	{
		bScreen *sc = CTX_wm_screen(C);
		ARegion *ar;

		for (ar = sc->regionbase.first; ar; ar = ar->next) {
			if (ar == ar_ctx) {
				continue;
			}
			for (block = ar->uiblocks.first; block; block = block->next) {
				if (block->ui_operator) {
					return block->ui_operator;
				}
			}
		}
	}

	return NULL;
}

/* helper function for insert keyframe, reset to default, etc operators */
void UI_context_update_anim_flag(const bContext *C)
{
	Scene *scene = CTX_data_scene(C);
	ARegion *ar = CTX_wm_region(C);
	uiBlock *block;
	uiBut *but, *activebut;

	while (ar) {
		/* find active button */
		activebut = NULL;

		for (block = ar->uiblocks.first; block; block = block->next) {
			for (but = block->buttons.first; but; but = but->next) {
				ui_but_anim_flag(but, (scene) ? scene->r.cfra : 0.0f);
				ui_but_override_flag(but);
				if (UI_but_is_decorator(but)) {
					ui_but_anim_decorate_update_from_flag(but);
				}

				ED_region_tag_redraw(ar);

				if (but->active) {
					activebut = but;
				}
				else if (!activebut && (but->flag & UI_BUT_LAST_ACTIVE)) {
					activebut = but;
				}
			}
		}

		if (activebut) {
			/* always recurse into opened menu, so all buttons update (like colorpicker) */
			uiHandleButtonData *data = activebut->active;
			if (data && data->menu) {
				ar = data->menu->region;
			}
			else {
				return;
			}
		}
		else {
			/* no active button */
			return;
		}
	}
}

/************** handle activating a button *************/

static uiBut *ui_but_find_open_event(ARegion *ar, const wmEvent *event)
{
	uiBlock *block;
	uiBut *but;

	for (block = ar->uiblocks.first; block; block = block->next) {
		for (but = block->buttons.first; but; but = but->next)
			if (but == event->customdata)
				return but;
	}
	return NULL;
}

static int ui_handle_button_over(bContext *C, const wmEvent *event, ARegion *ar)
{
	uiBut *but;

	if (event->type == MOUSEMOVE) {
		but = ui_but_find_mouse_over(ar, event);
		if (but) {
			button_activate_init(C, ar, but, BUTTON_ACTIVATE_OVER);

			if (event->alt && but->active) {
				/* display tooltips if holding alt on mouseover when tooltips are off in prefs */
				but->active->tooltip_force = true;
			}
		}
	}
	else if (event->type == EVT_BUT_OPEN) {
		but = ui_but_find_open_event(ar, event);
		if (but) {
			button_activate_init(C, ar, but, BUTTON_ACTIVATE_OVER);
			ui_do_button(C, but->block, but, event);
		}
	}

	return WM_UI_HANDLER_CONTINUE;
}

/* exported to interface.c: UI_but_active_only() */
void ui_but_activate_event(bContext *C, ARegion *ar, uiBut *but)
{
	wmWindow *win = CTX_wm_window(C);
	wmEvent event;

	button_activate_init(C, ar, but, BUTTON_ACTIVATE_OVER);

	wm_event_init_from_window(win, &event);
	event.type = EVT_BUT_OPEN;
	event.val = KM_PRESS;
	event.customdata = but;
	event.customdatafree = false;

	ui_do_button(C, but->block, but, &event);
}

/**
 * Simulate moving the mouse over a button (or navigating to it with arrow keys).
 *
 * exported so menus can start with a highlighted button,
 * even if the mouse isnt over it
 */
void ui_but_activate_over(bContext *C, ARegion *ar, uiBut *but)
{
	button_activate_init(C, ar, but, BUTTON_ACTIVATE_OVER);
}

void ui_but_execute_begin(struct bContext *UNUSED(C), struct ARegion *ar, uiBut *but, void **active_back)
{
	/* note: ideally we would not have to change 'but->active' however
	 * some functions we call don't use data (as they should be doing) */
	uiHandleButtonData *data;
	*active_back = but->active;
	data = MEM_callocN(sizeof(uiHandleButtonData), "uiHandleButtonData_Fake");
	but->active = data;
	data->region = ar;
}

void ui_but_execute_end(struct bContext *C, struct ARegion *UNUSED(ar), uiBut *but, void *active_back)
{
	ui_apply_but(C, but->block, but, but->active, true);

	if ((but->flag & UI_BUT_DRAG_MULTI) == 0) {
		ui_apply_but_autokey(C, but);
	}
	/* use onfree event so undo is handled by caller and apply is already done above */
	button_activate_exit((bContext *)C, but, but->active, false, true);
	but->active = active_back;
}

static void ui_handle_button_activate(bContext *C, ARegion *ar, uiBut *but, uiButtonActivateType type)
{
	uiBut *oldbut;
	uiHandleButtonData *data;

	oldbut = ui_but_find_active_in_region(ar);
	if (oldbut) {
		data = oldbut->active;
		data->cancel = true;
		button_activate_exit(C, oldbut, data, false, false);
	}

	button_activate_init(C, ar, but, type);
}

/************ handle events for an activated button ***********/

static bool ui_button_value_default(uiBut *but, double *r_value)
{
	if (but->rnaprop != NULL && ui_but_is_rna_valid(but)) {
		int type = RNA_property_type(but->rnaprop);
		if (ELEM(type, PROP_FLOAT, PROP_INT)) {
			double default_value;
			switch (type) {
				case PROP_INT:
					if (RNA_property_array_check(but->rnaprop)) {
						default_value = (double)RNA_property_int_get_default_index(&but->rnapoin, but->rnaprop, but->rnaindex);
					}
					else {
						default_value = (double)RNA_property_int_get_default(&but->rnapoin, but->rnaprop);
					}
					break;
				case PROP_FLOAT:
					if (RNA_property_array_check(but->rnaprop)) {
						default_value = (double)RNA_property_float_get_default_index(&but->rnapoin, but->rnaprop, but->rnaindex);
					}
					else {
						default_value = (double)RNA_property_float_get_default(&but->rnapoin, but->rnaprop);
					}
					break;
			}
			*r_value = default_value;
			return true;
		}
	}
	return false;
}

static int ui_handle_button_event(bContext *C, const wmEvent *event, uiBut *but)
{
	uiHandleButtonData *data = but->active;
	const uiHandleButtonState state_orig = data->state;
	uiBlock *block;
	ARegion *ar;
	int retval;

	block = but->block;
	ar = data->region;

	retval = WM_UI_HANDLER_CONTINUE;

	if (data->state == BUTTON_STATE_HIGHLIGHT) {
		switch (event->type) {
			case WINDEACTIVATE:
			case EVT_BUT_CANCEL:
				data->cancel = true;
				button_activate_state(C, but, BUTTON_STATE_EXIT);
				break;
#ifdef USE_UI_POPOVER_ONCE
			case LEFTMOUSE:
			{
				if (event->val == KM_RELEASE) {
					if (block->flag & UI_BLOCK_POPOVER_ONCE) {
						if (!(but->flag & UI_BUT_DISABLED)) {
							if (ui_but_is_popover_once_compat(but)) {
								data->cancel = false;
								button_activate_state(C, but, BUTTON_STATE_EXIT);
								retval = WM_UI_HANDLER_BREAK;
								block->handle->menuretval = UI_RETURN_OK;
							}
							else if (ui_but_is_editable_as_text(but)) {
								ui_handle_button_activate(C, ar, but, BUTTON_ACTIVATE_TEXT_EDITING);
								retval = WM_UI_HANDLER_BREAK;
							}
						}
					}
				}
				break;
			}
#endif
			case MOUSEMOVE:
			{
				uiBut *but_other = ui_but_find_mouse_over(ar, event);
				bool exit = false;

				/* always deactivate button for pie menus, else moving to blank space will leave activated */
				if ((!ui_block_is_menu(block) || ui_block_is_pie_menu(block)) &&
				    !ui_but_contains_point_px(ar, but, event->x, event->y))
				{
					exit = true;
				}
				else if (but_other && ui_but_is_editable(but_other) && (but_other != but)) {
					exit = true;
				}

				if (exit) {
					data->cancel = true;
					button_activate_state(C, but, BUTTON_STATE_EXIT);
				}
				else if (event->x != event->prevx || event->y != event->prevy) {
					/* re-enable tooltip on mouse move */
					ui_blocks_set_tooltips(ar, true);
					button_tooltip_timer_reset(C, but);
				}

				break;
			}
			case TIMER:
			{
				/* handle menu auto open timer */
				if (event->customdata == data->autoopentimer) {
					WM_event_remove_timer(data->wm, data->window, data->autoopentimer);
					data->autoopentimer = NULL;

					if (ui_but_contains_point_px(ar, but, event->x, event->y))
						button_activate_state(C, but, BUTTON_STATE_MENU_OPEN);
				}

				break;
			}
			/* XXX hardcoded keymap check... but anyway, while view changes, tooltips should be removed */
			case WHEELUPMOUSE:
			case WHEELDOWNMOUSE:
			case MIDDLEMOUSE:
			case MOUSEPAN:
				UI_but_tooltip_timer_remove(C, but);
				ATTR_FALLTHROUGH;
			default:
				break;
		}

		/* handle button type specific events */
		retval = ui_do_button(C, block, but, event);
	}
	else if (data->state == BUTTON_STATE_WAIT_RELEASE) {
		switch (event->type) {
			case WINDEACTIVATE:
				data->cancel = true;
				button_activate_state(C, but, BUTTON_STATE_EXIT);
				break;

			case TIMER:
			{
				if (event->customdata == data->hold_action_timer) {
					if (true) {
						data->cancel = true;
						button_activate_state(C, but, BUTTON_STATE_EXIT);
					}
					else {
						/* Do this so we can still mouse-up, closing the menu and running the button.
						 * This is nice to support but there are times when the button gets left pressed.
						 * Keep disavled for now. */
						WM_event_remove_timer(data->wm, data->window, data->hold_action_timer);
						data->hold_action_timer = NULL;
					}
					retval = WM_UI_HANDLER_CONTINUE;
					but->hold_func(C, data->region, but);
				}
				break;
			}
			case MOUSEMOVE:
				{
					/* deselect the button when moving the mouse away */
					/* also de-activate for buttons that only show higlights */
					if (ui_but_contains_point_px(ar, but, event->x, event->y)) {

						/* Drag on a hold button (used in the toolbar) now opens it immediately. */
						if (data->hold_action_timer) {
							if (but->flag & UI_SELECT) {
								if ((abs(event->x - event->prevx)) > 2 ||
								    (abs(event->y - event->prevy)) > 2)
								{
									WM_event_remove_timer(data->wm, data->window, data->hold_action_timer);
									data->hold_action_timer = WM_event_add_timer(data->wm, data->window, TIMER, 0.0f);
								}
							}
						}

						if (!(but->flag & UI_SELECT)) {
							but->flag |= (UI_SELECT | UI_ACTIVE);
							data->cancel = false;
							ED_region_tag_redraw(data->region);
						}
					}
					else {
						if (but->flag & UI_SELECT) {
							but->flag &= ~(UI_SELECT | UI_ACTIVE);
							data->cancel = true;
							ED_region_tag_redraw(data->region);
						}
					}
				}
				break;
			default:
				/* otherwise catch mouse release event */
				ui_do_button(C, block, but, event);
				break;
		}

		retval = WM_UI_HANDLER_BREAK;
	}
	else if (data->state == BUTTON_STATE_WAIT_FLASH) {
		switch (event->type) {
			case TIMER:
			{
				if (event->customdata == data->flashtimer) {
					button_activate_state(C, but, BUTTON_STATE_EXIT);
				}
				break;
			}
		}

		retval = WM_UI_HANDLER_CONTINUE;
	}
	else if (data->state == BUTTON_STATE_MENU_OPEN) {
		/* check for exit because of mouse-over another button */
		switch (event->type) {
			case MOUSEMOVE:
			{
				uiBut *bt;

				if (data->menu && data->menu->region) {
					if (ui_region_contains_point_px(data->menu->region, event->x, event->y)) {
						break;
					}
				}

				bt = ui_but_find_mouse_over(ar, event);

				if (bt && bt->active != data) {
					if (but->type != UI_BTYPE_COLOR) {  /* exception */
						data->cancel = true;
					}
					button_activate_state(C, but, BUTTON_STATE_EXIT);
				}
				break;
			}
		}

		ui_do_button(C, block, but, event);
		retval = WM_UI_HANDLER_CONTINUE;
	}
	else {
		retval = ui_do_button(C, block, but, event);
		// retval = WM_UI_HANDLER_BREAK; XXX why ?
	}

	/* may have been re-allocated above (eyedropper for eg) */
	data = but->active;
	if (data && data->state == BUTTON_STATE_EXIT) {
		uiBut *post_but = data->postbut;
		uiButtonActivateType post_type = data->posttype;

		/* Reset the button value when empty text is typed. */
		if ((data->cancel == false) && (data->str != NULL) && (data->str[0] == '\0') &&
		    (but->rnaprop && ELEM(RNA_property_type(but->rnaprop), PROP_FLOAT, PROP_INT)))
		{
			MEM_SAFE_FREE(data->str);
			ui_button_value_default(but, &data->value);

#ifdef USE_DRAG_MULTINUM
			if (data->multi_data.mbuts) {
				for (LinkNode *l = data->multi_data.mbuts; l; l = l->next) {
					uiButMultiState *state = l->link;
					uiBut *but_iter = state->but;
					double default_value;

					if (ui_button_value_default(but_iter, &default_value)) {
						ui_but_value_set(but_iter, default_value);
					}
				}
			}
			data->multi_data.skip = true;
#endif
		}

		button_activate_exit(C, but, data, (post_but == NULL), false);

		/* for jumping to the next button with tab while text editing */
		if (post_but) {
			button_activate_init(C, ar, post_but, post_type);
		}
		else {
			/* XXX issue is because WM_event_add_mousemove(C) is a bad hack and not reliable,
			 * if that gets coded better this bypass can go away too.
			 *
			 * This is needed to make sure if a button was active,
			 * it stays active while the mouse is over it.
			 * This avoids adding mousemoves, see: [#33466] */
			if (ELEM(state_orig, BUTTON_STATE_INIT, BUTTON_STATE_HIGHLIGHT)) {
				if (ui_but_find_mouse_over(ar, event) == but) {
					button_activate_init(C, ar, but, BUTTON_ACTIVATE_OVER);
				}
			}
		}
	}

	return retval;
}

static int ui_handle_list_event(bContext *C, const wmEvent *event, ARegion *ar, uiBut *listbox)
{
	uiList *ui_list;
	uiListDyn *dyn_data;
	int retval = WM_UI_HANDLER_CONTINUE;
	int type = event->type, val = event->val;
	bool redraw = false;
	int mx, my;

	ui_list = listbox->custom_data;
	if (!ui_list || !ui_list->dyn_data) {
		return retval;
	}
	dyn_data = ui_list->dyn_data;

	mx = event->x;
	my = event->y;
	ui_window_to_block(ar, listbox->block, &mx, &my);

	/* convert pan to scrollwheel */
	if (type == MOUSEPAN) {
		ui_pan_to_scroll(event, &type, &val);

		/* if type still is mousepan, we call it handled, since delta-y accumulate */
		/* also see wm_event_system.c do_wheel_ui hack */
		if (type == MOUSEPAN)
			retval = WM_UI_HANDLER_BREAK;
	}

	if (val == KM_PRESS) {
		if ((ELEM(type, UPARROWKEY, DOWNARROWKEY) && !IS_EVENT_MOD(event, shift, ctrl, alt, oskey)) ||
		    ((ELEM(type, WHEELUPMOUSE, WHEELDOWNMOUSE) && event->ctrl && !IS_EVENT_MOD(event, shift, alt, oskey))))
		{
			const int value_orig = RNA_property_int_get(&listbox->rnapoin, listbox->rnaprop);
			int value, min, max, inc;

			/* activate up/down the list */
			value = value_orig;
			if ((ui_list->filter_sort_flag & UILST_FLT_SORT_REVERSE) != 0) {
				inc = ELEM(type, UPARROWKEY, WHEELUPMOUSE) ? 1 : -1;
			}
			else {
				inc = ELEM(type, UPARROWKEY, WHEELUPMOUSE) ? -1 : 1;
			}

			if (dyn_data->items_filter_neworder || dyn_data->items_filter_flags) {
				/* If we have a display order different from collection order, we have some work! */
				int *org_order = MEM_mallocN(dyn_data->items_shown * sizeof(int), __func__);
				const int *new_order = dyn_data->items_filter_neworder;
				int i, org_idx = -1, len = dyn_data->items_len;
				int current_idx = -1;
				int filter_exclude = ui_list->filter_flag & UILST_FLT_EXCLUDE;

				for (i = 0; i < len; i++) {
					if (!dyn_data->items_filter_flags ||
					    ((dyn_data->items_filter_flags[i] & UILST_FLT_ITEM) ^ filter_exclude))
					{
						org_order[new_order ? new_order[++org_idx] : ++org_idx] = i;
						if (i == value) {
							current_idx = new_order ? new_order[org_idx] : org_idx;
						}
					}
					else if (i == value && org_idx >= 0) {
						current_idx = -(new_order ? new_order[org_idx] : org_idx) - 1;
					}
				}
				/* Now, org_order maps displayed indices to real indices,
				 * and current_idx either contains the displayed index of active value (positive),
				 *                 or its more-nearest one (negated).
				 */
				if (current_idx < 0) {
					current_idx = (current_idx * -1) + (inc < 0 ? inc : inc - 1);
				}
				else {
					current_idx += inc;
				}
				CLAMP(current_idx, 0, dyn_data->items_shown - 1);
				value = org_order[current_idx];
				MEM_freeN(org_order);
			}
			else {
				value += inc;
			}

			CLAMP(value, 0, dyn_data->items_len - 1);

			RNA_property_int_range(&listbox->rnapoin, listbox->rnaprop, &min, &max);
			CLAMP(value, min, max);

			if (value != value_orig) {
				RNA_property_int_set(&listbox->rnapoin, listbox->rnaprop, value);
				RNA_property_update(C, &listbox->rnapoin, listbox->rnaprop);

				ui_apply_but_undo(listbox);

				ui_list->flag |= UILST_SCROLL_TO_ACTIVE_ITEM;
				redraw = true;
			}
			retval = WM_UI_HANDLER_BREAK;
		}
		else if (ELEM(type, WHEELUPMOUSE, WHEELDOWNMOUSE) && event->shift) {
			/* We now have proper grip, but keep this anyway! */
			if (ui_list->list_grip < (dyn_data->visual_height_min - UI_LIST_AUTO_SIZE_THRESHOLD)) {
				ui_list->list_grip = dyn_data->visual_height;
			}
			ui_list->list_grip += (type == WHEELUPMOUSE) ? -1 : 1;

			ui_list->flag |= UILST_SCROLL_TO_ACTIVE_ITEM;

			redraw = true;
			retval = WM_UI_HANDLER_BREAK;
		}
		else if (ELEM(type, WHEELUPMOUSE, WHEELDOWNMOUSE)) {
			if (dyn_data->height > dyn_data->visual_height) {
				/* list template will clamp */
				ui_list->list_scroll += (type == WHEELUPMOUSE) ? -1 : 1;

				redraw = true;
				retval = WM_UI_HANDLER_BREAK;
			}
		}
	}

	if (redraw) {
		ED_region_tag_redraw(ar);
		ED_region_tag_refresh_ui(ar);
	}

	return retval;
}

static void ui_handle_button_return_submenu(bContext *C, const wmEvent *event, uiBut *but)
{
	uiHandleButtonData *data;
	uiPopupBlockHandle *menu;

	data = but->active;
	menu = data->menu;

	/* copy over return values from the closing menu */
	if ((menu->menuretval & UI_RETURN_OK) || (menu->menuretval & UI_RETURN_UPDATE)) {
		if (but->type == UI_BTYPE_COLOR)
			copy_v3_v3(data->vec, menu->retvec);
		else if (but->type == UI_BTYPE_MENU)
			data->value = menu->retvalue;
	}

	if (menu->menuretval & UI_RETURN_UPDATE) {
		if (data->interactive) {
			ui_apply_but(C, but->block, but, data, true);
		}
		else {
			ui_but_update(but);
		}

		menu->menuretval = 0;
	}

	/* now change button state or exit, which will close the submenu */
	if ((menu->menuretval & UI_RETURN_OK) || (menu->menuretval & UI_RETURN_CANCEL)) {
		if (menu->menuretval != UI_RETURN_OK)
			data->cancel = true;

		button_activate_exit(C, but, data, true, false);
	}
	else if (menu->menuretval & UI_RETURN_OUT) {
		if (event->type == MOUSEMOVE && ui_but_contains_point_px(data->region, but, event->x, event->y)) {
			button_activate_state(C, but, BUTTON_STATE_HIGHLIGHT);
		}
		else {
			if (ISKEYBOARD(event->type)) {
				/* keyboard menu hierarchy navigation, going back to previous level */
				but->active->used_mouse = false;
				button_activate_state(C, but, BUTTON_STATE_HIGHLIGHT);
			}
			else {
				data->cancel = true;
				button_activate_exit(C, but, data, true, false);
			}
		}
	}
}

/* ************************* menu handling *******************************/

/**
 * Function used to prevent loosing the open menu when using nested pulldowns,
 * when moving mouse towards the pulldown menu over other buttons that could
 * steal the highlight from the current button, only checks:
 *
 * - while mouse moves in triangular area defined old mouse position and
 *   left/right side of new menu.
 * - only for 1 second.
 */

static void ui_mouse_motion_towards_init_ex(uiPopupBlockHandle *menu, const int xy[2], const bool force)
{
	BLI_assert(((uiBlock *)menu->region->uiblocks.first)->flag & UI_BLOCK_MOVEMOUSE_QUIT);

	if (!menu->dotowards || force) {
		menu->dotowards = true;
		menu->towards_xy[0] = xy[0];
		menu->towards_xy[1] = xy[1];

		if (force)
			menu->towardstime = DBL_MAX;  /* unlimited time */
		else
			menu->towardstime = PIL_check_seconds_timer();
	}
}

static void ui_mouse_motion_towards_init(uiPopupBlockHandle *menu, const int xy[2])
{
	ui_mouse_motion_towards_init_ex(menu, xy, false);
}

static void ui_mouse_motion_towards_reinit(uiPopupBlockHandle *menu, const int xy[2])
{
	ui_mouse_motion_towards_init_ex(menu, xy, true);
}

static bool ui_mouse_motion_towards_check(
        uiBlock *block, uiPopupBlockHandle *menu, const int xy[2],
        const bool use_wiggle_room)
{
	float p1[2], p2[2], p3[2], p4[2];
	float oldp[2] = {menu->towards_xy[0], menu->towards_xy[1]};
	const float newp[2] = {xy[0], xy[1]};
	bool closer;
	const float margin = MENU_TOWARDS_MARGIN;
	rctf rect_px;

	BLI_assert(block->flag & UI_BLOCK_MOVEMOUSE_QUIT);


	/* annoying fix for [#36269], this is a bit odd but in fact works quite well
	 * don't mouse-out of a menu if another menu has been created after it.
	 * if this causes problems we could remove it and check on a different fix - campbell */
	if (menu->region->next) {
		/* am I the last menu (test) */
		ARegion *ar = menu->region->next;
		do {
			uiBlock *block_iter = ar->uiblocks.first;
			if (block_iter && ui_block_is_menu(block_iter)) {
				return true;
			}
		} while ((ar = ar->next));
	}
	/* annoying fix end! */


	if (!menu->dotowards) {
		return false;
	}

	if (len_squared_v2v2(oldp, newp) < (4.0f * 4.0f))
		return menu->dotowards;

	/* verify that we are moving towards one of the edges of the
	 * menu block, in other words, in the triangle formed by the
	 * initial mouse location and two edge points. */
	ui_block_to_window_rctf(menu->region, block, &rect_px, &block->rect);

	p1[0] = rect_px.xmin - margin;
	p1[1] = rect_px.ymin - margin;

	p2[0] = rect_px.xmax + margin;
	p2[1] = rect_px.ymin - margin;

	p3[0] = rect_px.xmax + margin;
	p3[1] = rect_px.ymax + margin;

	p4[0] = rect_px.xmin - margin;
	p4[1] = rect_px.ymax + margin;

	/* allow for some wiggle room, if the user moves a few pixels away,
	 * don't immediately quit (only for top level menus) */
	if (use_wiggle_room) {
		const float cent[2] = {
		    BLI_rctf_cent_x(&rect_px),
		    BLI_rctf_cent_y(&rect_px)};
		float delta[2];

		sub_v2_v2v2(delta, oldp, cent);
		normalize_v2_length(delta, MENU_TOWARDS_WIGGLE_ROOM);
		add_v2_v2(oldp, delta);
	}

	closer = (isect_point_tri_v2(newp, oldp, p1, p2) ||
	          isect_point_tri_v2(newp, oldp, p2, p3) ||
	          isect_point_tri_v2(newp, oldp, p3, p4) ||
	          isect_point_tri_v2(newp, oldp, p4, p1));

	if (!closer)
		menu->dotowards = false;

	/* 1 second timer */
	if (PIL_check_seconds_timer() - menu->towardstime > BUTTON_MOUSE_TOWARDS_THRESH)
		menu->dotowards = false;

	return menu->dotowards;
}

#ifdef USE_KEYNAV_LIMIT
static void ui_mouse_motion_keynav_init(struct uiKeyNavLock *keynav, const wmEvent *event)
{
	keynav->is_keynav = true;
	copy_v2_v2_int(keynav->event_xy, &event->x);
}
/**
 * Return true if keyinput isn't blocking mouse-motion,
 * or if the mouse-motion is enough to disable keyinput.
 */
static bool ui_mouse_motion_keynav_test(struct uiKeyNavLock *keynav, const wmEvent *event)
{
	if (keynav->is_keynav && (len_manhattan_v2v2_int(keynav->event_xy, &event->x) > BUTTON_KEYNAV_PX_LIMIT)) {
		keynav->is_keynav = false;
	}

	return keynav->is_keynav;
}
#endif  /* USE_KEYNAV_LIMIT */

static char ui_menu_scroll_test(uiBlock *block, int my)
{
	if (block->flag & (UI_BLOCK_CLIPTOP | UI_BLOCK_CLIPBOTTOM)) {
		if (block->flag & UI_BLOCK_CLIPTOP)
			if (my > block->rect.ymax - UI_MENU_SCROLL_MOUSE)
				return 't';
		if (block->flag & UI_BLOCK_CLIPBOTTOM)
			if (my < block->rect.ymin + UI_MENU_SCROLL_MOUSE)
				return 'b';
	}
	return 0;
}

static int ui_menu_scroll(ARegion *ar, uiBlock *block, int my, uiBut *to_bt)
{
	uiBut *bt;
	float dy = 0.0f;

	if (to_bt) {
		/* scroll to activated button */
		if (block->flag & UI_BLOCK_CLIPTOP) {
			if (to_bt->rect.ymax > block->rect.ymax - UI_MENU_SCROLL_ARROW)
				dy = block->rect.ymax - to_bt->rect.ymax - UI_MENU_SCROLL_ARROW;
		}
		if (block->flag & UI_BLOCK_CLIPBOTTOM) {
			if (to_bt->rect.ymin < block->rect.ymin + UI_MENU_SCROLL_ARROW)
				dy = block->rect.ymin - to_bt->rect.ymin + UI_MENU_SCROLL_ARROW;
		}
	}
	else {
		/* scroll when mouse over arrow buttons */
		char test = ui_menu_scroll_test(block, my);

		if (test == 't')
			dy = -UI_UNIT_Y; /* scroll to the top */
		else if (test == 'b')
			dy = UI_UNIT_Y; /* scroll to the bottom */
	}

	if (dy != 0.0f) {
		if (dy < 0.0f) {
			/* stop at top item, extra 0.5 unit Y makes it snap nicer */
			float ymax = -FLT_MAX;

			for (bt = block->buttons.first; bt; bt = bt->next)
				ymax = max_ff(ymax, bt->rect.ymax);

			if (ymax + dy - UI_UNIT_Y * 0.5f < block->rect.ymax - UI_MENU_SCROLL_PAD)
				dy = block->rect.ymax - ymax - UI_MENU_SCROLL_PAD;
		}
		else {
			/* stop at bottom item, extra 0.5 unit Y makes it snap nicer */
			float ymin = FLT_MAX;

			for (bt = block->buttons.first; bt; bt = bt->next)
				ymin = min_ff(ymin, bt->rect.ymin);

			if (ymin + dy + UI_UNIT_Y * 0.5f > block->rect.ymin + UI_MENU_SCROLL_PAD)
				dy = block->rect.ymin - ymin + UI_MENU_SCROLL_PAD;
		}

		/* remember scroll offset for refreshes */
		block->handle->scrolloffset += dy;

		/* apply scroll offset */
		for (bt = block->buttons.first; bt; bt = bt->next) {
			bt->rect.ymin += dy;
			bt->rect.ymax += dy;
		}

		/* set flags again */
		ui_popup_block_scrolltest(block);

		ED_region_tag_redraw(ar);

		return 1;
	}

	return 0;
}

/**
 * Special function to handle nested menus.
 * let the parent menu get the event.
 *
 * This allows a menu to be open,
 * but send key events to the parent if theres no active buttons.
 *
 * Without this keyboard navigation from menu's wont work.
 */
static bool ui_menu_pass_event_to_parent_if_nonactive(
        uiPopupBlockHandle *menu, const uiBut *but,
        const int level, const int retval)
{
	if ((level != 0) && (but == NULL)) {
		menu->menuretval = UI_RETURN_OUT | UI_RETURN_OUT_PARENT;
		(void) retval;  /* so release builds with strict flags are happy as well */
		BLI_assert(retval == WM_UI_HANDLER_CONTINUE);
		return true;
	}
	else {
		return false;
	}
}

static int ui_handle_menu_button(bContext *C, const wmEvent *event, uiPopupBlockHandle *menu)
{
	ARegion *ar = menu->region;
	uiBut *but = ui_but_find_active_in_region(ar);
	int retval;

	if (but) {
		/* Its possible there is an active menu item NOT under the mouse,
		 * in this case ignore mouse clicks outside the button (but Enter etc is accepted) */
		if (event->val == KM_RELEASE) {
			/* pass, needed so we can exit active menu-items when click-dragging out of them */
		}
		else if (!ui_block_is_menu(but->block) || ui_block_is_pie_menu(but->block)) {
			/* pass, skip for dialogs */
		}
		else if (!ui_region_contains_point_px(but->active->region, event->x, event->y)) {
			/* pass, needed to click-exit outside of non-flaoting menus */
		}
		else if ((!ELEM(event->type, MOUSEMOVE, WHEELUPMOUSE, WHEELDOWNMOUSE, MOUSEPAN)) && ISMOUSE(event->type)) {
			if (!ui_but_contains_point_px(but->active->region, but, event->x, event->y)) {
				but = NULL;
			}
		}
	}

	if (but) {
		ScrArea *ctx_area = CTX_wm_area(C);
		ARegion *ctx_region = CTX_wm_region(C);

		if (menu->ctx_area) CTX_wm_area_set(C, menu->ctx_area);
		if (menu->ctx_region) CTX_wm_region_set(C, menu->ctx_region);

		retval = ui_handle_button_event(C, event, but);

		if (menu->ctx_area) CTX_wm_area_set(C, ctx_area);
		if (menu->ctx_region) CTX_wm_region_set(C, ctx_region);
	}
	else {
		retval = ui_handle_button_over(C, event, ar);
	}

	return retval;
}

float ui_block_calc_pie_segment(uiBlock *block, const float event_xy[2])
{
	float seg1[2];
	float seg2[2];
	float len;

	if (block->pie_data.flags & UI_PIE_INITIAL_DIRECTION) {
		copy_v2_v2(seg1, block->pie_data.pie_center_init);
	}
	else {
		copy_v2_v2(seg1, block->pie_data.pie_center_spawned);
	}

	sub_v2_v2v2(seg2, event_xy, seg1);

	len = normalize_v2_v2(block->pie_data.pie_dir, seg2);

	if (len < U.pie_menu_threshold * U.pixelsize)
		block->pie_data.flags |= UI_PIE_INVALID_DIR;
	else
		block->pie_data.flags &= ~UI_PIE_INVALID_DIR;

	return len;
}

static int ui_handle_menu_event(
        bContext *C, const wmEvent *event, uiPopupBlockHandle *menu,
        int level, const bool is_parent_inside, const bool is_parent_menu, const bool is_floating)
{
	ARegion *ar;
	uiBlock *block;
	uiBut *but;
	int mx, my, retval;
	bool inside;
	bool inside_title;  /* check for title dragging */

	ar = menu->region;
	block = ar->uiblocks.first;

	retval = WM_UI_HANDLER_CONTINUE;

	mx = event->x;
	my = event->y;
	ui_window_to_block(ar, block, &mx, &my);

	/* check if mouse is inside block */
	inside = BLI_rctf_isect_pt(&block->rect, mx, my);
	inside_title = inside && ((my + (UI_UNIT_Y * 1.5f)) > block->rect.ymax);

	/* if there's an active modal button, don't check events or outside, except for search menu */
	but = ui_but_find_active_in_region(ar);

#ifdef USE_DRAG_POPUP
	if (menu->is_grab) {
		if (event->type == LEFTMOUSE) {
			menu->is_grab = false;
			retval = WM_UI_HANDLER_BREAK;
		}
		else {
			if (event->type == MOUSEMOVE) {
				int mdiff[2];

				sub_v2_v2v2_int(mdiff, &event->x, menu->grab_xy_prev);
				copy_v2_v2_int(menu->grab_xy_prev, &event->x);

				add_v2_v2v2_int(menu->popup_create_vars.event_xy, menu->popup_create_vars.event_xy, mdiff);

				ui_popup_translate(ar, mdiff);
			}

			return retval;
		}
	}
#endif

	if (but && button_modal_state(but->active->state)) {
		if (block->flag & UI_BLOCK_MOVEMOUSE_QUIT) {
			/* if a button is activated modal, always reset the start mouse
			 * position of the towards mechanism to avoid loosing focus,
			 * and don't handle events */
			ui_mouse_motion_towards_reinit(menu, &event->x);
		}
	}
	else if (event->type == TIMER) {
		if (event->customdata == menu->scrolltimer)
			ui_menu_scroll(ar, block, my, NULL);
	}
	else {
		/* for ui_mouse_motion_towards_block */
		if (event->type == MOUSEMOVE) {
			if (block->flag & UI_BLOCK_MOVEMOUSE_QUIT) {
				ui_mouse_motion_towards_init(menu, &event->x);
			}

			/* add menu scroll timer, if needed */
			if (ui_menu_scroll_test(block, my))
				if (menu->scrolltimer == NULL)
					menu->scrolltimer =
					    WM_event_add_timer(CTX_wm_manager(C), CTX_wm_window(C), TIMER, MENU_SCROLL_INTERVAL);
		}

		/* first block own event func */
		if (block->block_event_func && block->block_event_func(C, block, event)) {
			/* pass */
		}   /* events not for active search menu button */
		else {
			int act = 0;

			switch (event->type) {

				/* closing sublevels of pulldowns */
				case LEFTARROWKEY:
					if (event->val == KM_PRESS && (block->flag & UI_BLOCK_LOOP))
						if (block->saferct.first)
							menu->menuretval = UI_RETURN_OUT;

					retval = WM_UI_HANDLER_BREAK;
					break;

				/* opening sublevels of pulldowns */
				case RIGHTARROWKEY:
					if (event->val == KM_PRESS && (block->flag & UI_BLOCK_LOOP)) {

						if (ui_menu_pass_event_to_parent_if_nonactive(menu, but, level, retval))
							break;

						but = ui_but_find_active_in_region(ar);

						if (!but) {
							/* no item active, we make first active */
							if (block->direction & UI_DIR_UP) but = ui_but_last(block);
							else but = ui_but_first(block);
						}

						if (but && ELEM(but->type, UI_BTYPE_BLOCK, UI_BTYPE_PULLDOWN))
							ui_handle_button_activate(C, ar, but, BUTTON_ACTIVATE_OPEN);
					}

					retval = WM_UI_HANDLER_BREAK;
					break;

				case UPARROWKEY:
				case DOWNARROWKEY:
				case WHEELUPMOUSE:
				case WHEELDOWNMOUSE:
				case MOUSEPAN:
					/* arrowkeys: only handle for block_loop blocks */
					if (IS_EVENT_MOD(event, shift, ctrl, alt, oskey)) {
						/* pass */
					}
					else if (inside || (block->flag & UI_BLOCK_LOOP)) {
						int type = event->type;
						int val = event->val;

						/* convert pan to scrollwheel */
						if (type == MOUSEPAN)
							ui_pan_to_scroll(event, &type, &val);

						if (val == KM_PRESS) {
							const bool is_next =
							        (ELEM(type, DOWNARROWKEY, WHEELDOWNMOUSE) ==
							        ((block->flag & UI_BLOCK_IS_FLIP) != 0));

							if (ui_menu_pass_event_to_parent_if_nonactive(menu, but, level, retval))
								break;

#ifdef USE_KEYNAV_LIMIT
							ui_mouse_motion_keynav_init(&menu->keynav_state, event);
#endif

							but = ui_but_find_active_in_region(ar);
							if (but) {
								/* next button */
								but = is_next ? ui_but_next(but) : ui_but_prev(but);
							}

							if (!but) {
								/* wrap button */
								uiBut *but_wrap;
								but_wrap = is_next ? ui_but_first(block) : ui_but_last(block);
								if (but_wrap) {
									but = but_wrap;
								}
							}

							if (but) {
								ui_handle_button_activate(C, ar, but, BUTTON_ACTIVATE);
								ui_menu_scroll(ar, block, my, but);
							}
						}

						retval = WM_UI_HANDLER_BREAK;
					}

					break;

				case ONEKEY:    case PAD1:
					act = 1; ATTR_FALLTHROUGH;
				case TWOKEY:    case PAD2:
					if (act == 0) act = 2; ATTR_FALLTHROUGH;
				case THREEKEY:  case PAD3:
					if (act == 0) act = 3; ATTR_FALLTHROUGH;
				case FOURKEY:   case PAD4:
					if (act == 0) act = 4; ATTR_FALLTHROUGH;
				case FIVEKEY:   case PAD5:
					if (act == 0) act = 5; ATTR_FALLTHROUGH;
				case SIXKEY:    case PAD6:
					if (act == 0) act = 6; ATTR_FALLTHROUGH;
				case SEVENKEY:  case PAD7:
					if (act == 0) act = 7; ATTR_FALLTHROUGH;
				case EIGHTKEY:  case PAD8:
					if (act == 0) act = 8; ATTR_FALLTHROUGH;
				case NINEKEY:   case PAD9:
					if (act == 0) act = 9; ATTR_FALLTHROUGH;
				case ZEROKEY:   case PAD0:
					if (act == 0) act = 10;

					if ((block->flag & UI_BLOCK_NUMSELECT) && event->val == KM_PRESS) {
						int count;

						if (ui_menu_pass_event_to_parent_if_nonactive(menu, but, level, retval))
							break;

						if (event->alt) act += 10;

						count = 0;
						for (but = block->buttons.first; but; but = but->next) {
							bool doit = false;

							if (!ELEM(but->type, UI_BTYPE_LABEL, UI_BTYPE_SEPR, UI_BTYPE_SEPR_LINE))
								count++;

							/* exception for rna layer buts */
							if (but->rnapoin.data && but->rnaprop &&
							    ELEM(RNA_property_subtype(but->rnaprop), PROP_LAYER, PROP_LAYER_MEMBER))
							{
								if (but->rnaindex == act - 1) {
									doit = true;
								}
							}
							else if (ELEM(but->type,
							              UI_BTYPE_BUT,
							              UI_BTYPE_BUT_MENU,
							              UI_BTYPE_MENU, UI_BTYPE_BLOCK,
							              UI_BTYPE_PULLDOWN) &&
							         count == act)
							{
								doit = true;
							}

							if (!(but->flag & UI_BUT_DISABLED) && doit) {
								/* activate buttons but open menu's */
								uiButtonActivateType activate;
								if (but->type == UI_BTYPE_PULLDOWN) {
									activate = BUTTON_ACTIVATE_OPEN;
								}
								else {
									activate = BUTTON_ACTIVATE_APPLY;
								}

								ui_handle_button_activate(C, ar, but, activate);
								break;
							}
						}

						retval = WM_UI_HANDLER_BREAK;
					}
					break;

				/* Handle keystrokes on menu items */
				case AKEY:
				case BKEY:
				case CKEY:
				case DKEY:
				case EKEY:
				case FKEY:
				case GKEY:
				case HKEY:
				case IKEY:
				case JKEY:
				case KKEY:
				case LKEY:
				case MKEY:
				case NKEY:
				case OKEY:
				case PKEY:
				case QKEY:
				case RKEY:
				case SKEY:
				case TKEY:
				case UKEY:
				case VKEY:
				case WKEY:
				case XKEY:
				case YKEY:
				case ZKEY:
				{
					if ((event->val  == KM_PRESS || event->val == KM_DBL_CLICK) &&
					    !IS_EVENT_MOD(event, shift, ctrl, oskey))
					{
						if (ui_menu_pass_event_to_parent_if_nonactive(menu, but, level, retval))
							break;

						for (but = block->buttons.first; but; but = but->next) {
							if (!(but->flag & UI_BUT_DISABLED) && but->menu_key == event->type) {
								if (ELEM(but->type, UI_BTYPE_BUT, UI_BTYPE_BUT_MENU)) {
									/* mainly for operator buttons */
									ui_handle_button_activate(C, ar, but, BUTTON_ACTIVATE_APPLY);
								}
								else if (ELEM(but->type, UI_BTYPE_BLOCK, UI_BTYPE_PULLDOWN)) {
									/* open submenus (like right arrow key) */
									ui_handle_button_activate(C, ar, but, BUTTON_ACTIVATE_OPEN);
								}
								else if (but->type == UI_BTYPE_MENU) {
									/* activate menu items */
									ui_handle_button_activate(C, ar, but, BUTTON_ACTIVATE);
								}
								else {
									printf("%s: error, but->menu_key type: %u\n", __func__, but->type);
								}

								break;
							}
						}

						retval = WM_UI_HANDLER_BREAK;
					}
					break;
				}
			}
		}

		/* here we check return conditions for menus */
		if (block->flag & UI_BLOCK_LOOP) {
			/* if we click outside the block, verify if we clicked on the
			 * button that opened us, otherwise we need to close,
			 *
			 * note that there is an exception for root level menus and
			 * popups which you can click again to close.
			 */
			if (inside == 0) {
				uiSafetyRct *saferct = block->saferct.first;

				if (ELEM(event->type, LEFTMOUSE, MIDDLEMOUSE, RIGHTMOUSE)) {
					if (ELEM(event->val, KM_PRESS, KM_DBL_CLICK)) {
						if ((is_parent_menu == false) && (U.uiflag & USER_MENUOPENAUTO) == 0) {
							/* for root menus, allow clicking to close */
							if (block->flag & (UI_BLOCK_OUT_1))
								menu->menuretval = UI_RETURN_OK;
							else
								menu->menuretval = UI_RETURN_OUT;
						}
						else if (saferct && !BLI_rctf_isect_pt(&saferct->parent, event->x, event->y)) {
							if (block->flag & (UI_BLOCK_OUT_1))
								menu->menuretval = UI_RETURN_OK;
							else
								menu->menuretval = UI_RETURN_OUT;
						}
					}
					else if (ELEM(event->val, KM_RELEASE, KM_CLICK)) {
						/* For buttons that use a hold function, exit when mouse-up outside the menu. */
						if (block->flag & UI_BLOCK_POPUP_HOLD) {
							/* Note, we could check the cursor is over the parent button. */
							menu->menuretval = UI_RETURN_CANCEL;
							retval = WM_UI_HANDLER_CONTINUE;
						}
					}
				}
			}

			if (menu->menuretval) {
				/* pass */
			}
#ifdef USE_KEYNAV_LIMIT
			else if ((event->type == MOUSEMOVE) && ui_mouse_motion_keynav_test(&menu->keynav_state, event)) {
				/* don't handle the mousemove if we're using key-navigation */
				retval = WM_UI_HANDLER_BREAK;
			}
#endif
			else if (event->type == ESCKEY && event->val == KM_PRESS) {
				/* esc cancels this and all preceding menus */
				menu->menuretval = UI_RETURN_CANCEL;
			}
			else if (ELEM(event->type, RETKEY, PADENTER) && event->val == KM_PRESS) {
				/* enter will always close this block, we let the event
				 * get handled by the button if it is activated, otherwise we cancel */
				if (!ui_but_find_active_in_region(ar))
					menu->menuretval = UI_RETURN_CANCEL | UI_RETURN_POPUP_OK;
			}
#ifdef USE_DRAG_POPUP
			else if ((event->type == LEFTMOUSE) && (event->val == KM_PRESS) &&
			         (inside && is_floating && inside_title))
			{
				if (!but || !ui_but_contains_point_px(ar, but, event->x, event->y)) {
					if (but) {
						UI_but_tooltip_timer_remove(C, but);
					}

					menu->is_grab = true;
					copy_v2_v2_int(menu->grab_xy_prev, &event->x);
					retval = WM_UI_HANDLER_BREAK;
				}
			}
#endif
			else {

				/* check mouse moving outside of the menu */
				if (inside == 0 && (block->flag & UI_BLOCK_MOVEMOUSE_QUIT)) {
					uiSafetyRct *saferct;

					ui_mouse_motion_towards_check(block, menu, &event->x, is_parent_inside == false);

					/* check for all parent rects, enables arrowkeys to be used */
					for (saferct = block->saferct.first; saferct; saferct = saferct->next) {
						/* for mouse move we only check our own rect, for other
						 * events we check all preceding block rects too to make
						 * arrow keys navigation work */
						if (event->type != MOUSEMOVE || saferct == block->saferct.first) {
							if (BLI_rctf_isect_pt(&saferct->parent, (float)event->x, (float)event->y))
								break;
							if (BLI_rctf_isect_pt(&saferct->safety, (float)event->x, (float)event->y))
								break;
						}
					}

					/* strict check, and include the parent rect */
					if (!menu->dotowards && !saferct) {
						if (block->flag & (UI_BLOCK_OUT_1))
							menu->menuretval = UI_RETURN_OK;
						else
							menu->menuretval = UI_RETURN_OUT;
					}
					else if (menu->dotowards && event->type == MOUSEMOVE)
						retval = WM_UI_HANDLER_BREAK;
				}
			}

			/* end switch */
		}
	}

	/* if we are didn't handle the event yet, lets pass it on to
	 * buttons inside this region. disabled inside check .. not sure
	 * anymore why it was there? but it meant enter didn't work
	 * for example when mouse was not over submenu */
	if ((event->type == TIMER) ||
	    (/*inside &&*/ (!menu->menuretval || (menu->menuretval & UI_RETURN_UPDATE)) && retval == WM_UI_HANDLER_CONTINUE))
	{
		retval = ui_handle_menu_button(C, event, menu);
	}

#ifdef USE_UI_POPOVER_ONCE
	if (block->flag & UI_BLOCK_POPOVER_ONCE) {
		if ((event->type == LEFTMOUSE) && (event->val == KM_RELEASE)) {
			UI_popover_once_clear(menu->popup_create_vars.arg);
			block->flag &= ~UI_BLOCK_POPOVER_ONCE;
		}
	}
#endif

	/* Don't handle double click events, rehandle as regular press/release. */
	if (retval == WM_UI_HANDLER_CONTINUE && event->val == KM_DBL_CLICK) {
		return retval;
	}

	/* if we set a menu return value, ensure we continue passing this on to
	 * lower menus and buttons, so always set continue then, and if we are
	 * inside the region otherwise, ensure we swallow the event */
	if (menu->menuretval)
		return WM_UI_HANDLER_CONTINUE;
	else if (inside)
		return WM_UI_HANDLER_BREAK;
	else
		return retval;
}

static int ui_handle_menu_return_submenu(bContext *C, const wmEvent *event, uiPopupBlockHandle *menu)
{
	ARegion *ar;
	uiBut *but;
	uiBlock *block;
	uiHandleButtonData *data;
	uiPopupBlockHandle *submenu;

	ar = menu->region;
	block = ar->uiblocks.first;

	but = ui_but_find_active_in_region(ar);

	BLI_assert(but);

	data = but->active;
	submenu = data->menu;

	if (submenu->menuretval) {
		bool update;

		/* first decide if we want to close our own menu cascading, if
		 * so pass on the sub menu return value to our own menu handle */
		if ((submenu->menuretval & UI_RETURN_OK) || (submenu->menuretval & UI_RETURN_CANCEL)) {
			if (!(block->flag & UI_BLOCK_KEEP_OPEN)) {
				menu->menuretval = submenu->menuretval;
				menu->butretval = data->retval;
			}
		}

		update = (submenu->menuretval & UI_RETURN_UPDATE) != 0;

		/* now let activated button in this menu exit, which
		 * will actually close the submenu too */
		ui_handle_button_return_submenu(C, event, but);

		if (update)
			submenu->menuretval = 0;
	}

	if (block->flag & UI_BLOCK_MOVEMOUSE_QUIT) {
		/* for cases where close does not cascade, allow the user to
		 * move the mouse back towards the menu without closing */
		ui_mouse_motion_towards_reinit(menu, &event->x);
	}

	if (menu->menuretval) {
		return WM_UI_HANDLER_CONTINUE;
	}
	else {
		return WM_UI_HANDLER_BREAK;
	}
}

static bool ui_but_pie_menu_supported_apply(uiBut *but)
{
	return (!ELEM(but->type, UI_BTYPE_NUM_SLIDER, UI_BTYPE_NUM));
}

static int ui_but_pie_menu_apply(bContext *C, uiPopupBlockHandle *menu, uiBut *but, bool force_close)
{
	int retval = WM_UI_HANDLER_BREAK;

	if (but && ui_but_pie_menu_supported_apply(but)) {
		if (but->type == UI_BTYPE_MENU) {
			/* forcing the pie menu to close will not handle menus */
			if (!force_close) {
				uiBut *active_but = ui_but_find_active_in_region(menu->region);

				if (active_but) {
					button_activate_exit(C, active_but, active_but->active, false, false);
				}

				button_activate_init(C, menu->region, but, BUTTON_ACTIVATE_OPEN);
				return retval;
			}
			else {
				menu->menuretval = UI_RETURN_CANCEL;
			}
		}
		else {
			ui_apply_but(C, but->block, but, but->active, false);
			button_activate_exit((bContext *)C, but, but->active, false, true);

			menu->menuretval = UI_RETURN_OK;
		}
	}
	else {
		menu->menuretval = UI_RETURN_CANCEL;

		ED_region_tag_redraw(menu->region);
	}

	return retval;
}

static uiBut *ui_block_pie_dir_activate(uiBlock *block, const wmEvent *event, RadialDirection dir)
{
	uiBut *but;

	if ((block->flag & UI_BLOCK_NUMSELECT) && event->val == KM_PRESS) {
		for (but = block->buttons.first; but; but = but->next) {
			if (but->pie_dir == dir && !ELEM(but->type, UI_BTYPE_SEPR, UI_BTYPE_SEPR_LINE)) {
				return but;
			}
		}
	}

	return NULL;
}

static int ui_but_pie_button_activate(bContext *C, uiBut *but, uiPopupBlockHandle *menu)
{
	uiBut *active_but;

	if (but == NULL)
		return WM_UI_HANDLER_BREAK;

	active_but = ui_but_find_active_in_region(menu->region);

	if (active_but)
		button_activate_exit(C, active_but, active_but->active, false, false);

	button_activate_init(C, menu->region, but, BUTTON_ACTIVATE_OVER);
	return ui_but_pie_menu_apply(C, menu, but, false);
}

static int ui_pie_handler(bContext *C, const wmEvent *event, uiPopupBlockHandle *menu)
{
	ARegion *ar;
	uiBlock *block;
	uiBut *but;
	float event_xy[2];
	double duration;
	bool is_click_style;
	float dist;

	/* we block all events, this is modal interaction, except for drop events which is described below */
	int retval = WM_UI_HANDLER_BREAK;

	if (event->type == EVT_DROP) {
		/* may want to leave this here for later if we support pie ovens */

		retval = WM_UI_HANDLER_CONTINUE;
	}

	ar = menu->region;
	block = ar->uiblocks.first;

	is_click_style = (block->pie_data.flags & UI_PIE_CLICK_STYLE);

	/* if there's an active modal button, don't check events or outside, except for search menu */
	but = ui_but_find_active_in_region(ar);

	if (menu->scrolltimer == NULL) {
		menu->scrolltimer =
		    WM_event_add_timer(CTX_wm_manager(C), CTX_wm_window(C), TIMER, PIE_MENU_INTERVAL);
		menu->scrolltimer->duration = 0.0;
	}

	duration = menu->scrolltimer->duration;

	event_xy[0] = event->x;
	event_xy[1] = event->y;

	ui_window_to_block_fl(ar, block, &event_xy[0], &event_xy[1]);

	dist = ui_block_calc_pie_segment(block, event_xy);

	if (but && button_modal_state(but->active->state)) {
		retval = ui_handle_menu_button(C, event, menu);
	}
	else {
		if (event->type == TIMER) {
			if (event->customdata == menu->scrolltimer) {
				/* deactivate initial direction after a while */
				if (duration > 0.01 * U.pie_initial_timeout) {
					block->pie_data.flags &= ~UI_PIE_INITIAL_DIRECTION;
				}

				/* handle animation */
				if (!(block->pie_data.flags & UI_PIE_ANIMATION_FINISHED)) {
					double final_time = 0.01 * U.pie_animation_timeout;
					float fac = duration / final_time;
					float pie_radius = U.pie_menu_radius * UI_DPI_FAC;

					if (fac > 1.0f) {
						fac = 1.0f;
						block->pie_data.flags |= UI_PIE_ANIMATION_FINISHED;
					}

					for (but = block->buttons.first; but; but = but->next) {
						if (but->pie_dir != UI_RADIAL_NONE) {
							float vec[2];
							float center[2];

							ui_but_pie_dir(but->pie_dir, vec);

							center[0] = (vec[0] > 0.01f) ? 0.5f : ((vec[0] < -0.01f) ? -0.5f : 0.0f);
							center[1] = (vec[1] > 0.99f) ? 0.5f : ((vec[1] < -0.99f) ? -0.5f : 0.0f);

							center[0] *= BLI_rctf_size_x(&but->rect);
							center[1] *= BLI_rctf_size_y(&but->rect);

							mul_v2_fl(vec, pie_radius);
							add_v2_v2(vec, center);
							mul_v2_fl(vec, fac);
							add_v2_v2(vec, block->pie_data.pie_center_spawned);

							BLI_rctf_recenter(&but->rect, vec[0], vec[1]);
						}
					}
					block->pie_data.alphafac = fac;

					ED_region_tag_redraw(ar);
				}
			}

			/* check pie velociy here if gesture has ended */
			if (block->pie_data.flags & UI_PIE_GESTURE_END_WAIT) {
				float len_sq = 10;

				/* use a time threshold to ensure we leave time to the mouse to move */
				if (duration - block->pie_data.duration_gesture > 0.02) {
					len_sq = len_squared_v2v2(event_xy, block->pie_data.last_pos);
					copy_v2_v2(block->pie_data.last_pos, event_xy);
					block->pie_data.duration_gesture = duration;
				}

				if (len_sq < 1.0f) {
					but = ui_but_find_active_in_region(menu->region);

					if (but) {
						return ui_but_pie_menu_apply(C, menu, but, true);
					}
				}
			}
		}

		if (event->type == block->pie_data.event && !is_click_style) {
			if (event->val != KM_RELEASE) {
				ui_handle_menu_button(C, event, menu);

				if (len_squared_v2v2(event_xy, block->pie_data.pie_center_init) > PIE_CLICK_THRESHOLD_SQ) {
					block->pie_data.flags |= UI_PIE_DRAG_STYLE;
				}
				/* why redraw here? It's simple, we are getting many double click events here.
				 * Those operate like mouse move events almost */
				ED_region_tag_redraw(ar);
			}
			else {
				/* distance from initial point */
				if (!(block->pie_data.flags & UI_PIE_DRAG_STYLE)) {
					block->pie_data.flags |= UI_PIE_CLICK_STYLE;
				}
				else {
					but = ui_but_find_active_in_region(menu->region);

					if (but && (U.pie_menu_confirm > 0) &&
					    (dist >= U.pie_menu_threshold + U.pie_menu_confirm))
					{
						if (but)
							return ui_but_pie_menu_apply(C, menu, but, true);
					}

					retval = ui_but_pie_menu_apply(C, menu, but, true);

				}
			}
		}
		else {
			/* direction from numpad */
			RadialDirection num_dir = UI_RADIAL_NONE;

			switch (event->type) {
				case MOUSEMOVE:
					if (!is_click_style) {
						float len_sq = len_squared_v2v2(event_xy, block->pie_data.pie_center_init);

						/* here we use the initial position explicitly */
						if (len_sq > PIE_CLICK_THRESHOLD_SQ) {
							block->pie_data.flags |= UI_PIE_DRAG_STYLE;
						}

						/* here instead, we use the offset location to account for the initial direction timeout */
						if ((U.pie_menu_confirm > 0) &&
						    (dist >= U.pie_menu_threshold + U.pie_menu_confirm))
						{
							block->pie_data.flags |= UI_PIE_GESTURE_END_WAIT;
							copy_v2_v2(block->pie_data.last_pos, event_xy);
							block->pie_data.duration_gesture = duration;
						}
					}

					ui_handle_menu_button(C, event, menu);

					/* mouse move should always refresh the area for pie menus */
					ED_region_tag_redraw(ar);
					break;

				case LEFTMOUSE:
					if (is_click_style) {
						if (block->pie_data.flags & UI_PIE_INVALID_DIR) {
							menu->menuretval = UI_RETURN_CANCEL;
						}
						else {
							retval = ui_handle_menu_button(C, event, menu);
						}
					}
					break;

				case ESCKEY:
				case RIGHTMOUSE:
					menu->menuretval = UI_RETURN_CANCEL;
					break;

				case AKEY:
				case BKEY:
				case CKEY:
				case DKEY:
				case EKEY:
				case FKEY:
				case GKEY:
				case HKEY:
				case IKEY:
				case JKEY:
				case KKEY:
				case LKEY:
				case MKEY:
				case NKEY:
				case OKEY:
				case PKEY:
				case QKEY:
				case RKEY:
				case SKEY:
				case TKEY:
				case UKEY:
				case VKEY:
				case WKEY:
				case XKEY:
				case YKEY:
				case ZKEY:
				{
					if ((event->val  == KM_PRESS || event->val == KM_DBL_CLICK) &&
					    !IS_EVENT_MOD(event, shift, ctrl, oskey))
					{
						for (but = block->buttons.first; but; but = but->next) {
							if (but->menu_key == event->type) {
								ui_but_pie_button_activate(C, but, menu);
							}
						}
					}
					break;
				}

#define CASE_NUM_TO_DIR(n, d) \
			case (ZEROKEY + n): case (PAD0 + n): \
				{ if (num_dir == UI_RADIAL_NONE) num_dir = d; } (void)0

				CASE_NUM_TO_DIR(1, UI_RADIAL_SW); ATTR_FALLTHROUGH;
				CASE_NUM_TO_DIR(2, UI_RADIAL_S);  ATTR_FALLTHROUGH;
				CASE_NUM_TO_DIR(3, UI_RADIAL_SE); ATTR_FALLTHROUGH;
				CASE_NUM_TO_DIR(4, UI_RADIAL_W);  ATTR_FALLTHROUGH;
				CASE_NUM_TO_DIR(6, UI_RADIAL_E);  ATTR_FALLTHROUGH;
				CASE_NUM_TO_DIR(7, UI_RADIAL_NW); ATTR_FALLTHROUGH;
				CASE_NUM_TO_DIR(8, UI_RADIAL_N);  ATTR_FALLTHROUGH;
				CASE_NUM_TO_DIR(9, UI_RADIAL_NE);
				{
					but = ui_block_pie_dir_activate(block, event, num_dir);
					retval = ui_but_pie_button_activate(C, but, menu);
					break;
				}
#undef CASE_NUM_TO_DIR
				default:
					retval = ui_handle_menu_button(C, event, menu);
					break;
			}
		}
	}

	return retval;
}

static int ui_handle_menus_recursive(
        bContext *C, const wmEvent *event, uiPopupBlockHandle *menu,
        int level, const bool is_parent_inside, const bool is_parent_menu, const bool is_floating)
{
	uiBut *but;
	uiHandleButtonData *data;
	uiPopupBlockHandle *submenu;
	int retval = WM_UI_HANDLER_CONTINUE;
	bool do_towards_reinit = false;

	/* check if we have a submenu, and handle events for it first */
	but = ui_but_find_active_in_region(menu->region);
	data = (but) ? but->active : NULL;
	submenu = (data) ? data->menu : NULL;

	if (submenu) {
		uiBlock *block = menu->region->uiblocks.first;
		const bool is_menu = ui_block_is_menu(block);
		bool inside = false;
		/* root pie menus accept the key that spawned them as double click to improve responsiveness */
		bool do_recursion = (!(block->flag & UI_BLOCK_RADIAL) || event->type != block->pie_data.event);

		if (do_recursion) {
			if (is_parent_inside == false) {
				int mx, my;

				mx = event->x;
				my = event->y;
				ui_window_to_block(menu->region, block, &mx, &my);
				inside = BLI_rctf_isect_pt(&block->rect, mx, my);
			}

			retval = ui_handle_menus_recursive(C, event, submenu, level + 1, is_parent_inside || inside, is_menu, false);
		}
	}

	/* now handle events for our own menu */
	if (retval == WM_UI_HANDLER_CONTINUE || event->type == TIMER) {
		const bool do_but_search = (but && (but->type == UI_BTYPE_SEARCH_MENU));
		if (submenu && submenu->menuretval) {
			const bool do_ret_out_parent = (submenu->menuretval & UI_RETURN_OUT_PARENT) != 0;
			retval = ui_handle_menu_return_submenu(C, event, menu);
			submenu = NULL;  /* hint not to use this, it may be freed by call above */
			(void)submenu;
			/* we may want to quit the submenu and handle the even in this menu,
			 * if its important to use it, check 'data->menu' first */
			if (((retval == WM_UI_HANDLER_BREAK) && do_ret_out_parent) == 0) {
				/* skip applying the event */
				return retval;
			}
		}

		if (do_but_search) {
			uiBlock *block = menu->region->uiblocks.first;

			retval = ui_handle_menu_button(C, event, menu);

			if (block->flag & UI_BLOCK_MOVEMOUSE_QUIT) {
				/* when there is a active search button and we close it,
				 * we need to reinit the mouse coords [#35346] */
				if (ui_but_find_active_in_region(menu->region) != but) {
					do_towards_reinit = true;
				}
			}
		}
		else {
			uiBlock *block = menu->region->uiblocks.first;
			uiBut *listbox = ui_list_find_mouse_over(menu->region, event);

			if (block->flag & UI_BLOCK_RADIAL) {
				retval = ui_pie_handler(C, event, menu);
			}
			else if (event->type == LEFTMOUSE || event->val != KM_DBL_CLICK) {
				bool handled = false;

				if (listbox) {
					int retval_test = ui_handle_list_event(C, event, menu->region, listbox);
					if (retval_test != WM_UI_HANDLER_CONTINUE) {
						retval = retval_test;
						handled = true;
					}
				}

				if (handled == false) {
					retval = ui_handle_menu_event(
					        C, event, menu, level,
					        is_parent_inside, is_parent_menu, is_floating);
				}
			}
		}
	}

	if (do_towards_reinit) {
		ui_mouse_motion_towards_reinit(menu, &event->x);
	}

	return retval;
}

/**
 * Allow setting menu return value from externals. E.g. WM might need to do this for exiting files correctly.
 */
void UI_popup_menu_retval_set(const uiBlock *block, const int retval, const bool enable)
{
	uiPopupBlockHandle *menu = block->handle;
	if (menu) {
		menu->menuretval = enable ? (menu->menuretval | retval) : (menu->menuretval & retval);
	}
}

/* *************** UI event handlers **************** */

static int ui_region_handler(bContext *C, const wmEvent *event, void *UNUSED(userdata))
{
	ARegion *ar;
	uiBut *but, *listbox;
	int retval;

	/* here we handle buttons at the region level, non-modal */
	ar = CTX_wm_region(C);
	retval = WM_UI_HANDLER_CONTINUE;

	if (ar == NULL || BLI_listbase_is_empty(&ar->uiblocks)) {
		return retval;
	}

	/* either handle events for already activated button or try to activate */
	but = ui_but_find_active_in_region(ar);
	listbox = ui_list_find_mouse_over(ar, event);

	retval = ui_handler_panel_region(C, event, ar, listbox ? listbox : but);

	if (retval == WM_UI_HANDLER_CONTINUE && listbox) {
		retval = ui_handle_list_event(C, event, ar, listbox);

		/* interactions with the listbox should disable tips */
		if (retval == WM_UI_HANDLER_BREAK) {
			if (but) {
				UI_but_tooltip_timer_remove(C, but);
			}
		}
	}

	if (retval == WM_UI_HANDLER_CONTINUE) {
		if (but)
			retval = ui_handle_button_event(C, event, but);
		else
			retval = ui_handle_button_over(C, event, ar);
	}

	/* re-enable tooltips */
	if (event->type == MOUSEMOVE && (event->x != event->prevx || event->y != event->prevy))
		ui_blocks_set_tooltips(ar, true);

	/* delayed apply callbacks */
	ui_apply_but_funcs_after(C);

	return retval;
}

static void ui_region_handler_remove(bContext *C, void *UNUSED(userdata))
{
	bScreen *sc;
	ARegion *ar;

	ar = CTX_wm_region(C);
	if (ar == NULL) return;

	UI_blocklist_free(C, &ar->uiblocks);

	sc = CTX_wm_screen(C);
	if (sc == NULL) return;

	/* delayed apply callbacks, but not for screen level regions, those
	 * we rather do at the very end after closing them all, which will
	 * be done in ui_region_handler/window */
	if (BLI_findindex(&sc->regionbase, ar) == -1)
		ui_apply_but_funcs_after(C);
}

/* handle buttons at the window level, modal, for example while
 * number sliding, text editing, or when a menu block is open */
static int ui_handler_region_menu(bContext *C, const wmEvent *event, void *UNUSED(userdata))
{
	ARegion *ar;
	uiBut *but;
	int retval = WM_UI_HANDLER_CONTINUE;

	ar = CTX_wm_menu(C);
	if (!ar)
		ar = CTX_wm_region(C);

	but = ui_but_find_active_in_region(ar);

	if (but) {
		bScreen *screen = CTX_wm_screen(C);
		ARegion *ar_temp;
		uiBut *but_other;
		uiHandleButtonData *data;
		bool is_inside_menu = false;

		/* look for a popup menu containing the mouse */
		for (ar_temp = screen->regionbase.first; ar_temp; ar_temp = ar_temp->next) {
			rcti winrct;

			ui_region_winrct_get_no_margin(ar_temp, &winrct);

			if (BLI_rcti_isect_pt_v(&winrct, &event->x)) {
				BLI_assert(ar_temp->type->regionid == RGN_TYPE_TEMPORARY);

				is_inside_menu = true;
				break;
			}
		}

		/* handle activated button events */
		data = but->active;

		if ((data->state == BUTTON_STATE_MENU_OPEN) &&
		    (is_inside_menu == false) && /* make sure mouse isn't inside another menu (see T43247) */
		    (ELEM(but->type, UI_BTYPE_PULLDOWN, UI_BTYPE_POPOVER)) &&
		    (but_other = ui_but_find_mouse_over(ar, event)) &&
		    (but != but_other) &&
		    (ELEM(but_other->type, UI_BTYPE_PULLDOWN, UI_BTYPE_POPOVER)))
		{
			/* if mouse moves to a different root-level menu button,
			 * open it to replace the current menu */
			if ((but_other->flag & UI_BUT_DISABLED) == 0) {
				ui_handle_button_activate(C, ar, but_other, BUTTON_ACTIVATE_OVER);
				button_activate_state(C, but_other, BUTTON_STATE_MENU_OPEN);
				retval = WM_UI_HANDLER_BREAK;
			}
		}
		else if (data->state == BUTTON_STATE_MENU_OPEN) {
			/* handle events for menus and their buttons recursively,
			 * this will handle events from the top to the bottom menu */
			if (data->menu) {
				retval = ui_handle_menus_recursive(C, event, data->menu, 0, false, false, false);
			}

			/* handle events for the activated button */
			if ((data->menu && (retval == WM_UI_HANDLER_CONTINUE)) ||
			    (event->type == TIMER))
			{
				if (data->menu && data->menu->menuretval) {
					ui_handle_button_return_submenu(C, event, but);
					retval = WM_UI_HANDLER_BREAK;
				}
				else {
					retval = ui_handle_button_event(C, event, but);
				}
			}
		}
		else {
			/* handle events for the activated button */
			retval = ui_handle_button_event(C, event, but);
		}
	}

	/* re-enable tooltips */
	if (event->type == MOUSEMOVE && (event->x != event->prevx || event->y != event->prevy))
		ui_blocks_set_tooltips(ar, true);

	/* delayed apply callbacks */
	ui_apply_but_funcs_after(C);

	/* Don't handle double-click events,
	 * these will be converted into regular clicks which we handle. */
	if (retval == WM_UI_HANDLER_CONTINUE) {
		if (event->val == KM_DBL_CLICK) {
			return WM_UI_HANDLER_CONTINUE;
		}
	}

	/* we block all events, this is modal interaction */
	return WM_UI_HANDLER_BREAK;
}

/* two types of popups, one with operator + enum, other with regular callbacks */
static int ui_popup_handler(bContext *C, const wmEvent *event, void *userdata)
{
	uiPopupBlockHandle *menu = userdata;
	struct ARegion *menu_region;
	/* we block all events, this is modal interaction, except for drop events which is described below */
	int retval = WM_UI_HANDLER_BREAK;
	bool reset_pie = false;

	menu_region = CTX_wm_menu(C);
	CTX_wm_menu_set(C, menu->region);

	if (event->type == EVT_DROP || event->val == KM_DBL_CLICK) {
		/* EVT_DROP:
		 *   If we're handling drop event we'll want it to be handled by popup callee as well,
		 *   so it'll be possible to perform such operations as opening .blend files by dropping
		 *   them into blender, even if there's opened popup like splash screen (sergey).
		 * KM_DBL_CLICK:
		 *   Continue in case of double click so wm_handlers_do calls handler again with KM_PRESS
		 *   event. This is needed to ensure correct button handling for fast clicking (T47532).
		 */

		retval = WM_UI_HANDLER_CONTINUE;
	}

	ui_handle_menus_recursive(C, event, menu, 0, false, false, true);

	/* free if done, does not free handle itself */
	if (menu->menuretval) {
		wmWindow *win = CTX_wm_window(C);
		/* copy values, we have to free first (closes region) */
		uiPopupBlockHandle temp = *menu;
		uiBlock *block = menu->region->uiblocks.first;

		/* set last pie event to allow chained pie spawning */
		if (block->flag & UI_BLOCK_RADIAL) {
			win->last_pie_event = block->pie_data.event;
			reset_pie = true;
		}

		ui_popup_block_free(C, menu);
		UI_popup_handlers_remove(&win->modalhandlers, menu);
		CTX_wm_menu_set(C, NULL);

#ifdef USE_DRAG_TOGGLE
		{
			WM_event_free_ui_handler_all(C, &win->modalhandlers,
			                             ui_handler_region_drag_toggle, ui_handler_region_drag_toggle_remove);
		}
#endif

		if ((temp.menuretval & UI_RETURN_OK) || (temp.menuretval & UI_RETURN_POPUP_OK)) {
			if (temp.popup_func)
				temp.popup_func(C, temp.popup_arg, temp.retvalue);
			if (temp.optype)
				WM_operator_name_call_ptr(C, temp.optype, temp.opcontext, NULL);
		}
		else if (temp.cancel_func)
			temp.cancel_func(C, temp.popup_arg);

		WM_event_add_mousemove(C);
	}
	else {
		/* re-enable tooltips */
		if (event->type == MOUSEMOVE && (event->x != event->prevx || event->y != event->prevy))
			ui_blocks_set_tooltips(menu->region, true);
	}

	/* delayed apply callbacks */
	ui_apply_but_funcs_after(C);

	if (reset_pie) {
		/* reaqcuire window in case pie invalidates it somehow */
		wmWindow *win = CTX_wm_window(C);

		if (win)
			win->last_pie_event = EVENT_NONE;
	}

	CTX_wm_region_set(C, menu_region);

	return retval;
}

static void ui_popup_handler_remove(bContext *C, void *userdata)
{
	uiPopupBlockHandle *menu = userdata;

	/* More correct would be to expect UI_RETURN_CANCEL here, but not wanting to
	 * cancel when removing handlers because of file exit is a rare exception.
	 * So instead of setting cancel flag for all menus before removing handlers,
	 * just explicitly flag menu with UI_RETURN_OK to avoid cancelling it. */
	if ((menu->menuretval & UI_RETURN_OK) == 0 && menu->cancel_func) {
		menu->cancel_func(C, menu->popup_arg);
	}

	/* free menu block if window is closed for some reason */
	ui_popup_block_free(C, menu);

	/* delayed apply callbacks */
	ui_apply_but_funcs_after(C);
}

void UI_region_handlers_add(ListBase *handlers)
{
	WM_event_remove_ui_handler(handlers, ui_region_handler, ui_region_handler_remove, NULL, false);
	WM_event_add_ui_handler(NULL, handlers, ui_region_handler, ui_region_handler_remove, NULL, 0);
}

void UI_popup_handlers_add(bContext *C, ListBase *handlers, uiPopupBlockHandle *popup, const char flag)
{
	WM_event_add_ui_handler(C, handlers, ui_popup_handler, ui_popup_handler_remove, popup, flag);
}

void UI_popup_handlers_remove(ListBase *handlers, uiPopupBlockHandle *popup)
{
	wmEventHandler *handler;

	for (handler = handlers->first; handler; handler = handler->next) {
		if (handler->ui_handle == ui_popup_handler &&
		    handler->ui_remove == ui_popup_handler_remove &&
		    handler->ui_userdata == popup)
		{
			/* tag refresh parent popup */
			if (handler->next &&
			    handler->next->ui_handle == ui_popup_handler &&
			    handler->next->ui_remove == ui_popup_handler_remove)
			{
				uiPopupBlockHandle *parent_popup = handler->next->ui_userdata;
				ED_region_tag_refresh_ui(parent_popup->region);
			}
			break;
		}
	}

	WM_event_remove_ui_handler(handlers, ui_popup_handler, ui_popup_handler_remove, popup, false);
}

void UI_popup_handlers_remove_all(bContext *C, ListBase *handlers)
{
	WM_event_free_ui_handler_all(C, handlers, ui_popup_handler, ui_popup_handler_remove);
}

bool UI_textbutton_activate_rna(
        const bContext *C, ARegion *ar,
        const void *rna_poin_data, const char *rna_prop_id)
{
	uiBlock *block;
	uiBut *but = NULL;

	for (block = ar->uiblocks.first; block; block = block->next) {
		for (but = block->buttons.first; but; but = but->next) {
			if (but->type == UI_BTYPE_TEXT) {
				if (but->rnaprop && but->rnapoin.data == rna_poin_data) {
					if (STREQ(RNA_property_identifier(but->rnaprop), rna_prop_id)) {
						break;
					}
				}
			}
		}
		if (but)
			break;
	}

	if (but) {
		UI_but_active_only(C, ar, block, but);
		return true;
	}
	else {
		return false;
	}
}

bool UI_textbutton_activate_but(const bContext *C, uiBut *actbut)
{
	ARegion *ar = CTX_wm_region(C);
	uiBlock *block;
	uiBut *but = NULL;

	for (block = ar->uiblocks.first; block; block = block->next) {
		for (but = block->buttons.first; but; but = but->next)
			if (but == actbut && but->type == UI_BTYPE_TEXT)
				break;

		if (but)
			break;
	}

	if (but) {
		UI_but_active_only(C, ar, block, but);
		return true;
	}
	else {
		return false;
	}
}


void ui_but_clipboard_free(void)
{
	curvemapping_free_data(&but_copypaste_curve);
}

bool UI_but_is_tool(const uiBut *but)
{
	/* very evil! */
	if (but->optype != NULL) {
		static wmOperatorType *ot = NULL;
		if (ot == NULL) {
			ot = WM_operatortype_find("WM_OT_tool_set_by_name", false);
		}
		if (but->optype == ot) {
			return true;
		}
	}
	return false;
}<|MERGE_RESOLUTION|>--- conflicted
+++ resolved
@@ -6726,10 +6726,6 @@
 		return false;
 	}
 
-<<<<<<< HEAD
-	if (but->rnapoin.data && but->rnaprop) {
-		ui_but_menu_lazy_init(C, but, &pup, &layout);
-=======
 	uiPopupMenu *pup;
 	uiLayout *layout;
 
@@ -6748,7 +6744,6 @@
 	}
 
 	if (but->rnapoin.data && but->rnaprop) {
->>>>>>> f8a36363
 		PointerRNA *ptr = &but->rnapoin;
 		PropertyRNA *prop = but->rnaprop;
 		const PropertyType type = RNA_property_type(prop);
