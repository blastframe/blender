--- conflicted
+++ resolved
@@ -56,12 +56,8 @@
 	
 	m_bbox(MT_Point3(-1.0, -1.0, -1.0), MT_Point3(1.0, 1.0, 1.0)),
 	m_radius(1.0),
-<<<<<<< HEAD
-	m_modified(true)
-=======
 	m_modified(false),
 	m_ogldirty(false)
->>>>>>> fba6a993
 {
 }
 
@@ -102,11 +98,7 @@
 ){
 	delete (m_parent_relation);
 	m_parent_relation = relation;
-<<<<<<< HEAD
-	m_modified = true;
-=======
 	SetModified();
->>>>>>> fba6a993
 }
 
 
@@ -147,14 +139,6 @@
 	return bComputesWorldTransform;
 }
 
-<<<<<<< HEAD
-bool	SG_Spatial::ComputeWorldTransforms(const SG_Spatial *parent, bool& parentUpdated)
-{
-	return m_parent_relation->UpdateChildCoordinates(this,parent,parentUpdated);
-}
-
-=======
->>>>>>> fba6a993
 /**
  * Position and translation methods
  */
@@ -176,65 +160,14 @@
 			m_localPosition += trans;
 		}
 	}
-<<<<<<< HEAD
-	m_modified = true;
-}	
-	
-	void 
-SG_Spatial::
-SetLocalPosition(
-	const MT_Point3& trans
-){
-	m_localPosition = trans;
-	m_modified = true;
-}
-
-	void				
-SG_Spatial::
-SetWorldPosition(
-	const MT_Point3& trans
-) {
-	m_worldPosition = trans;
-}
-=======
 	SetModified();
 }	
 	
->>>>>>> fba6a993
 
 /**
  * Scaling methods.
  */ 
 
-<<<<<<< HEAD
-	void 
-SG_Spatial::
-RelativeScale(
-	const MT_Vector3& scale
-){
-	m_localScaling = m_localScaling * scale;
-	m_modified = true;
-}
-
-	void 
-SG_Spatial::
-SetLocalScale(
-	const MT_Vector3& scale
-){
-	m_localScaling = scale;
-	m_modified = true;
-}
-
-
-	void				
-SG_Spatial::
-SetWorldScale(
-	const MT_Vector3& scale
-){ 
-	m_worldScaling = scale;
-}
-=======
->>>>>>> fba6a993
 
 /**
  * Orientation and rotation methods.
@@ -252,19 +185,7 @@
 		rot 
 	:
 	(GetWorldOrientation().inverse() * rot * GetWorldOrientation()));
-<<<<<<< HEAD
-	m_modified = true;
-}
-
-	void 
-SG_Spatial::
-SetLocalOrientation(const MT_Matrix3x3& rot)
-{
-	m_localRotation = rot;
-	m_modified = true;
-=======
 	SetModified();
->>>>>>> fba6a993
 }
 
 
